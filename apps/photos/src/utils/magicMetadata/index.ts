import { Collection } from 'types/collection';
import { EnteFile } from 'types/file';
<<<<<<< HEAD
import {
    FileMagicMetadata,
    FileMagicMetadataProps,
    MagicMetadataCore,
    VISIBILITY_STATE,
} from 'types/magicMetadata';
=======
import { MagicMetadataCore, VISIBILITY_STATE } from 'types/magicMetadata';
>>>>>>> 77804a3f
import ComlinkCryptoWorker from 'utils/comlink/ComlinkCryptoWorker';

export function IsArchived(item: Collection | EnteFile) {
    if (
        !item ||
        !item.magicMetadata ||
        !item.magicMetadata.data ||
        typeof item.magicMetadata.data === 'string' ||
        typeof item.magicMetadata.data.visibility === 'undefined'
    ) {
        return false;
    }
    return item.magicMetadata.data.visibility === VISIBILITY_STATE.ARCHIVED;
}

export async function updateMagicMetadata<T>(
    magicMetadataUpdates: T,
    originalMagicMetadata?: MagicMetadataCore<T>,
    decryptionKey?: string
): Promise<MagicMetadataCore<T>> {
    const cryptoWorker = await ComlinkCryptoWorker.getInstance();

    if (!originalMagicMetadata) {
        originalMagicMetadata = getNewMagicMetadata<T>();
    }

    if (typeof originalMagicMetadata?.data === 'string') {
        originalMagicMetadata.data = (await cryptoWorker.decryptMetadata(
            originalMagicMetadata.data,
            originalMagicMetadata.header,
            decryptionKey
        )) as T;
    }
<<<<<<< HEAD
    // copies the existing magic metadata properties of the files and updates the visibility value
    // The expected behavior while updating magic metadata is to let the existing property as it is and update/add the property you want
    const magicMetadataProps: FileMagicMetadataProps = {
        ...originalMagicMetadata.data,
        ...magicMetadataUpdates,
    };

    const nonEmptyMagicMetadataProps = Object.fromEntries(
        Object.entries(magicMetadataProps).filter(
            // eslint-disable-next-line @typescript-eslint/no-unused-vars
            ([_, v]) => v !== null && v !== undefined
        )
    );
=======

    if (magicMetadataUpdates) {
        // copies the existing magic metadata properties of the files and updates the visibility value
        // The expected behavior while updating magic metadata is to let the existing property as it is and update/add the property you want
        const magicMetadataProps: T = {
            ...originalMagicMetadata.data,
            ...magicMetadataUpdates,
        };
>>>>>>> 77804a3f

    let pubMagicMetadata: FileMagicMetadata;
    if (Object.values(nonEmptyMagicMetadataProps)?.length > 0) {
        pubMagicMetadata = {
            ...originalMagicMetadata,
            data: nonEmptyMagicMetadataProps,
            count: Object.keys(nonEmptyMagicMetadataProps).length,
        };
    }
<<<<<<< HEAD
    return pubMagicMetadata;
}
=======
}

export const getNewMagicMetadata = <T>(): MagicMetadataCore<T> => {
    return {
        version: 1,
        data: null,
        header: null,
        count: 0,
    };
};
>>>>>>> 77804a3f
<|MERGE_RESOLUTION|>--- conflicted
+++ resolved
@@ -1,15 +1,6 @@
 import { Collection } from 'types/collection';
 import { EnteFile } from 'types/file';
-<<<<<<< HEAD
-import {
-    FileMagicMetadata,
-    FileMagicMetadataProps,
-    MagicMetadataCore,
-    VISIBILITY_STATE,
-} from 'types/magicMetadata';
-=======
 import { MagicMetadataCore, VISIBILITY_STATE } from 'types/magicMetadata';
->>>>>>> 77804a3f
 import ComlinkCryptoWorker from 'utils/comlink/ComlinkCryptoWorker';
 
 export function IsArchived(item: Collection | EnteFile) {
@@ -37,49 +28,29 @@
     }
 
     if (typeof originalMagicMetadata?.data === 'string') {
-        originalMagicMetadata.data = (await cryptoWorker.decryptMetadata(
+        originalMagicMetadata.data = await cryptoWorker.decryptMetadata(
             originalMagicMetadata.data,
             originalMagicMetadata.header,
             decryptionKey
-        )) as T;
+        );
     }
-<<<<<<< HEAD
     // copies the existing magic metadata properties of the files and updates the visibility value
     // The expected behavior while updating magic metadata is to let the existing property as it is and update/add the property you want
-    const magicMetadataProps: FileMagicMetadataProps = {
+    const magicMetadataProps: T = {
         ...originalMagicMetadata.data,
         ...magicMetadataUpdates,
     };
 
-    const nonEmptyMagicMetadataProps = Object.fromEntries(
-        Object.entries(magicMetadataProps).filter(
-            // eslint-disable-next-line @typescript-eslint/no-unused-vars
-            ([_, v]) => v !== null && v !== undefined
-        )
-    );
-=======
+    const nonEmptyMagicMetadataProps =
+        getNonEmptyMagicMetadataProps(magicMetadataProps);
 
-    if (magicMetadataUpdates) {
-        // copies the existing magic metadata properties of the files and updates the visibility value
-        // The expected behavior while updating magic metadata is to let the existing property as it is and update/add the property you want
-        const magicMetadataProps: T = {
-            ...originalMagicMetadata.data,
-            ...magicMetadataUpdates,
-        };
->>>>>>> 77804a3f
+    const magicMetadata = {
+        ...originalMagicMetadata,
+        data: nonEmptyMagicMetadataProps,
+        count: Object.keys(nonEmptyMagicMetadataProps).length,
+    };
 
-    let pubMagicMetadata: FileMagicMetadata;
-    if (Object.values(nonEmptyMagicMetadataProps)?.length > 0) {
-        pubMagicMetadata = {
-            ...originalMagicMetadata,
-            data: nonEmptyMagicMetadataProps,
-            count: Object.keys(nonEmptyMagicMetadataProps).length,
-        };
-    }
-<<<<<<< HEAD
-    return pubMagicMetadata;
-}
-=======
+    return magicMetadata;
 }
 
 export const getNewMagicMetadata = <T>(): MagicMetadataCore<T> => {
@@ -90,4 +61,12 @@
         count: 0,
     };
 };
->>>>>>> 77804a3f
+
+export const getNonEmptyMagicMetadataProps = <T>(magicMetadataProps: T): T => {
+    return Object.fromEntries(
+        Object.entries(magicMetadataProps).filter(
+            // eslint-disable-next-line @typescript-eslint/no-unused-vars
+            ([_, v]) => v !== null && v !== undefined
+        )
+    ) as T;
+};