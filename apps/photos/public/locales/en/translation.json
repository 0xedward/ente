--- conflicted
+++ resolved
@@ -585,9 +585,7 @@
     "DOWNLOADING_COLLECTION": "Downloading {{name}}",
     "DOWNLOAD_FAILED": "Download failed",
     "DOWNLOAD_PROGRESS": "{{progress.current}} / {{progress.total}} files",
-<<<<<<< HEAD
-    "CRASH_REPORTING": "Crash reporting"
-=======
+    "CRASH_REPORTING": "Crash reporting",
     "CHRISTMAS": "Christmas",
     "CHRISTMAS_EVE": "Christmas Eve",
     "NEW_YEAR": "New Year",
@@ -595,5 +593,4 @@
     "IMAGE": "Image",
     "VIDEO": "Video",
     "LIVE_PHOTO": "Live Photo"
->>>>>>> 5ff9a220
 }