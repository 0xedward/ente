{
    "HERO_SLIDE_1_TITLE": "<div>Private backups</div><div>for your memories</div>",
    "HERO_SLIDE_1": "End-to-end encrypted by default",
    "HERO_SLIDE_2_TITLE": "<div>Safely stored</div><div>at a fallout shelter</div>",
    "HERO_SLIDE_2": "Designed to outlive",
    "HERO_SLIDE_3_TITLE": "<div>Available</div><div> everywhere</div>",
    "HERO_SLIDE_3": "Android, iOS, Web, Desktop",
    "LOGIN": "Login",
    "SIGN_UP": "Signup",
    "NEW_USER": "New to ente",
    "EXISTING_USER": "Existing user",
    "ENTER_NAME": "Enter name",
    "PUBLIC_UPLOADER_NAME_MESSAGE": "Add a name so that your friends know who to thank for these great photos!",
    "ENTER_EMAIL": "Enter email address",
    "EMAIL_ERROR": "Enter a valid email",
    "REQUIRED": "Required",
    "EMAIL_SENT": "Verification code sent to <a>{{email}}</a>",
    "CHECK_INBOX": "Please check your inbox (and spam) to complete verification",
    "ENTER_OTT": "Verification code",
    "RESEND_MAIL": "Resend code",
    "VERIFY": "Verify",
    "UNKNOWN_ERROR": "Something went wrong, please try again",
    "INVALID_CODE": "Invalid verification code",
    "EXPIRED_CODE": "Your verification code has expired",
    "SENDING": "Sending...",
    "SENT": "Sent!",
    "PASSWORD": "Password",
    "LINK_PASSWORD": "Enter password to unlock the album",
    "RETURN_PASSPHRASE_HINT": "Password",
    "SET_PASSPHRASE": "Set password",
    "VERIFY_PASSPHRASE": "Sign in",
    "INCORRECT_PASSPHRASE": "Incorrect password",
    "ENTER_ENC_PASSPHRASE": "Please enter a password that we can use to encrypt your data",
    "PASSPHRASE_DISCLAIMER": "We don't store your password, so if you forget it, <strong>we will not be able to help you </strong>recover your data without a recovery key.",
    "WELCOME_TO_ENTE_HEADING": "Welcome to <a/>",
    "WELCOME_TO_ENTE_SUBHEADING": "End to end encrypted photo storage and sharing",
    "WHERE_YOUR_BEST_PHOTOS_LIVE": "Where your best photos live",
    "KEY_GENERATION_IN_PROGRESS_MESSAGE": "Generating encryption keys...",
    "PASSPHRASE_HINT": "Password",
    "CONFIRM_PASSPHRASE": "Confirm password",
    "PASSPHRASE_MATCH_ERROR": "Passwords don't match",
    "CONSOLE_WARNING_STOP": "STOP!",
    "CONSOLE_WARNING_DESC": "This is a browser feature intended for developers. Please don't copy-paste unverified code here.",
    "CREATE_COLLECTION": "New album",
    "ENTER_ALBUM_NAME": "Album name",
    "CLOSE_OPTION": "Close (Esc)",
    "ENTER_FILE_NAME": "File name",
    "CLOSE": "Close",
    "NO": "No",
    "NOTHING_HERE": "Nothing to see here yet 👀",
    "UPLOAD": "Upload",
    "IMPORT": "Import",
    "ADD_PHOTOS": "Add photos",
    "ADD_MORE_PHOTOS": "Add more photos",
    "add_photos_one": "Add 1 item",
    "add_photos_other": "Add {{count, number}} items",
    "SELECT_PHOTOS": "Select photos",
    "FILE_UPLOAD": "File Upload",
    "UPLOAD_STAGE_MESSAGE": {
        "0": "Preparing to upload",
        "1": "Reading google metadata files",
        "2": "{{uploadCounter.finished, number}} / {{uploadCounter.total, number}} files metadata extracted",
        "3": "{{uploadCounter.finished, number}} / {{uploadCounter.total, number}} files processed",
        "4": "Cancelling remaining uploads",
        "5": "Backup complete"
    },
    "FILE_NOT_UPLOADED_LIST": "The following files were not uploaded",
    "SUBSCRIPTION_EXPIRED": "Subscription expired",
    "SUBSCRIPTION_EXPIRED_MESSAGE": "Your subscription has expired, please <a>renew</a>",
    "STORAGE_QUOTA_EXCEEDED": "Storage limit exceeded",
    "INITIAL_LOAD_DELAY_WARNING": "First load may take some time",
    "USER_DOES_NOT_EXIST": "Sorry, could not find a user with that email",
    "NO_ACCOUNT": "Don't have an account",
    "ACCOUNT_EXISTS": "Already have an account",
    "CREATE": "Create",
    "DOWNLOAD": "Download",
    "DOWNLOAD_OPTION": "Download (D)",
    "DOWNLOAD_FAVORITES": "Download favorites",
    "DOWNLOAD_UNCATEGORIZED": "Download uncategorized",
    "DOWNLOAD_HIDDEN": "Download hidden",
    "COPY_OPTION": "Copy as PNG (Ctrl/Cmd - C)",
    "TOGGLE_FULLSCREEN": "Toggle fullscreen (F)",
    "ZOOM_IN_OUT": "Zoom in/out",
    "PREVIOUS": "Previous (←)",
    "NEXT": "Next (→)",
    "TITLE_PHOTOS": "ente Photos",
    "TITLE_ALBUMS": "ente Photos",
    "TITLE_AUTH": "ente Auth",
    "UPLOAD_FIRST_PHOTO": "Upload your first photo",
    "IMPORT_YOUR_FOLDERS": "Import your folders",
    "UPLOAD_DROPZONE_MESSAGE": "Drop to backup your files",
    "WATCH_FOLDER_DROPZONE_MESSAGE": "Drop to add watched folder",
    "TRASH_FILES_TITLE": "Delete files?",
    "TRASH_FILE_TITLE": "Delete file?",
    "DELETE_FILES_TITLE": "Delete immediately?",
    "DELETE_FILES_MESSAGE": "Selected files will be permanently deleted from your ente account.",
    "DELETE": "Delete",
    "DELETE_OPTION": "Delete (DEL)",
    "FAVORITE_OPTION": "Favorite (L)",
    "UNFAVORITE_OPTION": "Unfavorite (L)",
    "MULTI_FOLDER_UPLOAD": "Multiple folders detected",
    "UPLOAD_STRATEGY_CHOICE": "Would you like to upload them into",
    "UPLOAD_STRATEGY_SINGLE_COLLECTION": "A single album",
    "OR": "or",
    "UPLOAD_STRATEGY_COLLECTION_PER_FOLDER": "Separate albums",
    "SESSION_EXPIRED_MESSAGE": "Your session has expired, please login again to continue",
    "SESSION_EXPIRED": "Session expired",
    "PASSWORD_GENERATION_FAILED": "Your browser was unable to generate a strong key that meets ente's encryption standards, please try using the mobile app or another browser",
    "CHANGE_PASSWORD": "Change password",
    "GO_BACK": "Go back",
    "RECOVERY_KEY": "Recovery key",
    "SAVE_LATER": "Do this later",
    "SAVE": "Save Key",
    "RECOVERY_KEY_DESCRIPTION": "If you forget your password, the only way you can recover your data is with this key.",
    "RECOVER_KEY_GENERATION_FAILED": "Recovery code could not be generated, please try again",
    "KEY_NOT_STORED_DISCLAIMER": "We don't store this key, so please save this in a safe place",
    "FORGOT_PASSWORD": "Forgot password",
    "RECOVER_ACCOUNT": "Recover account",
    "RECOVERY_KEY_HINT": "Recovery key",
    "RECOVER": "Recover",
    "NO_RECOVERY_KEY": "No recovery key?",
    "INCORRECT_RECOVERY_KEY": "Incorrect recovery key",
    "SORRY": "Sorry",
    "NO_RECOVERY_KEY_MESSAGE": "Due to the nature of our end-to-end encryption protocol, your data cannot be decrypted without your password or recovery key",
    "NO_TWO_FACTOR_RECOVERY_KEY_MESSAGE": "Please drop an email to <a>{{emailID}}</a> from your registered email address",
    "CONTACT_SUPPORT": "Contact support",
    "REQUEST_FEATURE": "Request Feature",
    "SUPPORT": "Support",
    "CONFIRM": "Confirm",
    "CANCEL": "Cancel",
    "LOGOUT": "Logout",
    "DELETE_ACCOUNT": "Delete account",
    "DELETE_ACCOUNT_MESSAGE": "<p>Please send an email to <a>{{emailID}}</a> from your registered email address.</p><p>Your request will be processed within 72 hours.</p>",
    "LOGOUT_MESSAGE": "Are you sure you want to logout?",
    "CHANGE_EMAIL": "Change email",
    "OK": "OK",
    "SUCCESS": "Success",
    "ERROR": "Error",
    "MESSAGE": "Message",
    "INSTALL_MOBILE_APP": "Install our <a>Android</a> or <b>iOS</b> app to automatically backup all your photos",
    "DOWNLOAD_APP_MESSAGE": "Sorry, this operation is currently only supported on our desktop app",
    "DOWNLOAD_APP": "Download desktop app",
    "EXPORT": "Export Data",
    "SUBSCRIPTION": "Subscription",
    "SUBSCRIBE": "Subscribe",
    "MANAGEMENT_PORTAL": "Manage payment method",
    "MANAGE_FAMILY_PORTAL": "Manage family",
    "LEAVE_FAMILY_PLAN": "Leave family plan",
    "LEAVE": "Leave",
    "LEAVE_FAMILY_CONFIRM": "Are you sure that you want to leave family plan?",
    "CHOOSE_PLAN": "Choose your plan",
    "MANAGE_PLAN": "Manage your subscription",
    "ACTIVE": "Active",
    "OFFLINE_MSG": "You are offline, cached memories are being shown",
    "FREE_SUBSCRIPTION_INFO": "You are on the <strong>free</strong> plan that expires on {{date, dateTime}}",
    "FAMILY_SUBSCRIPTION_INFO": "You are on a family plan managed by",
    "RENEWAL_ACTIVE_SUBSCRIPTION_STATUS": "Renews on {{date, dateTime}}",
    "RENEWAL_CANCELLED_SUBSCRIPTION_STATUS": "Ends on {{date, dateTime}}",
    "RENEWAL_CANCELLED_SUBSCRIPTION_INFO": "Your subscription will be cancelled on {{date, dateTime}}",
    "STORAGE_QUOTA_EXCEEDED_SUBSCRIPTION_INFO": "You have exceeded your storage quota, please <a>upgrade</a>",
    "SUBSCRIPTION_PURCHASE_SUCCESS": "<p>We've received your payment</p><p>Your subscription is valid till <strong>{{date, dateTime}}</strong></p>",
    "SUBSCRIPTION_PURCHASE_CANCELLED": "Your purchase was canceled, please try again if you want to subscribe",
    "SUBSCRIPTION_PURCHASE_FAILED": "Subscription purchase failed , please try again",
    "SUBSCRIPTION_UPDATE_FAILED": "Subscription updated failed , please try again",
    "UPDATE_PAYMENT_METHOD_MESSAGE": "We are sorry, payment failed when we tried to charge your card, please update your payment method and try again",
    "STRIPE_AUTHENTICATION_FAILED": "We are unable to authenticate your payment method. please choose a different payment method and try again",
    "UPDATE_PAYMENT_METHOD": "Update payment method",
    "MONTHLY": "Monthly",
    "YEARLY": "Yearly",
    "UPDATE_SUBSCRIPTION_MESSAGE": "Are you sure you want to change your plan?",
    "UPDATE_SUBSCRIPTION": "Change plan",
    "CANCEL_SUBSCRIPTION": "Cancel subscription",
    "CANCEL_SUBSCRIPTION_MESSAGE": "<p>All of your data will be deleted from our servers at the end of this billing period.</p><p>Are you sure that you want to cancel your subscription?</p>",
    "SUBSCRIPTION_CANCEL_FAILED": "Failed to cancel subscription",
    "SUBSCRIPTION_CANCEL_SUCCESS": "Subscription canceled successfully",
    "REACTIVATE_SUBSCRIPTION": "Reactivate subscription",
    "REACTIVATE_SUBSCRIPTION_MESSAGE": "Once reactivated, you will be billed on {{date, dateTime}}",
    "SUBSCRIPTION_ACTIVATE_SUCCESS": "Subscription activated successfully ",
    "SUBSCRIPTION_ACTIVATE_FAILED": "Failed to reactivate subscription renewals",
    "SUBSCRIPTION_PURCHASE_SUCCESS_TITLE": "Thank you",
    "CANCEL_SUBSCRIPTION_ON_MOBILE": "Cancel mobile subscription",
    "CANCEL_SUBSCRIPTION_ON_MOBILE_MESSAGE": "Please cancel your subscription from the mobile app to activate a subscription here",
    "MAIL_TO_MANAGE_SUBSCRIPTION": "Please contact us at <a>{{emailID}}</a> to manage your subscription",
    "RENAME": "Rename",
    "RENAME_FILE": "Rename file",
    "RENAME_COLLECTION": "Rename album",
    "DELETE_COLLECTION_TITLE": "Delete album?",
    "DELETE_COLLECTION": "Delete album",
    "DELETE_COLLECTION_MESSAGE": "Also delete the photos (and videos) present in this album from <a>all</a> other albums they are part of?",
    "DELETE_PHOTOS": "Delete photos",
    "KEEP_PHOTOS": "Keep photos",
    "SHARE": "Share",
    "SHARE_COLLECTION": "Share album",
    "SHAREES": "Shared with",
    "SHARE_WITH_SELF": "Oops, you cannot share with yourself",
    "ALREADY_SHARED": "Oops, you're already sharing this with {{email}}",
    "SHARING_BAD_REQUEST_ERROR": "Sharing album not allowed",
    "SHARING_DISABLED_FOR_FREE_ACCOUNTS": "Sharing is disabled for free accounts",
    "DOWNLOAD_COLLECTION": "Download album",
    "DOWNLOAD_COLLECTION_MESSAGE": "<p>Are you sure you want to download the complete album?</p><p>All files will be queued for download sequentially</p>",
    "CREATE_ALBUM_FAILED": "Failed to create album , please try again",
    "SEARCH": "Search",
    "SEARCH_RESULTS": "Search results",
    "NO_RESULTS": "No results found",
    "SEARCH_HINT": "Search for albums, dates, descriptions, ...",
    "SEARCH_TYPE": {
        "COLLECTION": "Album",
        "LOCATION": "Location",
        "DATE": "Date",
        "FILE_NAME": "File name",
        "THING": "Content",
        "FILE_CAPTION": "Description"
    },
    "photos_count_zero": "No memories",
    "photos_count_one": "1 memory",
    "photos_count_other": "{{count, number}} memories",
    "TERMS_AND_CONDITIONS": "I agree to the <a>terms</a> and <b>privacy policy</b>",
    "ADD_TO_COLLECTION": "Add to album",
    "SELECTED": "selected",
    "VIDEO_PLAYBACK_FAILED_DOWNLOAD_INSTEAD": "This video cannot be played on your browser",
    "PEOPLE": "People",
    "INDEXING_SCHEDULED": "indexing is scheduled...",
    "ANALYZING_PHOTOS": "analyzing new photos {{indexStatus.nSyncedFiles}} of {{indexStatus.nTotalFiles}} done)...",
    "INDEXING_PEOPLE": "indexing people in {{indexStatus.nSyncedFiles}} photos...",
    "INDEXING_DONE": "indexed {{indexStatus.nSyncedFiles}} photos",
    "UNIDENTIFIED_FACES": "unidentified faces",
    "OBJECTS": "objects",
    "TEXT": "text",
    "INFO": "Info ",
    "INFO_OPTION": "Info (I)",
    "FILE_NAME": "File name",
    "CAPTION_PLACEHOLDER": "Add a description",
    "LOCATION": "Location",
    "SHOW_ON_MAP": "View on OpenStreetMap",
    "MAP":"Map",
    "MAP_SETTINGS":"Map Settings",
    "ENABLE_MAPS":"Enable Maps?",
    "DISABLE_MAPS":"Disable Maps?",
<<<<<<< HEAD
    "ENABLE_MAP_DESCRIPTION_1":"This will show your photos on a worldmap.",
    "ENABLE_MAP_DESCRIPTION_2":"The map is hosted by OpenStreetMap, and the exact locations of your photos are never shared.",
    "ENABLE_MAP_DESCRIPTION_3":"You can disable this feature anytime from Settings.",
    "DISABLE_MAP_DESCRIPTION_1":"This will disable the display of your photos on a world map.",
    "DISABLE_MAP_DESCRIPTION_2":"You can enable this feature anytime from Settings.",
    "ENABLE_MAP_INSTRUCTION":"Enable maps in the preferences",
=======
    "ENABLE_MAP_DESCRIPTION":"<p>This will show your photos on a world map.</p> <p>The map is hosted by <a>OpenStreetMap</a>, and the exact locations of your photos are never shared.</p> <p>You can disable this feature anytime from Settings.</p>",
    "DISABLE_MAP_DESCRIPTION":"<p>This will disable the display of your photos on a world map.</p> <p>You can enable this feature anytime from Settings.</p>",
>>>>>>> 841d009f
    "DETAILS": "Details",
    "VIEW_EXIF": "View all EXIF data",
    "NO_EXIF": "No EXIF data",
    "EXIF": "EXIF",
    "ISO": "ISO",
    "TWO_FACTOR": "Two-factor",
    "TWO_FACTOR_AUTHENTICATION": "Two-factor authentication",
    "TWO_FACTOR_QR_INSTRUCTION": "Scan the QR code below with your favorite authenticator app",
    "ENTER_CODE_MANUALLY": "Enter the code manually",
    "TWO_FACTOR_MANUAL_CODE_INSTRUCTION": "Please enter this code in your favorite authenticator app",
    "SCAN_QR_CODE": "Scan QR code instead",
    "ENABLE_TWO_FACTOR": "Enable two-factor",
    "ENABLE": "Enable",
    "LOST_DEVICE": "Lost two-factor device",
    "INCORRECT_CODE": "Incorrect code",
    "TWO_FACTOR_INFO": "Add an additional layer of security by requiring more than your email and password to log in to your account",
    "DISABLE_TWO_FACTOR_LABEL": "Disable two-factor authentication",
    "UPDATE_TWO_FACTOR_LABEL": "Update your authenticator device",
    "DISABLE": "Disable",
    "RECONFIGURE": "Reconfigure",
    "UPDATE_TWO_FACTOR": "Update two-factor",
    "UPDATE_TWO_FACTOR_MESSAGE": "Continuing forward will void any previously configured authenticators",
    "UPDATE": "Update",
    "DISABLE_TWO_FACTOR": "Disable two-factor",
    "DISABLE_TWO_FACTOR_MESSAGE": "Are you sure you want to disable your two-factor authentication",
    "TWO_FACTOR_DISABLE_FAILED": "Failed to disable two factor, please try again",
    "EXPORT_DATA": "Export data",
    "SELECT_FOLDER": "Select folder",
    "DESTINATION": "Destination",
    "START": "Start",
    "LAST_EXPORT_TIME": "Last export time",
    "EXPORT_AGAIN": "Resync",
    "LOCAL_STORAGE_NOT_ACCESSIBLE": "Local storage not accessible",
    "LOCAL_STORAGE_NOT_ACCESSIBLE_MESSAGE": "Your browser or an addon is blocking ente from saving data into local storage. please try loading this page after switching your browsing mode.",
    "SEND_OTT": "Send OTP",
    "EMAIl_ALREADY_OWNED": "Email already taken",
    "ETAGS_BLOCKED": "<p>We were unable to upload the following files because of your browser configuration.</p><p>Please disable any addons that might be preventing ente from using <code>eTags</code> to upload large files, or use our <a>desktop app</a> for a more reliable import experience.</p>",
    "SKIPPED_VIDEOS_INFO": "<p>Presently we do not support adding videos via public links.</p><p>To share videos, please <a>signup</a> for ente and share with the intended recipients using their email.</p>",
    "LIVE_PHOTOS_DETECTED": "The photo and video files from your Live Photos have been merged into a single file",
    "RETRY_FAILED": "Retry failed uploads",
    "FAILED_UPLOADS": "Failed uploads ",
    "SKIPPED_FILES": "Ignored uploads",
    "THUMBNAIL_GENERATION_FAILED_UPLOADS": "Thumbnail generation failed",
    "UNSUPPORTED_FILES": "Unsupported files",
    "SUCCESSFUL_UPLOADS": "Successful uploads",
    "SKIPPED_INFO": "Skipped these as there are files with matching names in the same album",
    "UNSUPPORTED_INFO": "ente does not support these file formats yet",
    "BLOCKED_UPLOADS": "Blocked uploads",
    "SKIPPED_VIDEOS": "Skipped videos",
    "INPROGRESS_METADATA_EXTRACTION": "In progress",
    "INPROGRESS_UPLOADS": "Uploads in progress",
    "TOO_LARGE_UPLOADS": "Large files",
    "LARGER_THAN_AVAILABLE_STORAGE_UPLOADS": "Insufficient storage",
    "LARGER_THAN_AVAILABLE_STORAGE_INFO": "These files were not uploaded as they exceed the maximum size limit for your storage plan",
    "TOO_LARGE_INFO": "These files were not uploaded as they exceed our maximum file size limit",
    "THUMBNAIL_GENERATION_FAILED_INFO": "These files were uploaded, but unfortunately we could not generate the thumbnails for them.",
    "UPLOAD_TO_COLLECTION": "Upload to album",
    "UNCATEGORIZED": "Uncategorized",
    "ARCHIVE": "Archive",
    "FAVORITES": "Favorites",
    "ARCHIVE_COLLECTION": "Archive album",
    "ARCHIVE_SECTION_NAME": "Archive",
    "ALL_SECTION_NAME": "All",
    "MOVE_TO_COLLECTION": "Move to album",
    "UNARCHIVE": "Unarchive",
    "UNARCHIVE_COLLECTION": "Unarchive album",
    "MOVE": "Move",
    "ADD": "Add",
    "REMOVE": "Remove",
    "YES_REMOVE": "Yes, remove",
    "REMOVE_FROM_COLLECTION": "Remove from album",
    "TRASH": "Trash",
    "MOVE_TO_TRASH": "Move to trash",
    "TRASH_FILES_MESSAGE": "Selected files will be removed from all albums and moved to trash.",
    "TRASH_FILE_MESSAGE": "The file will be removed from all albums and moved to trash.",
    "DELETE_PERMANENTLY": "Delete permanently",
    "RESTORE": "Restore",
    "RESTORE_TO_COLLECTION": "Restore to album",
    "EMPTY_TRASH": "Empty trash",
    "EMPTY_TRASH_TITLE": "Empty trash?",
    "EMPTY_TRASH_MESSAGE": "These files will be permanently deleted from your ente account.",
    "LEAVE_SHARED_ALBUM": "Yes, leave",
    "LEAVE_ALBUM": "Leave album",
    "LEAVE_SHARED_ALBUM_TITLE": "Leave shared album?",
    "LEAVE_SHARED_ALBUM_MESSAGE": "You will leave the album, and it will stop being visible to you.",
    "NOT_FILE_OWNER": "You cannot delete files in a shared album",
    "CONFIRM_SELF_REMOVE_MESSAGE": "Selected items will be removed from this album. Items which are only in this album will be moved to Uncategorized.",
    "CONFIRM_SELF_AND_OTHER_REMOVE_MESSAGE": "Some of the items you are removing were added by other people, and you will lose access to them.",
    "SORT_BY_CREATION_TIME_ASCENDING": "Oldest",
    "SORT_BY_UPDATION_TIME_DESCENDING": "Last updated",
    "SORT_BY_NAME": "Name",
    "COMPRESS_THUMBNAILS": "Compress thumbnails",
    "THUMBNAIL_REPLACED": "Thumbnails compressed",
    "FIX_THUMBNAIL": "Compress",
    "FIX_THUMBNAIL_LATER": "Compress later",
    "REPLACE_THUMBNAIL_NOT_STARTED": "Some of your videos thumbnails can be compressed to save space. would you like ente to compress them?",
    "REPLACE_THUMBNAIL_COMPLETED": "Successfully compressed all thumbnails",
    "REPLACE_THUMBNAIL_NOOP": "You have no thumbnails that can be compressed further",
    "REPLACE_THUMBNAIL_COMPLETED_WITH_ERROR": "Could not compress some of your thumbnails, please retry",
    "FIX_CREATION_TIME": "Fix time",
    "FIX_CREATION_TIME_IN_PROGRESS": "Fixing time",
    "CREATION_TIME_UPDATED": "File time updated",
    "UPDATE_CREATION_TIME_NOT_STARTED": "Select the option you want to use",
    "UPDATE_CREATION_TIME_COMPLETED": "Successfully updated all files",
    "UPDATE_CREATION_TIME_COMPLETED_WITH_ERROR": "File time updation failed for some files, please retry",
    "CAPTION_CHARACTER_LIMIT": "5000 characters max",
    "DATE_TIME_ORIGINAL": "EXIF:DateTimeOriginal",
    "DATE_TIME_DIGITIZED": "EXIF:DateTimeDigitized",
    "METADATA_DATE": "EXIF:MetadataDate",
    "CUSTOM_TIME": "Custom time",
    "REOPEN_PLAN_SELECTOR_MODAL": "Re-open plans",
    "OPEN_PLAN_SELECTOR_MODAL_FAILED": "Failed to open plans",
    "INSTALL": "Install",
    "SHARING_DETAILS": "Sharing details",
    "MODIFY_SHARING": "Modify sharing",
    "NOT_FOUND": "404 - not found",
    "LINK_EXPIRED": "Link expired",
    "LINK_EXPIRED_MESSAGE": "This link has either expired or been disabled!",
    "MANAGE_LINK": "Manage link",
    "LINK_TOO_MANY_REQUESTS": "Sorry, this album has been viewed on too many devices!",
    "FILE_DOWNLOAD": "Allow downloads",
    "LINK_PASSWORD_LOCK": "Password lock",
    "PUBLIC_COLLECT": "Allow adding photos",
    "LINK_DEVICE_LIMIT": "Device limit",
    "LINK_EXPIRY": "Link expiry",
    "NEVER": "Never",
    "DISABLE_FILE_DOWNLOAD": "Disable download",
    "DISABLE_FILE_DOWNLOAD_MESSAGE": "<p>Are you sure that you want to disable the download button for files?</p><p>Viewers can still take screenshots or save a copy of your photos using external tools.</p>",
    "MALICIOUS_CONTENT": "Contains malicious content",
    "COPYRIGHT": "Infringes on the copyright of someone I am authorized to represent",
    "SHARED_USING": "Shared using ",
    "ENTE_IO": "ente.io",
    "LIVE": "LIVE",
    "DISABLE_PASSWORD": "Disable password lock",
    "DISABLE_PASSWORD_MESSAGE": "Are you sure that you want to disable the password lock?",
    "PASSWORD_LOCK": "Password lock",
    "LOCK": "Lock",
    "DOWNLOAD_UPLOAD_LOGS": "Debug logs",
    "UPLOAD_FILES": "File",
    "UPLOAD_DIRS": "Folder",
    "UPLOAD_GOOGLE_TAKEOUT": "Google takeout",
    "DEDUPLICATE_FILES": "Deduplicate files",
    "AUTHENTICATOR_SECTION": "Authenticator",
    "NO_DUPLICATES_FOUND": "You've no duplicate files that can be cleared",
    "CLUB_BY_CAPTURE_TIME": "Club by capture time",
    "FILES": "Files",
    "EACH": "Each",
    "DEDUPLICATE_BASED_ON_SIZE": "The following files were clubbed based on their sizes, please review and delete items you believe are duplicates",
    "DEDUPLICATE_BASED_ON_SIZE_AND_CAPTURE_TIME": "The following files were clubbed based on their sizes and capture time, please review and delete items you believe are duplicates",
    "STOP_ALL_UPLOADS_MESSAGE": "Are you sure that you want to stop all the uploads in progress?",
    "STOP_UPLOADS_HEADER": "Stop uploads?",
    "YES_STOP_UPLOADS": "Yes, stop uploads",
    "albums_one": "1 Album",
    "albums_other": "{{count, number}} Albums",
    "ALL_ALBUMS": "All Albums",
    "ALBUMS": "Albums",
    "ENTER_TWO_FACTOR_OTP": "Enter the 6-digit code from your authenticator app.",
    "CREATE_ACCOUNT": "Create account",
    "COPIED": "Copied",
    "CANVAS_BLOCKED_TITLE": "Unable to generate thumbnail",
    "CANVAS_BLOCKED_MESSAGE": "<p>It looks like your browser has disabled access to canvas, which is necessary to generate thumbnails for your photos </p> <p> Please enable access to your browser's canvas, or check out our desktop app</p>",
    "WATCH_FOLDERS": "Watch folders",
    "UPGRADE_NOW": "Upgrade now",
    "RENEW_NOW": "Renew now",
    "STORAGE": "Storage",
    "USED": "used",
    "YOU": "You",
    "FAMILY": "Family",
    "FREE": "free",
    "OF": "of",
    "WATCHED_FOLDERS": "Watched folders",
    "NO_FOLDERS_ADDED": "No folders added yet!",
    "FOLDERS_AUTOMATICALLY_MONITORED": "The folders you add here will monitored to automatically",
    "UPLOAD_NEW_FILES_TO_ENTE": "Upload new files to ente",
    "REMOVE_DELETED_FILES_FROM_ENTE": "Remove deleted files from ente",
    "ADD_FOLDER": "Add folder",
    "STOP_WATCHING": "Stop watching",
    "STOP_WATCHING_FOLDER": "Stop watching folder?",
    "STOP_WATCHING_DIALOG_MESSAGE": "Your existing files will not be deleted, but ente will stop automatically updating the linked ente album on changes in this folder.",
    "YES_STOP": "Yes, stop",
    "MONTH_SHORT": "mo",
    "YEAR": "year",
    "FAMILY_PLAN": "Family plan",
    "DOWNLOAD_LOGS": "Download logs",
    "DOWNLOAD_LOGS_MESSAGE": "<p>This will download debug logs, which you can email to us to help debug your issue.</p><p> Please note that file names will be included to help track issues with specific files. </p>",
    "CHANGE_FOLDER": "Change Folder",
    "TWO_MONTHS_FREE": "Get 2 months free on yearly plans",
    "GB": "GB",
    "POPULAR": "Popular",
    "FREE_PLAN_OPTION_LABEL": "Continue with free trial",
    "FREE_PLAN_DESCRIPTION": "1 GB for 1 year",
    "CURRENT_USAGE": "Current usage is <strong>{{usage}}</strong>",
    "WEAK_DEVICE": "The web browser you're using is not powerful enough to encrypt your photos. Please try to log in to ente on your computer, or download the ente mobile/desktop app.",
    "DRAG_AND_DROP_HINT": "Or drag and drop into the ente window",
    "CONFIRM_ACCOUNT_DELETION_MESSAGE": "Your uploaded data will be scheduled for deletion, and your account will be permanently deleted.<br/><br/>This action is not reversible.",
    "AUTHENTICATE": "Authenticate",
    "UPLOADED_TO_SINGLE_COLLECTION": "Uploaded to single collection",
    "UPLOADED_TO_SEPARATE_COLLECTIONS": "Uploaded to separate collections",
    "NEVERMIND": "Nevermind",
    "UPDATE_AVAILABLE": "Update available",
    "UPDATE_INSTALLABLE_MESSAGE": "A new version of ente is ready to be installed.",
    "INSTALL_NOW": "Install now",
    "INSTALL_ON_NEXT_LAUNCH": "Install on next launch",
    "UPDATE_AVAILABLE_MESSAGE": "A new version of ente has been released, but it cannot be automatically downloaded and installed.",
    "DOWNLOAD_AND_INSTALL": "Download and install",
    "IGNORE_THIS_VERSION": "Ignore this version",
    "TODAY": "Today",
    "YESTERDAY": "Yesterday",
    "NAME_PLACEHOLDER": "Name...",
    "ROOT_LEVEL_FILE_WITH_FOLDER_NOT_ALLOWED": "Cannot create albums from file/folder mix",
    "ROOT_LEVEL_FILE_WITH_FOLDER_NOT_ALLOWED_MESSAGE": "<p>You have dragged and dropped a mixture of files and folders.</p><p>Please provide either only files, or only folders when selecting option to create separate albums</p>",
    "CHOSE_THEME": "Choose theme",
    "ML_SEARCH": "ML search (beta)",
    "ENABLE_ML_SEARCH_DESCRIPTION": "<p>This will enable on-device machine learning and face search which will start analyzing your uploaded photos locally.</p><p>For the first run after login or enabling this feature, it will download all images on local device to analyze them. So please only enable this if you are ok with bandwidth and local processing of all images in your photo library.</p><p>If this is the first time you're enabling this, we'll also ask your permission to process face data.</p>",
    "ML_MORE_DETAILS": "More details",
    "ENABLE_FACE_SEARCH": "Enable face search",
    "ENABLE_FACE_SEARCH_TITLE": "Enable face search?",
    "ENABLE_FACE_SEARCH_DESCRIPTION": "<p>If you enable face search, ente will extract face geometry from your photos. This will happen on your device, and any generated biometric data will be end-to-encrypted.<p/><p><a>Please click here for more details about this feature in our privacy policy</a></p>",
    "DISABLE_BETA": "Disable beta",
    "DISABLE_FACE_SEARCH": "Disable face search",
    "DISABLE_FACE_SEARCH_TITLE": "Disable face search?",
    "DISABLE_FACE_SEARCH_DESCRIPTION": "<p>ente will stop processing face geometry, and will also disable ML search (beta)</p><p>You can reenable face search again if you wish, so this operation is safe.</p>",
    "ADVANCED": "Advanced",
    "FACE_SEARCH_CONFIRMATION": "I understand, and wish to allow ente to process face geometry",
    "LABS": "Labs",
    "YOURS": "yours",
    "PASSPHRASE_STRENGTH_WEAK": "Password strength: Weak",
    "PASSPHRASE_STRENGTH_MODERATE": "Password strength: Moderate",
    "PASSPHRASE_STRENGTH_STRONG": "Password strength: Strong",
    "PREFERENCES": "Preferences",
    "LANGUAGE": "Language",
    "EXPORT_DIRECTORY_DOES_NOT_EXIST": "Invalid export directory",
    "EXPORT_DIRECTORY_DOES_NOT_EXIST_MESSAGE": "<p>The export directory you have selected does not exist.</p><p> Please select a valid directory.</p>",
    "SUBSCRIPTION_VERIFICATION_ERROR": "Subscription verification failed",
    "STORAGE_UNITS": {
        "B": "B",
        "KB": "KB",
        "MB": "MB",
        "GB": "GB",
        "TB": "TB"
    },
    "AFTER_TIME": {
        "HOUR": "after an hour",
        "DAY": "after a day",
        "WEEK": "after a week",
        "MONTH": "after a month",
        "YEAR": "after a year"
    },
    "COPY_LINK": "Copy link",
    "DONE": "Done",
    "ADD_EMAIL_TITLE": "Share with specific people",
    "LINK_SHARE_TITLE": "Or share a link",
    "REMOVE_LINK": "Remove link",
    "CREATE_PUBLIC_SHARING": "Create public link",
    "PUBLIC_LINK_CREATED": "Public link created",
    "PUBLIC_LINK_ENABLED": "Public link enabled",
    "COLLECT_PHOTOS": "Collect photos",
    "PUBLIC_COLLECT_SUBTEXT": "Allow people with the link to also add photos to the shared album.",
    "STOP_EXPORT": "Stop",
    "EXPORT_PROGRESS": "<a>{{progress.success}} / {{progress.total}}</a> items synced",
    "MIGRATING_EXPORT": "Preparing...",
    "EXPORT_NOTIFICATION": {
        "START": "Export started",
        "IN_PROGRESS": "Export already in progress",
        "FINISH": "Export finished",
        "UP_TO_DATE": "No new files to export"
    },
    "CONTINUOUS_EXPORT": "Sync continuously",
    "TOTAL_ITEMS": "Total items",
    "PENDING_ITEMS": "Pending items",
    "EXPORT_STARTING": "Export starting...",
    "DELETE_ACCOUNT_REASON_LABEL": "What is the main reason you are deleting your account?",
    "DELETE_ACCOUNT_REASON_PLACEHOLDER": "Select a reason",
    "DELETE_REASON": {
        "MISSING_FEATURE": "It's missing a key feature that I need",
        "BROKEN_BEHAVIOR": "The app or a certain feature does not behave as I think it should",
        "FOUND_ANOTHER_SERVICE": "I found another service that I like better",
        "NOT_LISTED": "My reason isn't listed"
    },
    "DELETE_ACCOUNT_FEEDBACK_LABEL": "We are sorry to see you go. Please explain why you are leaving to help us improve.",
    "DELETE_ACCOUNT_FEEDBACK_PLACEHOLDER": "Feedback",
    "CONFIRM_DELETE_ACCOUNT_CHECKBOX_LABEL": "Yes, I want to permanently delete this account and all its data",
    "CONFIRM_DELETE_ACCOUNT": "Confirm Account Deletion",
    "FEEDBACK_REQUIRED": "Kindly help us with this information",
    "FEEDBACK_REQUIRED_FOUND_ANOTHER_SERVICE": "What does the other service do better?",
    "RECOVER_TWO_FACTOR": "Recover two-factor",
    "at": "at",
    "AUTH_NEXT": "next",
    "AUTH_DOWNLOAD_MOBILE_APP": "Download our mobile app to manage your secrets",
    "HIDDEN": "Hidden",
    "HIDE": "Hide",
    "UNHIDE": "Unhide",
    "UNHIDE_TO_COLLECTION": "Unhide to album",
    "SORT_BY": "Sort by",
    "NEWEST_FIRST": "Newest first",
    "OLDEST_FIRST": "Oldest first",
    "CONVERSION_FAILED_NOTIFICATION_MESSAGE": "This file could not be previewed. Click here to download the original.",
    "SELECT_COLLECTION":"Select album"
}<|MERGE_RESOLUTION|>--- conflicted
+++ resolved
@@ -236,17 +236,9 @@
     "MAP_SETTINGS":"Map Settings",
     "ENABLE_MAPS":"Enable Maps?",
     "DISABLE_MAPS":"Disable Maps?",
-<<<<<<< HEAD
-    "ENABLE_MAP_DESCRIPTION_1":"This will show your photos on a worldmap.",
-    "ENABLE_MAP_DESCRIPTION_2":"The map is hosted by OpenStreetMap, and the exact locations of your photos are never shared.",
-    "ENABLE_MAP_DESCRIPTION_3":"You can disable this feature anytime from Settings.",
-    "DISABLE_MAP_DESCRIPTION_1":"This will disable the display of your photos on a world map.",
-    "DISABLE_MAP_DESCRIPTION_2":"You can enable this feature anytime from Settings.",
-    "ENABLE_MAP_INSTRUCTION":"Enable maps in the preferences",
-=======
     "ENABLE_MAP_DESCRIPTION":"<p>This will show your photos on a world map.</p> <p>The map is hosted by <a>OpenStreetMap</a>, and the exact locations of your photos are never shared.</p> <p>You can disable this feature anytime from Settings.</p>",
     "DISABLE_MAP_DESCRIPTION":"<p>This will disable the display of your photos on a world map.</p> <p>You can enable this feature anytime from Settings.</p>",
->>>>>>> 841d009f
+    "ENABLE_MAP_INSTRUCTION":"Enable maps in the preferences",
     "DETAILS": "Details",
     "VIEW_EXIF": "View all EXIF data",
     "NO_EXIF": "No EXIF data",
