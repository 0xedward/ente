// DO NOT EDIT. This is code generated via package:intl/generate_localized.dart
// This is a library that provides messages for a fr locale. All the
// messages from the main program should be duplicated here with the same
// function name.

// Ignore issues from commonly used lints in this file.
// ignore_for_file:unnecessary_brace_in_string_interps, unnecessary_new
// ignore_for_file:prefer_single_quotes,comment_references, directives_ordering
// ignore_for_file:annotate_overrides,prefer_generic_function_type_aliases
// ignore_for_file:unused_import, file_names, avoid_escaping_inner_quotes
// ignore_for_file:unnecessary_string_interpolations, unnecessary_string_escapes

import 'package:intl/intl.dart';
import 'package:intl/message_lookup_by_library.dart';

final messages = new MessageLookup();

typedef String MessageIfAbsent(String messageStr, List<dynamic> args);

class MessageLookup extends MessageLookupByLibrary {
  String get localeName => 'fr';

  static String m0(count) =>
      "${Intl.plural(count, one: 'Ajoutez un objet', other: 'Ajoutez des objets')}";

  static String m1(emailOrName) => "Ajouté par ${emailOrName}";

  static String m2(albumName) => "Ajouté avec succès à  ${albumName}";

  static String m3(count) =>
      "${Intl.plural(count, zero: 'Aucun Participant', one: '1 Participant', other: '${count} Participants')}";

  static String m4(versionValue) => "Version : ${versionValue}";

  static String m5(paymentProvider) =>
      "Veuillez d\'abord annuler votre abonnement existant de ${paymentProvider}";

  static String m6(user) =>
      "${user} ne pourra pas ajouter plus de photos à cet album\n\nIl pourrait toujours supprimer les photos existantes ajoutées par eux";

  static String m7(isFamilyMember, storageAmountInGb) =>
      "${Intl.select(isFamilyMember, {
            'true':
                'Votre famille a demandé ${storageAmountInGb} GB jusqu\'à présent',
            'false':
                'Vous avez réclamé ${storageAmountInGb} GB jusqu\'à présent',
            'other':
                'Vous avez réclamé ${storageAmountInGb} GB jusqu\'à présent!',
          })}";

  static String m8(albumName) => "Lien collaboratif créé pour ${albumName}";

  static String m9(familyAdminEmail) =>
      "Veuillez contacter <green>${familyAdminEmail}</green> pour gérer votre abonnement";

  static String m10(provider) =>
      "Veuillez nous contacter à support@ente.io pour gérer votre abonnement ${provider}.";

  static String m11(count) =>
      "${Intl.plural(count, one: 'Supprimer le fichier', other: 'Supprimer ${count} fichiers')}";

  static String m12(currentlyDeleting, totalCount) =>
      "Suppression de ${currentlyDeleting} / ${totalCount}";

  static String m13(albumName) =>
      "Cela supprimera le lien public pour accéder à \"${albumName}\".";

  static String m14(supportEmail) =>
      "Veuillez envoyer un e-mail à ${supportEmail} depuis votre adresse enregistrée";

  static String m15(count, storageSaved) =>
      "Vous avez nettoyé ${Intl.plural(count, one: '${count} fichier dupliqué', other: '${count} fichiers dupliqués')}, sauvegarde (${storageSaved}!)";

  static String m16(count, formattedSize) =>
      "${count} fichiers, ${formattedSize} chacun";

  static String m17(newEmail) => "L\'e-mail a été changé en ${newEmail}";

  static String m18(email) =>
      "${email} n\'a pas de compte ente.\n\nEnvoyez une invitation pour partager des photos.";

  static String m19(count, formattedNumber) =>
      "${Intl.plural(count, one: '1 fichier sur cet appareil a été sauvegardé en toute sécurité', other: '${formattedNumber} fichiers sur cet appareil ont été sauvegardés en toute sécurité')}";

  static String m20(count, formattedNumber) =>
      "${Intl.plural(count, one: '1 fichier dans cet album a été sauvegardé en toute sécurité', other: '${formattedNumber} fichiers dans cet album ont été sauvegardés en toute sécurité')}";

  static String m21(storageAmountInGB) =>
      "${storageAmountInGB} Go chaque fois que quelqu\'un s\'inscrit à une offre payante et applique votre code";

  static String m22(freeAmount, storageUnit) =>
      "${freeAmount} ${storageUnit} libre";

  static String m23(endDate) => "Essai gratuit valide jusqu’au ${endDate}";

  static String m24(count) =>
      "Vous pouvez toujours ${Intl.plural(count, one: 'y', other: 'y')} accéder sur ente tant que vous avez un abonnement actif";

  static String m25(sizeInMBorGB) => "Libérer ${sizeInMBorGB}";

  static String m26(count, formattedSize) =>
      "${Intl.plural(count, one: 'Peut être supprimé de l\'appareil pour libérer ${formattedSize}', other: 'Peuvent être supprimés de l\'appareil pour libérer ${formattedSize}')}";

  static String m27(count) =>
      "${Intl.plural(count, one: '${count} objet', other: '${count} objets')}";

  static String m28(expiryTime) => "Le lien expirera le ${expiryTime}";

  static String m29(count, formattedCount) =>
      "${Intl.plural(count, one: '${formattedCount} mémoire', other: '${formattedCount} souvenirs')}";

  static String m30(count) =>
      "${Intl.plural(count, one: 'Déplacez l\'objet', other: 'Déplacez des objets')}";

  static String m31(albumName) => "Déplacé avec succès vers ${albumName}";

  static String m32(passwordStrengthValue) =>
      "Sécurité du mot de passe : ${passwordStrengthValue}";

  static String m33(providerName) =>
      "Veuillez contacter le support ${providerName} si vous avez été facturé";

  static String m34(reason) =>
      "Malheureusement, votre paiement a échoué pour ${reason}";

  static String m35(endDate) =>
      "Essai gratuit valable jusqu\'à ${endDate}.\nVous pouvez choisir un plan payant par la suite.";

  static String m36(toEmail) => "Merci de nous envoyer un e-mail à ${toEmail}";

  static String m37(toEmail) => "Envoyez les logs à ${toEmail}";

  static String m38(storeName) => "Notez-nous sur ${storeName}";

  static String m39(storageInGB) =>
      "3. Vous recevez tous les deux ${storageInGB} GB* gratuits";

  static String m40(userEmail) =>
      "${userEmail} sera retiré de cet album partagé\n\nToutes les photos ajoutées par eux seront également retirées de l\'album";

  static String m41(endDate) => "Renouvellement le ${endDate}";

<<<<<<< HEAD
  static String m65(count) =>
=======
  static String m64(count) =>
>>>>>>> ee340b1d
      "${Intl.plural(count, one: '${count} résultat trouvé', other: '${count} résultats trouvés')}";

  static String m42(count) => "${count} sélectionné(s)";

  static String m43(count, yourCount) =>
      "${count} sélectionné(s) (${yourCount} à vous)";

  static String m44(verificationID) =>
      "Voici mon ID de vérification : ${verificationID} pour ente.io.";

  static String m45(verificationID) =>
      "Hé, pouvez-vous confirmer qu\'il s\'agit de votre ID de vérification ente.io : ${verificationID}";

  static String m46(referralCode, referralStorageInGB) =>
      "code de parrainage ente : ${referralCode} \n\nAppliquez le dans Paramètres → Général → Références pour obtenir ${referralStorageInGB} Go gratuitement après votre inscription à un plan payant\n\nhttps://ente.io";

  static String m47(numberOfPeople) =>
      "${Intl.plural(numberOfPeople, zero: 'Partagez avec des personnes spécifiques', one: 'Partagé avec 1 personne', other: 'Partagé avec ${numberOfPeople} des gens')}";

  static String m48(emailIDs) => "Partagé avec ${emailIDs}";

  static String m49(fileType) =>
      "Elle ${fileType} sera supprimée de votre appareil.";

  static String m50(fileType) =>
      "Cette ${fileType} est à la fois sur ente et sur votre appareil.";

  static String m51(fileType) => "Ce ${fileType} sera supprimé de ente.";

  static String m52(storageAmountInGB) => "${storageAmountInGB} Go";

  static String m53(
          usedAmount, usedStorageUnit, totalAmount, totalStorageUnit) =>
      "${usedAmount} ${usedStorageUnit} sur ${totalAmount} ${totalStorageUnit} utilisé";

  static String m54(id) =>
      "Votre ${id} est déjà lié à un autre compte ente.\nSi vous souhaitez utiliser votre ${id} avec ce compte, veuillez contacter notre support";

  static String m55(endDate) => "Votre abonnement sera annulé le ${endDate}";

  static String m56(completed, total) =>
      "${completed}/${total} souvenirs préservés";

  static String m57(storageAmountInGB) =>
      "Ils obtiennent aussi ${storageAmountInGB} Go";

  static String m58(email) => "Ceci est l\'ID de vérification de ${email}";

  static String m59(count) =>
      "${Intl.plural(count, zero: '0 jour', one: '1 jour', other: '${count} jours')}";

<<<<<<< HEAD
  static String m66(endDate) => "Valable jusqu\'au ${endDate}";
=======
  static String m65(endDate) => "Valable jusqu\'au ${endDate}";
>>>>>>> ee340b1d

  static String m60(email) => "Vérifier ${email}";

  static String m61(email) =>
      "Nous avons envoyé un e-mail à <green>${email}</green>";

  static String m62(count) =>
      "${Intl.plural(count, one: 'il y a ${count} an', other: 'il y a ${count} ans')}";

  static String m63(storageSaved) =>
      "Vous avez libéré ${storageSaved} avec succès !";

  final messages = _notInlinedMessages(_notInlinedMessages);
  static Map<String, Function> _notInlinedMessages(_) => <String, Function>{
        "aNewVersionOfEnteIsAvailable": MessageLookupByLibrary.simpleMessage(
            "Une nouvelle version de ente est disponible."),
        "about": MessageLookupByLibrary.simpleMessage("À propos"),
        "account": MessageLookupByLibrary.simpleMessage("Compte"),
        "accountWelcomeBack":
            MessageLookupByLibrary.simpleMessage("Bienvenue !"),
        "ackPasswordLostWarning": MessageLookupByLibrary.simpleMessage(
            "Je comprends que si je perds mon mot de passe, je perdrai mes données puisque mes données sont <underline>chiffrées de bout en bout</underline>."),
        "activeSessions":
            MessageLookupByLibrary.simpleMessage("Sessions actives"),
        "addANewEmail":
            MessageLookupByLibrary.simpleMessage("Ajouter un nouvel email"),
        "addCollaborator":
            MessageLookupByLibrary.simpleMessage("Ajouter un collaborateur"),
        "addFromDevice":
            MessageLookupByLibrary.simpleMessage("Ajouter depuis l\'appareil"),
        "addItem": m0,
        "addLocation":
            MessageLookupByLibrary.simpleMessage("Ajouter la localisation"),
        "addLocationButton": MessageLookupByLibrary.simpleMessage("Ajouter"),
        "addMore": MessageLookupByLibrary.simpleMessage("Ajouter Plus"),
        "addNew": MessageLookupByLibrary.simpleMessage("Ajouter un nouveau"),
        "addOnPageSubtitle": MessageLookupByLibrary.simpleMessage(
            "Détails des modules complémentaires"),
        "addOns":
            MessageLookupByLibrary.simpleMessage("Modules complémentaires"),
        "addPhotos": MessageLookupByLibrary.simpleMessage("Ajouter des photos"),
        "addSelected":
            MessageLookupByLibrary.simpleMessage("Ajouter la sélection"),
        "addToAlbum":
            MessageLookupByLibrary.simpleMessage("Ajouter à l\'album"),
        "addToEnte": MessageLookupByLibrary.simpleMessage("Ajouter à ente"),
        "addToHiddenAlbum":
            MessageLookupByLibrary.simpleMessage("Ajouter à un album masqué"),
        "addViewer":
            MessageLookupByLibrary.simpleMessage("Ajouter un observateur"),
        "addYourPhotosNow": MessageLookupByLibrary.simpleMessage(
            "Ajoutez vos photos maintenant"),
        "addedAs": MessageLookupByLibrary.simpleMessage("Ajouté comme"),
        "addedBy": m1,
        "addedSuccessfullyTo": m2,
        "addingToFavorites":
            MessageLookupByLibrary.simpleMessage("Ajout aux favoris..."),
        "advanced": MessageLookupByLibrary.simpleMessage("Avancé"),
        "advancedSettings": MessageLookupByLibrary.simpleMessage("Avancé"),
        "after1Day": MessageLookupByLibrary.simpleMessage("Après 1 jour"),
        "after1Hour": MessageLookupByLibrary.simpleMessage("Après 1 heure"),
        "after1Month": MessageLookupByLibrary.simpleMessage("Après 1 mois"),
        "after1Week": MessageLookupByLibrary.simpleMessage("Après 1 semaine"),
        "after1Year": MessageLookupByLibrary.simpleMessage("Après 1 an"),
        "albumOwner": MessageLookupByLibrary.simpleMessage("Propriétaire"),
        "albumParticipantsCount": m3,
        "albumTitle": MessageLookupByLibrary.simpleMessage("Titre de l\'album"),
        "albumUpdated":
            MessageLookupByLibrary.simpleMessage("Album mis à jour"),
        "albums": MessageLookupByLibrary.simpleMessage("Albums"),
        "allClear": MessageLookupByLibrary.simpleMessage("✨ Tout est effacé"),
        "allMemoriesPreserved": MessageLookupByLibrary.simpleMessage(
            "Tous les souvenirs conservés"),
        "allowAddPhotosDescription": MessageLookupByLibrary.simpleMessage(
            "Autoriser les personnes avec le lien à ajouter des photos à l\'album partagé."),
        "allowAddingPhotos": MessageLookupByLibrary.simpleMessage(
            "Autoriser l\'ajout de photos"),
        "allowDownloads": MessageLookupByLibrary.simpleMessage(
            "Autoriser les téléchargements"),
        "allowPeopleToAddPhotos": MessageLookupByLibrary.simpleMessage(
            "Autoriser les personnes à ajouter des photos"),
        "androidBiometricHint":
            MessageLookupByLibrary.simpleMessage("Vérifier l’identité"),
        "androidBiometricNotRecognized": MessageLookupByLibrary.simpleMessage(
            "Reconnaissance impossible. Réessayez."),
        "androidBiometricRequiredTitle":
            MessageLookupByLibrary.simpleMessage("Empreinte digitale requise"),
        "androidBiometricSuccess":
            MessageLookupByLibrary.simpleMessage("Succès"),
        "androidCancelButton": MessageLookupByLibrary.simpleMessage("Annuler"),
        "androidDeviceCredentialsRequiredTitle":
            MessageLookupByLibrary.simpleMessage("Identifiants requis"),
        "androidDeviceCredentialsSetupDescription":
            MessageLookupByLibrary.simpleMessage("Identifiants requis"),
        "androidGoToSettingsDescription": MessageLookupByLibrary.simpleMessage(
            "L\'authentification biométrique n\'est pas configurée sur votre appareil. Allez dans \'Paramètres > Sécurité\' pour ajouter l\'authentification biométrique."),
        "androidIosWebDesktop": MessageLookupByLibrary.simpleMessage(
            "Android, iOS, Web, Ordinateur"),
        "androidSignInTitle":
            MessageLookupByLibrary.simpleMessage("Authentification requise"),
        "appVersion": m4,
        "appleId": MessageLookupByLibrary.simpleMessage("Apple ID"),
        "apply": MessageLookupByLibrary.simpleMessage("Appliquer"),
        "applyCodeTitle":
            MessageLookupByLibrary.simpleMessage("Utiliser le code"),
        "appstoreSubscription":
            MessageLookupByLibrary.simpleMessage("Abonnement à l\'AppStore"),
        "archive": MessageLookupByLibrary.simpleMessage("Archiver"),
        "archiveAlbum":
            MessageLookupByLibrary.simpleMessage("Archiver l\'album"),
        "archiving":
            MessageLookupByLibrary.simpleMessage("Archivage en cours..."),
        "areYouSureThatYouWantToLeaveTheFamily":
            MessageLookupByLibrary.simpleMessage(
                "Êtes-vous certains de vouloir quitter le plan familial?"),
        "areYouSureYouWantToCancel": MessageLookupByLibrary.simpleMessage(
            "Es-tu sûre de vouloir annuler?"),
        "areYouSureYouWantToChangeYourPlan":
            MessageLookupByLibrary.simpleMessage(
                "Êtes-vous certains de vouloir changer d\'offre ?"),
        "areYouSureYouWantToExit": MessageLookupByLibrary.simpleMessage(
            "Êtes-vous sûr de vouloir quitter ?"),
        "areYouSureYouWantToLogout": MessageLookupByLibrary.simpleMessage(
            "Voulez-vous vraiment vous déconnecter ?"),
        "areYouSureYouWantToRenew": MessageLookupByLibrary.simpleMessage(
            "Êtes-vous sûr de vouloir renouveler ?"),
        "askCancelReason": MessageLookupByLibrary.simpleMessage(
            "Votre abonnement a été annulé. Souhaitez-vous partager la raison ?"),
        "askDeleteReason": MessageLookupByLibrary.simpleMessage(
            "Quelle est la principale raison pour laquelle vous supprimez votre compte ?"),
        "askYourLovedOnesToShare": MessageLookupByLibrary.simpleMessage(
            "Demandez à vos proches de partager"),
        "atAFalloutShelter":
            MessageLookupByLibrary.simpleMessage("dans un abri antiatomique"),
        "authToChangeEmailVerificationSetting":
            MessageLookupByLibrary.simpleMessage(
                "Veuillez vous authentifier pour modifier votre adresse e-mail"),
        "authToChangeLockscreenSetting": MessageLookupByLibrary.simpleMessage(
            "Veuillez vous authentifier pour modifier les paramètres de l\'écran de verrouillage"),
        "authToChangeYourEmail": MessageLookupByLibrary.simpleMessage(
            "Veuillez vous authentifier pour modifier votre adresse e-mail"),
        "authToChangeYourPassword": MessageLookupByLibrary.simpleMessage(
            "Veuillez vous authentifier pour modifier votre mot de passe"),
        "authToConfigureTwofactorAuthentication":
            MessageLookupByLibrary.simpleMessage(
                "Veuillez vous authentifier pour configurer l\'authentification à deux facteurs"),
        "authToInitiateAccountDeletion": MessageLookupByLibrary.simpleMessage(
            "Veuillez vous authentifier pour débuter la suppression du compte"),
        "authToViewYourActiveSessions": MessageLookupByLibrary.simpleMessage(
            "Veuillez vous authentifier pour voir vos sessions actives"),
        "authToViewYourHiddenFiles": MessageLookupByLibrary.simpleMessage(
            "Veuillez vous authentifier pour voir vos fichiers cachés"),
        "authToViewYourMemories": MessageLookupByLibrary.simpleMessage(
            "Veuillez vous authentifier pour voir vos souvenirs"),
        "authToViewYourRecoveryKey": MessageLookupByLibrary.simpleMessage(
            "Veuillez vous authentifier pour afficher votre clé de récupération"),
        "authenticating":
            MessageLookupByLibrary.simpleMessage("Authentification..."),
        "authenticationFailedPleaseTryAgain":
            MessageLookupByLibrary.simpleMessage(
                "L\'authentification a échouée, veuillez réessayer"),
        "authenticationSuccessful":
            MessageLookupByLibrary.simpleMessage("Authentification réussie!"),
        "available": MessageLookupByLibrary.simpleMessage("Disponible"),
        "backedUpFolders":
            MessageLookupByLibrary.simpleMessage("Dossiers sauvegardés"),
        "backup": MessageLookupByLibrary.simpleMessage("Sauvegarde"),
        "backupFailed":
            MessageLookupByLibrary.simpleMessage("Échec de la sauvegarde"),
        "backupOverMobileData": MessageLookupByLibrary.simpleMessage(
            "Sauvegarde sur données mobiles"),
        "backupSettings":
            MessageLookupByLibrary.simpleMessage("Paramètres de la sauvegarde"),
        "backupVideos":
            MessageLookupByLibrary.simpleMessage("Sauvegarde des vidéos"),
        "blackFridaySale":
            MessageLookupByLibrary.simpleMessage("Offre Black Friday"),
        "blog": MessageLookupByLibrary.simpleMessage("Blog"),
        "cachedData":
            MessageLookupByLibrary.simpleMessage("Données mises en cache"),
        "calculating":
            MessageLookupByLibrary.simpleMessage("Calcul en cours..."),
        "canNotUploadToAlbumsOwnedByOthers": MessageLookupByLibrary.simpleMessage(
            "Impossible de télécharger dans les albums appartenant à d\'autres personnes"),
        "canOnlyCreateLinkForFilesOwnedByYou":
            MessageLookupByLibrary.simpleMessage(
                "Ne peut créer de lien que pour les fichiers que vous possédez"),
        "canOnlyRemoveFilesOwnedByYou": MessageLookupByLibrary.simpleMessage(
            "Vous ne pouvez supprimer que les fichiers que vous possédez"),
        "cancel": MessageLookupByLibrary.simpleMessage("Annuler"),
        "cancelOtherSubscription": m5,
        "cancelSubscription":
            MessageLookupByLibrary.simpleMessage("Annuler l\'abonnement"),
        "cannotAddMorePhotosAfterBecomingViewer": m6,
        "cannotDeleteSharedFiles": MessageLookupByLibrary.simpleMessage(
            "Les fichiers partagés ne peuvent pas être supprimés"),
        "centerPoint": MessageLookupByLibrary.simpleMessage("Point central"),
        "changeEmail":
            MessageLookupByLibrary.simpleMessage("Modifier l\'e-mail"),
        "changePassword":
            MessageLookupByLibrary.simpleMessage("Modifier le mot de passe"),
        "changePasswordTitle":
            MessageLookupByLibrary.simpleMessage("Modifier le mot de passe"),
        "changePermissions":
            MessageLookupByLibrary.simpleMessage("Modifier les permissions ?"),
        "checkForUpdates":
            MessageLookupByLibrary.simpleMessage("Vérifier les mises à jour"),
        "checkInboxAndSpamFolder": MessageLookupByLibrary.simpleMessage(
            "Veuillez consulter votre boîte de courriels (et les indésirables) pour compléter la vérification"),
        "checking": MessageLookupByLibrary.simpleMessage("Vérification..."),
        "claimFreeStorage": MessageLookupByLibrary.simpleMessage(
            "Réclamer le stockage gratuit"),
        "claimMore": MessageLookupByLibrary.simpleMessage("Réclamez plus !"),
        "claimed": MessageLookupByLibrary.simpleMessage("Réclamée"),
        "claimedStorageSoFar": m7,
        "clearCaches":
            MessageLookupByLibrary.simpleMessage("Nettoyer le cache"),
        "click": MessageLookupByLibrary.simpleMessage("• Click"),
        "clickOnTheOverflowMenu": MessageLookupByLibrary.simpleMessage(
            "• Cliquez sur le menu de débordement"),
        "close": MessageLookupByLibrary.simpleMessage("Fermer"),
        "clubByCaptureTime":
            MessageLookupByLibrary.simpleMessage("Grouper par durée"),
        "clubByFileName":
            MessageLookupByLibrary.simpleMessage("Grouper par nom de fichier"),
        "codeAppliedPageTitle":
            MessageLookupByLibrary.simpleMessage("Code appliqué"),
        "codeCopiedToClipboard": MessageLookupByLibrary.simpleMessage(
            "Code copié dans le presse-papiers"),
        "codeUsedByYou":
            MessageLookupByLibrary.simpleMessage("Code utilisé par vous"),
        "collabLinkSectionDescription": MessageLookupByLibrary.simpleMessage(
            "Créez un lien pour permettre aux gens d\'ajouter et de voir des photos dans votre album partagé sans avoir besoin d\'une application ente ou d\'un compte. Idéal pour collecter des photos d\'événement."),
        "collaborativeLink":
            MessageLookupByLibrary.simpleMessage("Lien collaboratif"),
        "collaborativeLinkCreatedFor": m8,
        "collaborator": MessageLookupByLibrary.simpleMessage("Collaborateur"),
        "collaboratorsCanAddPhotosAndVideosToTheSharedAlbum":
            MessageLookupByLibrary.simpleMessage(
                "Les collaborateurs peuvent ajouter des photos et des vidéos à l\'album partagé."),
        "collageLayout": MessageLookupByLibrary.simpleMessage("Disposition"),
        "collageSaved": MessageLookupByLibrary.simpleMessage(
            "Collage sauvegardé dans la galerie"),
        "collectEventPhotos": MessageLookupByLibrary.simpleMessage(
            "Collecter des photos de l\'événement"),
        "collectPhotos":
            MessageLookupByLibrary.simpleMessage("Récupérer les photos"),
        "color": MessageLookupByLibrary.simpleMessage("Couleur "),
        "confirm": MessageLookupByLibrary.simpleMessage("Confirmer"),
        "confirm2FADisable": MessageLookupByLibrary.simpleMessage(
            "Voulez-vous vraiment désactiver l\'authentification à deux facteurs ?"),
        "confirmAccountDeletion": MessageLookupByLibrary.simpleMessage(
            "Confirmer la suppression du compte"),
        "confirmDeletePrompt": MessageLookupByLibrary.simpleMessage(
            "Oui, je veux supprimer définitivement ce compte et toutes ses données."),
        "confirmPassword":
            MessageLookupByLibrary.simpleMessage("Confirmer le mot de passe"),
        "confirmPlanChange": MessageLookupByLibrary.simpleMessage(
            "Confirmer le changement de l\'offre"),
        "confirmRecoveryKey": MessageLookupByLibrary.simpleMessage(
            "Confirmer la clé de récupération"),
        "confirmYourRecoveryKey": MessageLookupByLibrary.simpleMessage(
            "Confirmer la clé de récupération"),
        "contactFamilyAdmin": m9,
        "contactSupport":
            MessageLookupByLibrary.simpleMessage("Contacter l\'assistance"),
        "contactToManageSubscription": m10,
        "contacts": MessageLookupByLibrary.simpleMessage("Contacts"),
        "contents": MessageLookupByLibrary.simpleMessage("Contenus"),
        "continueLabel": MessageLookupByLibrary.simpleMessage("Continuer"),
        "continueOnFreeTrial": MessageLookupByLibrary.simpleMessage(
            "Poursuivre avec la version d\'essai gratuite"),
        "convertToAlbum":
            MessageLookupByLibrary.simpleMessage("Convertir en album"),
        "copyEmailAddress":
            MessageLookupByLibrary.simpleMessage("Copier l’adresse e-mail"),
        "copyLink": MessageLookupByLibrary.simpleMessage("Copier le lien"),
        "copypasteThisCodentoYourAuthenticatorApp":
            MessageLookupByLibrary.simpleMessage(
                "Copiez-collez ce code\ndans votre application d\'authentification"),
        "couldNotBackUpTryLater": MessageLookupByLibrary.simpleMessage(
            "Nous n\'avons pas pu sauvegarder vos données.\nNous allons réessayer plus tard."),
        "couldNotFreeUpSpace": MessageLookupByLibrary.simpleMessage(
            "Impossible de libérer de l\'espace"),
        "couldNotUpdateSubscription": MessageLookupByLibrary.simpleMessage(
            "Impossible de mettre à jour l’abonnement"),
        "count": MessageLookupByLibrary.simpleMessage("Total"),
        "crashReporting":
            MessageLookupByLibrary.simpleMessage("Rapports d\'erreurs"),
        "create": MessageLookupByLibrary.simpleMessage("Créer"),
        "createAccount":
            MessageLookupByLibrary.simpleMessage("Créer un compte"),
        "createAlbumActionHint": MessageLookupByLibrary.simpleMessage(
            "Appuyez longuement pour sélectionner des photos et cliquez sur + pour créer un album"),
        "createCollage":
            MessageLookupByLibrary.simpleMessage("Créez un collage"),
        "createNewAccount":
            MessageLookupByLibrary.simpleMessage("Créer un nouveau compte"),
        "createOrSelectAlbum": MessageLookupByLibrary.simpleMessage(
            "Créer ou sélectionner un album"),
        "createPublicLink":
            MessageLookupByLibrary.simpleMessage("Créer un lien public"),
        "creatingLink":
            MessageLookupByLibrary.simpleMessage("Création du lien..."),
        "criticalUpdateAvailable": MessageLookupByLibrary.simpleMessage(
            "Mise à jour critique disponible"),
        "currentUsageIs": MessageLookupByLibrary.simpleMessage(
            "L\'utilisation actuelle est "),
        "custom": MessageLookupByLibrary.simpleMessage("Personnaliser"),
        "darkTheme": MessageLookupByLibrary.simpleMessage("Sombre"),
        "dayToday": MessageLookupByLibrary.simpleMessage("Aujourd\'hui"),
        "dayYesterday": MessageLookupByLibrary.simpleMessage("Hier"),
        "decrypting":
            MessageLookupByLibrary.simpleMessage("Déchiffrement en cours..."),
        "decryptingVideo": MessageLookupByLibrary.simpleMessage(
            "Déchiffrement de la vidéo..."),
        "deduplicateFiles":
            MessageLookupByLibrary.simpleMessage("Déduplication de fichiers"),
        "delete": MessageLookupByLibrary.simpleMessage("Supprimer"),
        "deleteAccount":
            MessageLookupByLibrary.simpleMessage("Supprimer le compte"),
        "deleteAccountFeedbackPrompt": MessageLookupByLibrary.simpleMessage(
            "Nous sommes désolés de vous voir partir. S\'il vous plaît partagez vos commentaires pour nous aider à améliorer le service."),
        "deleteAccountPermanentlyButton": MessageLookupByLibrary.simpleMessage(
            "Supprimer définitivement le compte"),
        "deleteAlbum":
            MessageLookupByLibrary.simpleMessage("Supprimer l\'album"),
        "deleteAlbumDialog": MessageLookupByLibrary.simpleMessage(
            "Supprimer aussi les photos (et vidéos) présentes dans cet album de <bold>tous</bold> les autres albums dont elles font partie ?"),
        "deleteAlbumsDialogBody": MessageLookupByLibrary.simpleMessage(
            "Ceci supprimera tous les albums vides. Ceci est utile lorsque vous voulez réduire l\'encombrement dans votre liste d\'albums."),
        "deleteAll": MessageLookupByLibrary.simpleMessage("Tout Supprimer"),
        "deleteConfirmDialogBody": MessageLookupByLibrary.simpleMessage(
            "Ce compte est lié à d\'autres applications ente, si vous en utilisez une.\\n\\nVos données téléchargées, dans toutes les applications ente, seront planifiées pour suppression, et votre compte sera définitivement supprimé."),
        "deleteEmailRequest": MessageLookupByLibrary.simpleMessage(
            "Veuillez envoyer un e-mail à <warning>account-deletion@ente.io</warning> à partir de votre adresse e-mail enregistrée."),
        "deleteEmptyAlbums":
            MessageLookupByLibrary.simpleMessage("Supprimer les albums vides"),
        "deleteEmptyAlbumsWithQuestionMark":
            MessageLookupByLibrary.simpleMessage(
                "Supprimer les albums vides ?"),
        "deleteFromBoth":
            MessageLookupByLibrary.simpleMessage("Supprimer des deux"),
        "deleteFromDevice":
            MessageLookupByLibrary.simpleMessage("Supprimer de l\'appareil"),
        "deleteFromEnte":
            MessageLookupByLibrary.simpleMessage("Supprimer de ente"),
        "deleteItemCount": m11,
        "deleteLocation":
            MessageLookupByLibrary.simpleMessage("Supprimer la localisation"),
        "deletePhotos":
            MessageLookupByLibrary.simpleMessage("Supprimer des photos"),
        "deleteProgress": m12,
        "deleteReason1": MessageLookupByLibrary.simpleMessage(
            "Il manque une fonction clé dont j\'ai besoin"),
        "deleteReason2": MessageLookupByLibrary.simpleMessage(
            "L\'application ou une fonctionnalité particulière ne se comporte pas comme je pense qu\'elle devrait"),
        "deleteReason3": MessageLookupByLibrary.simpleMessage(
            "J\'ai trouvé un autre service que je préfère"),
        "deleteReason4":
            MessageLookupByLibrary.simpleMessage("Ma raison n\'est pas listée"),
        "deleteRequestSLAText": MessageLookupByLibrary.simpleMessage(
            "Votre demande sera traitée sous 72 heures."),
        "deleteSharedAlbum": MessageLookupByLibrary.simpleMessage(
            "Supprimer l\'album partagé ?"),
        "deleteSharedAlbumDialogBody": MessageLookupByLibrary.simpleMessage(
            "L\'album sera supprimé pour tout le monde\n\nVous perdrez l\'accès aux photos partagées dans cet album qui sont détenues par d\'autres personnes"),
        "deselectAll":
            MessageLookupByLibrary.simpleMessage("Tout déselectionner"),
        "designedToOutlive":
            MessageLookupByLibrary.simpleMessage("Conçu pour survivre"),
        "details": MessageLookupByLibrary.simpleMessage("Détails"),
        "devAccountChanged": MessageLookupByLibrary.simpleMessage(
            "Le compte développeur que nous utilisons pour publier ente sur l\'App Store a changé. Pour cette raison, vous devrez vous connecter à nouveau.\n\nNous nous excusons pour la gêne occasionnée, mais cela était inévitable."),
        "deviceFilesAutoUploading": MessageLookupByLibrary.simpleMessage(
            "Les fichiers ajoutés à cet album seront automatiquement téléchargés sur ente."),
        "deviceLockExplanation": MessageLookupByLibrary.simpleMessage(
            "Désactiver le verrouillage de l\'écran de l\'appareil lorsque ente est au premier plan et il y a une sauvegarde en cours. Ce n\'est normalement pas nécessaire, mais peut aider les gros téléchargements et les premières importations de grandes bibliothèques plus rapidement."),
        "didYouKnow": MessageLookupByLibrary.simpleMessage("Le savais-tu ?"),
        "disableAutoLock": MessageLookupByLibrary.simpleMessage(
            "Désactiver le verrouillage automatique"),
        "disableDownloadWarningBody": MessageLookupByLibrary.simpleMessage(
            "Les téléspectateurs peuvent toujours prendre des captures d\'écran ou enregistrer une copie de vos photos en utilisant des outils externes"),
        "disableDownloadWarningTitle":
            MessageLookupByLibrary.simpleMessage("Veuillez remarquer"),
        "disableLinkMessage": m13,
        "disableTwofactor": MessageLookupByLibrary.simpleMessage(
            "Désactiver la double-authentification"),
        "disablingTwofactorAuthentication":
            MessageLookupByLibrary.simpleMessage(
                "Désactiver la double-authentification..."),
        "discord": MessageLookupByLibrary.simpleMessage("Discord"),
        "dismiss": MessageLookupByLibrary.simpleMessage("Rejeter"),
        "distanceInKMUnit": MessageLookupByLibrary.simpleMessage("km"),
        "doThisLater": MessageLookupByLibrary.simpleMessage("Plus tard"),
        "doYouWantToDiscardTheEditsYouHaveMade":
            MessageLookupByLibrary.simpleMessage(
                "Voulez-vous annuler les modifications que vous avez faites ?"),
        "done": MessageLookupByLibrary.simpleMessage("Terminé"),
        "doubleYourStorage": MessageLookupByLibrary.simpleMessage(
            "Doubler votre espace de stockage"),
        "download": MessageLookupByLibrary.simpleMessage("Télécharger"),
        "downloadFailed":
            MessageLookupByLibrary.simpleMessage("Échec du téléchargement"),
        "downloading":
            MessageLookupByLibrary.simpleMessage("Téléchargement en cours..."),
        "dropSupportEmail": m14,
        "duplicateFileCountWithStorageSaved": m15,
        "duplicateItemsGroup": m16,
        "edit": MessageLookupByLibrary.simpleMessage("Éditer"),
        "editLocationTagTitle":
            MessageLookupByLibrary.simpleMessage("Modifier l’emplacement"),
        "editsSaved":
            MessageLookupByLibrary.simpleMessage("Modification sauvegardée"),
        "eligible": MessageLookupByLibrary.simpleMessage("éligible"),
        "email": MessageLookupByLibrary.simpleMessage("E-mail"),
        "emailChangedTo": m17,
        "emailNoEnteAccount": m18,
        "emailVerificationToggle": MessageLookupByLibrary.simpleMessage(
            "Vérification de l\'adresse e-mail"),
        "emailYourLogs":
            MessageLookupByLibrary.simpleMessage("Envoyez vos logs par e-mail"),
        "empty": MessageLookupByLibrary.simpleMessage("Vide"),
        "emptyTrash":
            MessageLookupByLibrary.simpleMessage("Vider la corbeille ?"),
        "enableMaps": MessageLookupByLibrary.simpleMessage("Activer la carte"),
        "enableMapsDesc": MessageLookupByLibrary.simpleMessage(
            "Vos photos seront affichées sur une carte du monde.\n\nCette carte est hébergée par Open Street Map, et les emplacements exacts de vos photos ne sont jamais partagés.\n\nVous pouvez désactiver cette fonction à tout moment dans les Paramètres."),
        "encryptingBackup": MessageLookupByLibrary.simpleMessage(
            "Chiffrement de la sauvegarde..."),
        "encryption": MessageLookupByLibrary.simpleMessage("Chiffrement"),
        "encryptionKeys":
            MessageLookupByLibrary.simpleMessage("Clés de chiffrement"),
        "endtoendEncryptedByDefault": MessageLookupByLibrary.simpleMessage(
            "Chiffrement de bout en bout par défaut"),
        "enteCanEncryptAndPreserveFilesOnlyIfYouGrant":
            MessageLookupByLibrary.simpleMessage(
                "ente peut chiffrer et conserver des fichiers que si vous leur accordez l\'accès"),
        "entePhotosPerm": MessageLookupByLibrary.simpleMessage(
            "ente <i>a besoin d\'une autorisation pour</i> préserver vos photos"),
        "enteSubscriptionPitch": MessageLookupByLibrary.simpleMessage(
            "ente conserve vos souvenirs, donc ils sont toujours disponibles pour vous, même si vous perdez votre appareil."),
        "enteSubscriptionShareWithFamily": MessageLookupByLibrary.simpleMessage(
            "Vous pouvez également ajouter votre famille à votre forfait."),
        "enterAlbumName":
            MessageLookupByLibrary.simpleMessage("Saisir un nom d\'album"),
        "enterCode": MessageLookupByLibrary.simpleMessage("Entrer le code"),
        "enterCodeDescription": MessageLookupByLibrary.simpleMessage(
            "Entrez le code fourni par votre ami pour réclamer de l\'espace de stockage gratuit pour vous deux"),
        "enterEmail": MessageLookupByLibrary.simpleMessage("Entrer e-mail"),
        "enterFileName":
            MessageLookupByLibrary.simpleMessage("Entrez le nom du fichier"),
        "enterNewPasswordToEncrypt": MessageLookupByLibrary.simpleMessage(
            "Entrez un nouveau mot de passe que nous pouvons utiliser pour chiffrer vos données"),
        "enterPassword":
            MessageLookupByLibrary.simpleMessage("Saisissez le mot de passe"),
        "enterPasswordToEncrypt": MessageLookupByLibrary.simpleMessage(
            "Entrez un mot de passe que nous pouvons utiliser pour chiffrer vos données"),
        "enterReferralCode": MessageLookupByLibrary.simpleMessage(
            "Entrez le code de parrainage"),
        "enterThe6digitCodeFromnyourAuthenticatorApp":
            MessageLookupByLibrary.simpleMessage(
                "Entrez le code à 6 chiffres de\nvotre application d\'authentification"),
        "enterValidEmail": MessageLookupByLibrary.simpleMessage(
            "Veuillez entrer une adresse email valide."),
        "enterYourEmailAddress":
            MessageLookupByLibrary.simpleMessage("Entrez votre adresse e-mail"),
        "enterYourPassword":
            MessageLookupByLibrary.simpleMessage("Entrez votre mot de passe"),
        "enterYourRecoveryKey": MessageLookupByLibrary.simpleMessage(
            "Entrez votre clé de récupération"),
        "error": MessageLookupByLibrary.simpleMessage("Erreur"),
        "everywhere": MessageLookupByLibrary.simpleMessage("partout"),
        "exif": MessageLookupByLibrary.simpleMessage("EXIF"),
        "existingUser":
            MessageLookupByLibrary.simpleMessage("Utilisateur existant"),
        "expiredLinkInfo": MessageLookupByLibrary.simpleMessage(
            "Ce lien a expiré. Veuillez sélectionner un nouveau délai d\'expiration ou désactiver l\'expiration du lien."),
        "exportLogs": MessageLookupByLibrary.simpleMessage("Exporter les logs"),
        "exportYourData":
            MessageLookupByLibrary.simpleMessage("Exportez vos données"),
        "faces": MessageLookupByLibrary.simpleMessage("Visages"),
        "failedToApplyCode": MessageLookupByLibrary.simpleMessage(
            "Impossible d\'appliquer le code"),
        "failedToCancel":
            MessageLookupByLibrary.simpleMessage("Échec de l\'annulation"),
        "failedToDownloadVideo": MessageLookupByLibrary.simpleMessage(
            "Échec du téléchargement de la vidéo"),
        "failedToFetchOriginalForEdit": MessageLookupByLibrary.simpleMessage(
            "Impossible de récupérer l\'original pour l\'édition"),
        "failedToFetchReferralDetails": MessageLookupByLibrary.simpleMessage(
            "Impossible de récupérer les détails du parrainage. Veuillez réessayer plus tard."),
        "failedToLoadAlbums": MessageLookupByLibrary.simpleMessage(
            "Impossible de charger les albums"),
        "failedToRenew":
            MessageLookupByLibrary.simpleMessage("Échec du renouvellement"),
        "failedToVerifyPaymentStatus": MessageLookupByLibrary.simpleMessage(
            "Échec de la vérification du statut du paiement"),
        "familyPlanOverview": MessageLookupByLibrary.simpleMessage(
            "Ajoutez 5 membres de votre famille à votre abonnement existant sans payer de supplément.\n\nChaque membre dispose de son propre espace privé et ne peut pas voir les fichiers des autres membres, sauf s\'ils sont partagés.\n\nLes abonnement familiaux sont disponibles pour les clients qui ont un abonnement ente payant.\n\nAbonnez-vous maintenant pour commencer !"),
        "familyPlanPortalTitle":
            MessageLookupByLibrary.simpleMessage("Famille"),
        "familyPlans": MessageLookupByLibrary.simpleMessage("Forfaits famille"),
        "faq": MessageLookupByLibrary.simpleMessage("FAQ"),
        "faqs": MessageLookupByLibrary.simpleMessage("FAQ"),
        "favorite": MessageLookupByLibrary.simpleMessage("Favori"),
        "feedback": MessageLookupByLibrary.simpleMessage("Commentaires"),
        "fileFailedToSaveToGallery": MessageLookupByLibrary.simpleMessage(
            "Échec de l\'enregistrement dans la galerie"),
        "fileInfoAddDescHint":
            MessageLookupByLibrary.simpleMessage("Ajouter une description..."),
        "fileSavedToGallery": MessageLookupByLibrary.simpleMessage(
            "Fichier enregistré dans la galerie"),
        "fileTypes": MessageLookupByLibrary.simpleMessage("Types de fichiers"),
        "fileTypesAndNames":
            MessageLookupByLibrary.simpleMessage("Types et noms de fichiers"),
        "filesBackedUpFromDevice": m19,
        "filesBackedUpInAlbum": m20,
        "filesDeleted":
            MessageLookupByLibrary.simpleMessage("Fichiers supprimés"),
        "flip": MessageLookupByLibrary.simpleMessage("Retourner"),
        "forYourMemories":
            MessageLookupByLibrary.simpleMessage("pour vos souvenirs"),
        "forgotPassword":
            MessageLookupByLibrary.simpleMessage("Mot de passe oublié"),
        "freeStorageClaimed":
            MessageLookupByLibrary.simpleMessage("Stockage gratuit réclamé"),
        "freeStorageOnReferralSuccess": m21,
        "freeStorageSpace": m22,
        "freeStorageUsable":
            MessageLookupByLibrary.simpleMessage("Stockage gratuit utilisable"),
        "freeTrial": MessageLookupByLibrary.simpleMessage("Essai gratuit"),
        "freeTrialValidTill": m23,
        "freeUpAccessPostDelete": m24,
        "freeUpAmount": m25,
        "freeUpDeviceSpace": MessageLookupByLibrary.simpleMessage(
            "Libérer de l\'espace sur l\'appareil"),
        "freeUpSpace":
            MessageLookupByLibrary.simpleMessage("Libérer de l\'espace"),
        "freeUpSpaceSaving": m26,
        "galleryMemoryLimitInfo": MessageLookupByLibrary.simpleMessage(
            "Jusqu\'à 1000 souvenirs affichés dans la galerie"),
        "general": MessageLookupByLibrary.simpleMessage("Général"),
        "generatingEncryptionKeys": MessageLookupByLibrary.simpleMessage(
            "Génération des clés de chiffrement..."),
        "goToSettings":
            MessageLookupByLibrary.simpleMessage("Allez aux réglages"),
        "googlePlayId":
            MessageLookupByLibrary.simpleMessage("Identifiant Google Play"),
        "grantFullAccessPrompt": MessageLookupByLibrary.simpleMessage(
            "Veuillez autoriser l’accès à toutes les photos dans les paramètres"),
        "grantPermission":
            MessageLookupByLibrary.simpleMessage("Accorder la permission"),
        "groupNearbyPhotos": MessageLookupByLibrary.simpleMessage(
            "Grouper les photos à proximité"),
        "hearUsExplanation": MessageLookupByLibrary.simpleMessage(
            "Nous ne suivons pas les installations d\'applications. Il serait utile que vous nous disiez comment vous nous avez trouvés !"),
        "hearUsWhereTitle": MessageLookupByLibrary.simpleMessage(
            "Comment avez-vous entendu parler de Ente? (facultatif)"),
        "hidden": MessageLookupByLibrary.simpleMessage("Masqué"),
        "hide": MessageLookupByLibrary.simpleMessage("Masquer"),
        "hiding": MessageLookupByLibrary.simpleMessage("Masquage en cours..."),
        "hostedAtOsmFrance":
            MessageLookupByLibrary.simpleMessage("Hébergé chez OSM France"),
        "howItWorks":
            MessageLookupByLibrary.simpleMessage("Comment ça fonctionne"),
        "howToViewShareeVerificationID": MessageLookupByLibrary.simpleMessage(
            "Demandez-leur d\'appuyer longuement sur leur adresse e-mail sur l\'écran des paramètres et de vérifier que les identifiants des deux appareils correspondent."),
        "iOSGoToSettingsDescription": MessageLookupByLibrary.simpleMessage(
            "L\'authentification biométrique n\'est pas configurée sur votre appareil. Veuillez activer Touch ID ou Face ID sur votre téléphone."),
        "iOSLockOut": MessageLookupByLibrary.simpleMessage(
            "L\'authentification biométrique est désactivée. Veuillez verrouiller et déverrouiller votre écran pour l\'activer."),
        "iOSOkButton": MessageLookupByLibrary.simpleMessage("Ok"),
        "ignoreUpdate": MessageLookupByLibrary.simpleMessage("Ignorer"),
        "ignoredFolderUploadReason": MessageLookupByLibrary.simpleMessage(
            "Certains fichiers de cet album sont ignorés parce qu\'ils avaient été précédemment supprimés de ente."),
        "importing":
            MessageLookupByLibrary.simpleMessage("Importation en cours..."),
        "incorrectCode":
            MessageLookupByLibrary.simpleMessage("Code non valide"),
        "incorrectPasswordTitle":
            MessageLookupByLibrary.simpleMessage("Mot de passe incorrect"),
        "incorrectRecoveryKey": MessageLookupByLibrary.simpleMessage(
            "Clé de récupération non valide"),
        "incorrectRecoveryKeyBody": MessageLookupByLibrary.simpleMessage(
            "La clé de secours que vous avez entrée est incorrecte"),
        "incorrectRecoveryKeyTitle":
            MessageLookupByLibrary.simpleMessage("Clé de secours non valide"),
        "insecureDevice":
            MessageLookupByLibrary.simpleMessage("Appareil non sécurisé"),
        "installManually":
            MessageLookupByLibrary.simpleMessage("Installation manuelle"),
        "invalidEmailAddress":
            MessageLookupByLibrary.simpleMessage("Adresse e-mail invalide"),
        "invalidKey": MessageLookupByLibrary.simpleMessage("Clé invalide"),
        "invalidRecoveryKey": MessageLookupByLibrary.simpleMessage(
            "La clé de récupération que vous avez saisie n\'est pas valide. Veuillez vous assurer qu\'elle "),
        "invite": MessageLookupByLibrary.simpleMessage("Inviter"),
        "inviteToEnte": MessageLookupByLibrary.simpleMessage("Inviter à ente"),
        "inviteYourFriends":
            MessageLookupByLibrary.simpleMessage("Invite tes ami(e)s"),
        "inviteYourFriendsToEnte":
            MessageLookupByLibrary.simpleMessage("Invitez vos amis sur ente"),
        "itLooksLikeSomethingWentWrongPleaseRetryAfterSome":
            MessageLookupByLibrary.simpleMessage(
                "Il semble qu\'une erreur s\'est produite. Veuillez réessayer après un certain temps. Si l\'erreur persiste, veuillez contacter notre équipe d\'assistance."),
        "itemCount": m27,
        "itemsShowTheNumberOfDaysRemainingBeforePermanentDeletion":
            MessageLookupByLibrary.simpleMessage(
                "Les éléments montrent le nombre de jours restants avant la suppression définitive"),
        "itemsWillBeRemovedFromAlbum": MessageLookupByLibrary.simpleMessage(
            "Les éléments sélectionnés seront supprimés de cet album"),
        "keepPhotos":
            MessageLookupByLibrary.simpleMessage("Conserver les photos"),
        "kiloMeterUnit": MessageLookupByLibrary.simpleMessage("km"),
        "kindlyHelpUsWithThisInformation": MessageLookupByLibrary.simpleMessage(
            "Merci de nous aider avec cette information"),
        "language": MessageLookupByLibrary.simpleMessage("Langue"),
        "lastUpdated":
            MessageLookupByLibrary.simpleMessage("Dernière mise à jour"),
        "leave": MessageLookupByLibrary.simpleMessage("Quitter"),
        "leaveAlbum": MessageLookupByLibrary.simpleMessage("Quitter l\'album"),
        "leaveFamily":
            MessageLookupByLibrary.simpleMessage("Quitter le plan familial"),
        "leaveSharedAlbum":
            MessageLookupByLibrary.simpleMessage("Quitter l\'album partagé?"),
        "light": MessageLookupByLibrary.simpleMessage("Clair"),
        "lightTheme": MessageLookupByLibrary.simpleMessage("Clair"),
        "linkCopiedToClipboard": MessageLookupByLibrary.simpleMessage(
            "Lien copié dans le presse-papiers"),
        "linkDeviceLimit":
            MessageLookupByLibrary.simpleMessage("Limite d\'appareil"),
        "linkEnabled": MessageLookupByLibrary.simpleMessage("Activé"),
        "linkExpired": MessageLookupByLibrary.simpleMessage("Expiré"),
        "linkExpiresOn": m28,
        "linkExpiry":
            MessageLookupByLibrary.simpleMessage("Expiration du lien"),
        "linkHasExpired":
            MessageLookupByLibrary.simpleMessage("Le lien a expiré"),
        "linkNeverExpires": MessageLookupByLibrary.simpleMessage("Jamais"),
        "livePhotos": MessageLookupByLibrary.simpleMessage("Photos en direct"),
        "loadMessage1": MessageLookupByLibrary.simpleMessage(
            "Vous pouvez partager votre abonnement avec votre famille"),
        "loadMessage2": MessageLookupByLibrary.simpleMessage(
            "Nous avons conservé plus de 10 millions de souvenirs jusqu\'à présent"),
        "loadMessage3": MessageLookupByLibrary.simpleMessage(
            "Nous conservons 3 copies de vos données, l\'une dans un abri anti-atomique"),
        "loadMessage4": MessageLookupByLibrary.simpleMessage(
            "Toutes nos applications sont open source"),
        "loadMessage5": MessageLookupByLibrary.simpleMessage(
            "Notre code source et notre cryptographie ont été audités en externe"),
        "loadMessage6": MessageLookupByLibrary.simpleMessage(
            "Vous pouvez partager des liens vers vos albums avec vos proches"),
        "loadMessage7": MessageLookupByLibrary.simpleMessage(
            "Nos applications mobiles s\'exécutent en arrière-plan pour chiffrer et sauvegarder automatiquement les nouvelles photos que vous prenez"),
        "loadMessage8": MessageLookupByLibrary.simpleMessage(
            "web.ente.io dispose d\'un outil de téléchargement facile à utiliser"),
        "loadMessage9": MessageLookupByLibrary.simpleMessage(
            "Nous utilisons Xchacha20Poly1305 pour chiffrer vos données en toute sécurité"),
        "loadingExifData": MessageLookupByLibrary.simpleMessage(
            "Chargement des données EXIF..."),
        "loadingGallery":
            MessageLookupByLibrary.simpleMessage("Chargement de la galerie..."),
        "loadingMessage":
            MessageLookupByLibrary.simpleMessage("Chargement de vos photos..."),
        "localGallery": MessageLookupByLibrary.simpleMessage("Galerie locale"),
        "location": MessageLookupByLibrary.simpleMessage("Emplacement"),
        "locationName": MessageLookupByLibrary.simpleMessage("Nom du lieu"),
        "locationTagFeatureDescription": MessageLookupByLibrary.simpleMessage(
            "Un tag d\'emplacement regroupe toutes les photos qui ont été prises dans un certain rayon d\'une photo"),
        "lockButtonLabel": MessageLookupByLibrary.simpleMessage("Verrouiller"),
        "lockScreenEnablePreSteps": MessageLookupByLibrary.simpleMessage(
            "Pour activer l\'écran de verrouillage, veuillez configurer le code d\'accès de l\'appareil ou le verrouillage de l\'écran dans les paramètres de votre système."),
        "lockscreen":
            MessageLookupByLibrary.simpleMessage("Ecran de vérouillage"),
        "logInLabel": MessageLookupByLibrary.simpleMessage("Se connecter"),
        "loggingOut": MessageLookupByLibrary.simpleMessage("Deconnexion..."),
        "loginTerms": MessageLookupByLibrary.simpleMessage(
            "En cliquant sur connecter, j\'accepte les <u-terms>conditions d\'utilisation</u-terms> et la <u-policy>politique de confidentialité</u-policy>"),
        "logout": MessageLookupByLibrary.simpleMessage("Déconnexion"),
        "logsDialogBody": MessageLookupByLibrary.simpleMessage(
            "Cela enverra des logs pour nous aider à déboguer votre problème. Veuillez noter que les noms de fichiers seront inclus pour aider à suivre les problèmes avec des fichiers spécifiques."),
        "longpressOnAnItemToViewInFullscreen":
            MessageLookupByLibrary.simpleMessage(
                "Appuyez longuement sur un élément pour le voir en plein écran"),
        "lostDevice": MessageLookupByLibrary.simpleMessage("Appareil perdu ?"),
        "manage": MessageLookupByLibrary.simpleMessage("Gérer"),
        "manageDeviceStorage": MessageLookupByLibrary.simpleMessage(
            "Gérer le stockage de l\'appareil"),
        "manageFamily":
            MessageLookupByLibrary.simpleMessage("Gérer la famille"),
        "manageLink": MessageLookupByLibrary.simpleMessage("Gérer le lien"),
        "manageParticipants": MessageLookupByLibrary.simpleMessage("Gérer"),
        "manageSubscription":
            MessageLookupByLibrary.simpleMessage("Gérer l\'abonnement"),
        "map": MessageLookupByLibrary.simpleMessage("Carte"),
        "maps": MessageLookupByLibrary.simpleMessage("Cartes"),
        "mastodon": MessageLookupByLibrary.simpleMessage("Mastodon"),
        "matrix": MessageLookupByLibrary.simpleMessage("Matrix"),
        "memoryCount": m29,
        "merchandise": MessageLookupByLibrary.simpleMessage("Marchandise"),
        "mobileWebDesktop":
            MessageLookupByLibrary.simpleMessage("Mobile, Web, Ordinateur"),
        "moderateStrength":
            MessageLookupByLibrary.simpleMessage("Sécurité moyenne"),
        "modifyYourQueryOrTrySearchingFor":
            MessageLookupByLibrary.simpleMessage(
                "Modifiez votre requête, ou essayez de rechercher"),
        "moments": MessageLookupByLibrary.simpleMessage("Souvenirs"),
        "monthly": MessageLookupByLibrary.simpleMessage("Mensuel"),
        "moveItem": m30,
        "moveToAlbum":
            MessageLookupByLibrary.simpleMessage("Déplacer vers l\'album"),
        "moveToHiddenAlbum": MessageLookupByLibrary.simpleMessage(
            "Déplacer vers un album masqué"),
        "movedSuccessfullyTo": m31,
        "movedToTrash":
            MessageLookupByLibrary.simpleMessage("Déplacé dans la corbeille"),
        "movingFilesToAlbum": MessageLookupByLibrary.simpleMessage(
            "Déplacement des fichiers vers l\'album..."),
        "name": MessageLookupByLibrary.simpleMessage("Nom"),
        "never": MessageLookupByLibrary.simpleMessage("Jamais"),
        "newAlbum": MessageLookupByLibrary.simpleMessage("Nouvel album"),
        "newToEnte": MessageLookupByLibrary.simpleMessage("Nouveau sur ente"),
        "newest": MessageLookupByLibrary.simpleMessage("Le plus récent"),
        "no": MessageLookupByLibrary.simpleMessage("Non"),
        "noAlbumsSharedByYouYet": MessageLookupByLibrary.simpleMessage(
            "Aucun album que vous avez partagé"),
        "noDeviceLimit": MessageLookupByLibrary.simpleMessage("Aucune"),
        "noDeviceThatCanBeDeleted": MessageLookupByLibrary.simpleMessage(
            "Vous n\'avez pas de fichiers sur cet appareil qui peuvent être supprimés"),
        "noDuplicates": MessageLookupByLibrary.simpleMessage("✨ Aucun doublon"),
        "noExifData":
            MessageLookupByLibrary.simpleMessage("Aucune donnée EXIF"),
        "noHiddenPhotosOrVideos": MessageLookupByLibrary.simpleMessage(
            "Aucune photo ou vidéo cachée"),
        "noImagesWithLocation": MessageLookupByLibrary.simpleMessage(
            "Aucune image avec localisation"),
        "noPhotosAreBeingBackedUpRightNow":
            MessageLookupByLibrary.simpleMessage(
                "Aucune photo en cours de sauvegarde"),
        "noPhotosFoundHere":
            MessageLookupByLibrary.simpleMessage("Aucune photo trouvée"),
        "noRecoveryKey":
            MessageLookupByLibrary.simpleMessage("Aucune clé de récupération?"),
        "noRecoveryKeyNoDecryption": MessageLookupByLibrary.simpleMessage(
            "En raison de notre protocole de chiffrement de bout en bout, vos données ne peuvent pas être déchiffré sans votre mot de passe ou clé de récupération"),
        "noResults": MessageLookupByLibrary.simpleMessage("Aucun résultat"),
        "noResultsFound":
            MessageLookupByLibrary.simpleMessage("Aucun résultat trouvé"),
        "nothingSharedWithYouYet": MessageLookupByLibrary.simpleMessage(
            "Rien n\'a encore été partagé avec vous"),
        "nothingToSeeHere": MessageLookupByLibrary.simpleMessage(
            "Il n\'y a encore rien à voir ici 👀"),
        "notifications": MessageLookupByLibrary.simpleMessage("Notifications"),
        "ok": MessageLookupByLibrary.simpleMessage("Ok"),
        "onDevice": MessageLookupByLibrary.simpleMessage("Sur l\'appareil"),
        "onEnte": MessageLookupByLibrary.simpleMessage(
            "Sur <branding>ente</branding>"),
        "oops": MessageLookupByLibrary.simpleMessage("Oups"),
        "oopsCouldNotSaveEdits": MessageLookupByLibrary.simpleMessage(
            "Oups, impossible d\'enregistrer les modifications"),
        "oopsSomethingWentWrong": MessageLookupByLibrary.simpleMessage(
            "Oups, une erreur est arrivée"),
        "openSettings":
            MessageLookupByLibrary.simpleMessage("Ouvrir les paramètres"),
        "openTheItem":
            MessageLookupByLibrary.simpleMessage("• Ouvrir l\'élément"),
        "openstreetmapContributors": MessageLookupByLibrary.simpleMessage(
            "Contributeurs d\'OpenStreetMap"),
        "optionalAsShortAsYouLike": MessageLookupByLibrary.simpleMessage(
            "Optionnel, aussi court que vous le souhaitez..."),
        "orPickAnExistingOne": MessageLookupByLibrary.simpleMessage(
            "Sélectionner un fichier existant"),
        "password": MessageLookupByLibrary.simpleMessage("Mot de passe"),
        "passwordChangedSuccessfully": MessageLookupByLibrary.simpleMessage(
            "Le mot de passe a été modifié"),
        "passwordLock":
            MessageLookupByLibrary.simpleMessage("Mot de passe verrou"),
        "passwordStrength": m32,
        "passwordWarning": MessageLookupByLibrary.simpleMessage(
            "Nous ne stockons pas ce mot de passe, donc si vous l\'oubliez, <underline>nous ne pouvons pas déchiffrer vos données</underline>"),
        "paymentDetails":
            MessageLookupByLibrary.simpleMessage("Détails de paiement"),
        "paymentFailed":
            MessageLookupByLibrary.simpleMessage("Échec du paiement"),
        "paymentFailedTalkToProvider": m33,
        "paymentFailedWithReason": m34,
        "pendingSync":
            MessageLookupByLibrary.simpleMessage("Synchronisation en attente"),
        "peopleUsingYourCode": MessageLookupByLibrary.simpleMessage(
            "Personnes utilisant votre code"),
        "permDeleteWarning": MessageLookupByLibrary.simpleMessage(
            "Tous les éléments de la corbeille seront définitivement supprimés\n\nCette action ne peut pas être annulée"),
        "permanentlyDelete":
            MessageLookupByLibrary.simpleMessage("Supprimer définitivement"),
        "permanentlyDeleteFromDevice": MessageLookupByLibrary.simpleMessage(
            "Supprimer définitivement de l\'appareil ?"),
        "photoDescriptions":
            MessageLookupByLibrary.simpleMessage("Descriptions de la photo"),
        "photoGridSize":
            MessageLookupByLibrary.simpleMessage("Taille de la grille photo"),
        "photoSmallCase": MessageLookupByLibrary.simpleMessage("photo"),
        "photos": MessageLookupByLibrary.simpleMessage("Photos"),
        "photosAddedByYouWillBeRemovedFromTheAlbum":
            MessageLookupByLibrary.simpleMessage(
                "Les photos ajoutées par vous seront retirées de l\'album"),
        "pickCenterPoint": MessageLookupByLibrary.simpleMessage(
            "Sélectionner le point central"),
        "pinAlbum": MessageLookupByLibrary.simpleMessage("Épingler l\'album"),
        "playStoreFreeTrialValidTill": m35,
        "playstoreSubscription":
            MessageLookupByLibrary.simpleMessage("Abonnement au PlayStore"),
        "pleaseContactSupportAndWeWillBeHappyToHelp":
            MessageLookupByLibrary.simpleMessage(
                "Veuillez contacter support@ente.io et nous serons heureux de vous aider!"),
        "pleaseContactSupportIfTheProblemPersists":
            MessageLookupByLibrary.simpleMessage(
                "Merci de contacter l\'assistance si cette erreur persiste"),
        "pleaseEmailUsAt": m36,
        "pleaseGrantPermissions": MessageLookupByLibrary.simpleMessage(
            "Veuillez accorder la permission"),
        "pleaseLoginAgain":
            MessageLookupByLibrary.simpleMessage("Veuillez vous reconnecter"),
        "pleaseSendTheLogsTo": m37,
        "pleaseTryAgain":
            MessageLookupByLibrary.simpleMessage("Veuillez réessayer"),
        "pleaseVerifyTheCodeYouHaveEntered":
            MessageLookupByLibrary.simpleMessage(
                "Veuillez vérifier le code que vous avez entré"),
        "pleaseWait":
            MessageLookupByLibrary.simpleMessage("Veuillez patienter..."),
        "pleaseWaitDeletingAlbum": MessageLookupByLibrary.simpleMessage(
            "Veuillez patienter, suppression de l\'album"),
        "pleaseWaitForSometimeBeforeRetrying":
            MessageLookupByLibrary.simpleMessage(
                "Veuillez attendre quelque temps avant de réessayer"),
        "preparingLogs":
            MessageLookupByLibrary.simpleMessage("Préparation des journaux..."),
        "preserveMore": MessageLookupByLibrary.simpleMessage("Conserver plus"),
        "pressAndHoldToPlayVideo": MessageLookupByLibrary.simpleMessage(
            "Appuyez et maintenez enfoncé pour lire la vidéo"),
        "pressAndHoldToPlayVideoDetailed": MessageLookupByLibrary.simpleMessage(
            "Maintenez appuyé sur l\'image pour lire la vidéo"),
        "privacy": MessageLookupByLibrary.simpleMessage("Confidentialité"),
        "privacyPolicyTitle": MessageLookupByLibrary.simpleMessage(
            "Politique de Confidentialité"),
        "privateBackups":
            MessageLookupByLibrary.simpleMessage("Sauvegardes privées"),
        "privateSharing": MessageLookupByLibrary.simpleMessage("Partage privé"),
        "publicLinkCreated":
            MessageLookupByLibrary.simpleMessage("Lien public créé"),
        "publicLinkEnabled":
            MessageLookupByLibrary.simpleMessage("Lien public activé"),
        "quickLinks": MessageLookupByLibrary.simpleMessage("Liens rapides"),
        "radius": MessageLookupByLibrary.simpleMessage("Rayon"),
        "raiseTicket": MessageLookupByLibrary.simpleMessage("Créer un ticket"),
        "rateTheApp":
            MessageLookupByLibrary.simpleMessage("Évaluer l\'application"),
        "rateUs": MessageLookupByLibrary.simpleMessage("Évaluez-nous"),
        "rateUsOnStore": m38,
        "recover": MessageLookupByLibrary.simpleMessage("Récupérer"),
        "recoverAccount":
            MessageLookupByLibrary.simpleMessage("Récupérer un compte"),
        "recoverButton": MessageLookupByLibrary.simpleMessage("Restaurer"),
        "recoveryKey": MessageLookupByLibrary.simpleMessage("Clé de secours"),
        "recoveryKeyCopiedToClipboard": MessageLookupByLibrary.simpleMessage(
            "Clé de secours copiée dans le presse-papiers"),
        "recoveryKeyOnForgotPassword": MessageLookupByLibrary.simpleMessage(
            "Si vous oubliez votre mot de passe, la seule façon de récupérer vos données sera grâce à cette clé."),
        "recoveryKeySaveDescription": MessageLookupByLibrary.simpleMessage(
            "Nous ne stockons pas cette clé, veuillez garder cette clé de 24 mots dans un endroit sûr."),
        "recoveryKeySuccessBody": MessageLookupByLibrary.simpleMessage(
            "Génial ! Votre clé de récupération est valide. Merci de votre vérification.\n\nN\'oubliez pas de garder votre clé de récupération sauvegardée."),
        "recoveryKeyVerified": MessageLookupByLibrary.simpleMessage(
            "Clé de récupération vérifiée"),
        "recoveryKeyVerifyReason": MessageLookupByLibrary.simpleMessage(
            "Votre clé de récupération est la seule façon de récupérer vos photos si vous oubliez votre mot de passe. Vous pouvez trouver votre clé de récupération dans Paramètres > Compte.\n\nVeuillez entrer votre clé de récupération ici pour vous assurer que vous l\'avez enregistrée correctement."),
        "recoverySuccessful":
            MessageLookupByLibrary.simpleMessage("Restauration réussie !"),
        "recreatePasswordBody": MessageLookupByLibrary.simpleMessage(
            "L\'appareil actuel n\'est pas assez puissant pour vérifier votre mot de passe, mais nous pouvons le régénérer d\'une manière qui fonctionne avec tous les appareils.\n\nVeuillez vous connecter à l\'aide de votre clé de secours et régénérer votre mot de passe (vous pouvez réutiliser le même si vous le souhaitez)."),
        "recreatePasswordTitle":
            MessageLookupByLibrary.simpleMessage("Recréer le mot de passe"),
        "reddit": MessageLookupByLibrary.simpleMessage("Reddit"),
        "referFriendsAnd2xYourPlan": MessageLookupByLibrary.simpleMessage(
            "Parrainez des amis et 2x votre abonnement"),
        "referralStep1": MessageLookupByLibrary.simpleMessage(
            "1. Donnez ce code à vos amis"),
        "referralStep2": MessageLookupByLibrary.simpleMessage(
            "2. Ils s\'inscrivent à une offre payante"),
        "referralStep3": m39,
        "referrals": MessageLookupByLibrary.simpleMessage("Parrainages"),
        "referralsAreCurrentlyPaused": MessageLookupByLibrary.simpleMessage(
            "Les recommandations sont actuellement en pause"),
        "remindToEmptyDeviceTrash": MessageLookupByLibrary.simpleMessage(
            "Également vide \"récemment supprimé\" de \"Paramètres\" -> \"Stockage\" pour réclamer l\'espace libéré"),
        "remindToEmptyEnteTrash": MessageLookupByLibrary.simpleMessage(
            "Vide aussi votre \"Corbeille\" pour réclamer l\'espace libéré"),
        "remoteImages":
            MessageLookupByLibrary.simpleMessage("Images distantes"),
        "remoteThumbnails":
            MessageLookupByLibrary.simpleMessage("Miniatures distantes"),
        "remoteVideos":
            MessageLookupByLibrary.simpleMessage("Vidéos distantes"),
        "remove": MessageLookupByLibrary.simpleMessage("Enlever"),
        "removeDuplicates":
            MessageLookupByLibrary.simpleMessage("Supprimer les doublons"),
        "removeFromAlbum":
            MessageLookupByLibrary.simpleMessage("Retirer de l\'album"),
        "removeFromAlbumTitle":
            MessageLookupByLibrary.simpleMessage("Retirer de l\'album ?"),
        "removeFromFavorite":
            MessageLookupByLibrary.simpleMessage("Retirer des favoris"),
        "removeLink": MessageLookupByLibrary.simpleMessage("Supprimer le lien"),
        "removeParticipant":
            MessageLookupByLibrary.simpleMessage("Supprimer le participant"),
        "removeParticipantBody": m40,
        "removePublicLink":
            MessageLookupByLibrary.simpleMessage("Supprimer le lien public"),
        "removeShareItemsWarning": MessageLookupByLibrary.simpleMessage(
            "Certains des éléments que vous êtes en train de retirer ont été ajoutés par d\'autres personnes, vous perdrez l\'accès vers ces éléments"),
        "removeWithQuestionMark":
            MessageLookupByLibrary.simpleMessage("Enlever?"),
        "removingFromFavorites":
            MessageLookupByLibrary.simpleMessage("Suppression des favoris…"),
        "rename": MessageLookupByLibrary.simpleMessage("Renommer"),
        "renameAlbum":
            MessageLookupByLibrary.simpleMessage("Renommer l\'album"),
        "renameFile":
            MessageLookupByLibrary.simpleMessage("Renommer le fichier"),
        "renewSubscription":
            MessageLookupByLibrary.simpleMessage("Renouveler l’abonnement"),
        "renewsOn": m41,
        "reportABug": MessageLookupByLibrary.simpleMessage("Signaler un bug"),
        "reportBug": MessageLookupByLibrary.simpleMessage("Signaler un bug"),
        "resendEmail":
            MessageLookupByLibrary.simpleMessage("Renvoyer l\'e-mail"),
        "resetIgnoredFiles": MessageLookupByLibrary.simpleMessage(
            "Réinitialiser les fichiers ignorés"),
        "resetPasswordTitle": MessageLookupByLibrary.simpleMessage(
            "Réinitialiser le mot de passe"),
        "resetToDefault": MessageLookupByLibrary.simpleMessage(
            "Réinitialiser aux valeurs par défaut"),
        "restore": MessageLookupByLibrary.simpleMessage("Restaurer"),
        "restoreToAlbum":
            MessageLookupByLibrary.simpleMessage("Restaurer vers l\'album"),
        "restoringFiles": MessageLookupByLibrary.simpleMessage(
            "Restauration des fichiers..."),
        "retry": MessageLookupByLibrary.simpleMessage("Réessayer"),
        "reviewDeduplicateItems": MessageLookupByLibrary.simpleMessage(
            "Veuillez vérifier et supprimer les éléments que vous croyez dupliqués."),
        "rotateLeft": MessageLookupByLibrary.simpleMessage("Pivoter à gauche"),
        "rotateRight":
            MessageLookupByLibrary.simpleMessage("Faire pivoter à droite"),
        "safelyStored":
            MessageLookupByLibrary.simpleMessage("Stockage sécurisé"),
        "save": MessageLookupByLibrary.simpleMessage("Sauvegarder"),
        "saveCollage":
            MessageLookupByLibrary.simpleMessage("Enregistrer le collage"),
        "saveCopy":
            MessageLookupByLibrary.simpleMessage("Enregistrer une copie"),
        "saveKey": MessageLookupByLibrary.simpleMessage("Enregistrer la clé"),
        "saveYourRecoveryKeyIfYouHaventAlready":
            MessageLookupByLibrary.simpleMessage(
                "Enregistrez votre clé de récupération si vous ne l\'avez pas déjà fait"),
        "saving": MessageLookupByLibrary.simpleMessage("Enregistrement..."),
        "scanCode": MessageLookupByLibrary.simpleMessage("Scanner le code"),
        "scanThisBarcodeWithnyourAuthenticatorApp":
            MessageLookupByLibrary.simpleMessage(
                "Scannez ce code-barres avec\nvotre application d\'authentification"),
        "searchAlbumsEmptySection":
            MessageLookupByLibrary.simpleMessage("Albums"),
        "searchByAlbumNameHint":
            MessageLookupByLibrary.simpleMessage("Nom de l\'album"),
        "searchByExamples": MessageLookupByLibrary.simpleMessage(
            "• Noms d\'albums (par exemple \"Caméra\")\n• Types de fichiers (par exemple \"Vidéos\", \".gif\")\n• Années et mois (par exemple \"2022\", \"Janvier\")\n• Vacances (par exemple \"Noël\")\n• Descriptions de photos (par exemple \"#fun\")"),
        "searchCaptionEmptySection": MessageLookupByLibrary.simpleMessage(
            "Ajoutez des descriptions comme \"#trip\" dans les infos photo pour les retrouver ici plus rapidement"),
        "searchDatesEmptySection": MessageLookupByLibrary.simpleMessage(
            "Recherche par date, mois ou année"),
        "searchFaceEmptySection": MessageLookupByLibrary.simpleMessage(
            "Trouver toutes les photos d\'une personne"),
        "searchFileTypesAndNamesEmptySection":
            MessageLookupByLibrary.simpleMessage("Types et noms de fichiers"),
        "searchHint1": MessageLookupByLibrary.simpleMessage(
            "Recherche rapide, sur l\'appareil"),
        "searchHint2": MessageLookupByLibrary.simpleMessage(
            "Dates des photos, descriptions"),
        "searchHint3": MessageLookupByLibrary.simpleMessage(
            "Albums, noms de fichiers et types"),
        "searchHint4": MessageLookupByLibrary.simpleMessage("Emplacement"),
        "searchHint5": MessageLookupByLibrary.simpleMessage(
            "Bientôt: Visages & recherche magique ✨"),
        "searchHintText": MessageLookupByLibrary.simpleMessage(
            "Albums, mois, jours, années, ..."),
        "searchLocationEmptySection": MessageLookupByLibrary.simpleMessage(
            "Grouper les photos qui sont prises dans un certain angle d\'une photo"),
        "searchPeopleEmptySection": MessageLookupByLibrary.simpleMessage(
            "Invitez des gens, et vous verrez ici toutes les photos qu\'ils partagent"),
<<<<<<< HEAD
        "searchResultCount": m65,
=======
        "searchResultCount": m64,
>>>>>>> ee340b1d
        "security": MessageLookupByLibrary.simpleMessage("Sécurité"),
        "selectAlbum":
            MessageLookupByLibrary.simpleMessage("Sélectionner album"),
        "selectAll": MessageLookupByLibrary.simpleMessage("Tout sélectionner"),
        "selectFoldersForBackup": MessageLookupByLibrary.simpleMessage(
            "Sélectionner les dossiers à sauvegarder"),
        "selectItemsToAdd": MessageLookupByLibrary.simpleMessage(
            "Sélectionner les éléments à ajouter"),
        "selectLanguage":
            MessageLookupByLibrary.simpleMessage("Sélectionner une langue"),
        "selectMorePhotos":
            MessageLookupByLibrary.simpleMessage("Sélectionner plus de photos"),
        "selectReason":
            MessageLookupByLibrary.simpleMessage("Sélectionner une raison"),
        "selectYourPlan":
            MessageLookupByLibrary.simpleMessage("Sélectionner votre offre"),
        "selectedFilesAreNotOnEnte": MessageLookupByLibrary.simpleMessage(
            "Les fichiers sélectionnés ne sont pas sur ente"),
        "selectedFoldersWillBeEncryptedAndBackedUp":
            MessageLookupByLibrary.simpleMessage(
                "Les dossiers sélectionnés seront cryptés et sauvegardés"),
        "selectedItemsWillBeDeletedFromAllAlbumsAndMoved":
            MessageLookupByLibrary.simpleMessage(
                "Les éléments sélectionnés seront supprimés de tous les albums et déplacés dans la corbeille."),
        "selectedPhotos": m42,
        "selectedPhotosWithYours": m43,
        "send": MessageLookupByLibrary.simpleMessage("Envoyer"),
        "sendEmail": MessageLookupByLibrary.simpleMessage("Envoyer un e-mail"),
        "sendInvite":
            MessageLookupByLibrary.simpleMessage("Envoyer Invitations"),
        "sendLink": MessageLookupByLibrary.simpleMessage("Envoyer le lien"),
        "sessionExpired":
            MessageLookupByLibrary.simpleMessage("Session expirée"),
        "setAPassword":
            MessageLookupByLibrary.simpleMessage("Définir un mot de passe"),
        "setAs": MessageLookupByLibrary.simpleMessage("Définir comme"),
        "setCover":
            MessageLookupByLibrary.simpleMessage("Définir la couverture"),
        "setLabel": MessageLookupByLibrary.simpleMessage("Définir"),
        "setPasswordTitle":
            MessageLookupByLibrary.simpleMessage("Définir le mot de passe"),
        "setRadius": MessageLookupByLibrary.simpleMessage("Définir le rayon"),
        "setupComplete":
            MessageLookupByLibrary.simpleMessage("Configuration fini"),
        "share": MessageLookupByLibrary.simpleMessage("Partager"),
        "shareALink": MessageLookupByLibrary.simpleMessage("Partager le lien"),
        "shareAlbumHint": MessageLookupByLibrary.simpleMessage(
            "Ouvrez un album et appuyez sur le bouton de partage en haut à droite pour le partager."),
        "shareAnAlbumNow": MessageLookupByLibrary.simpleMessage(
            "Partagez un album maintenant"),
        "shareLink": MessageLookupByLibrary.simpleMessage("Partager le lien"),
        "shareMyVerificationID": m44,
        "shareOnlyWithThePeopleYouWant": MessageLookupByLibrary.simpleMessage(
            "Partager uniquement avec les personnes que vous voulez"),
        "shareTextConfirmOthersVerificationID": m45,
        "shareTextRecommendUsingEnte": MessageLookupByLibrary.simpleMessage(
            "Téléchargez ente pour que nous puissions facilement partager des photos et des vidéos de qualité originale\n\nhttps://ente.io"),
        "shareTextReferralCode": m46,
        "shareWithNonenteUsers": MessageLookupByLibrary.simpleMessage(
            "Partager avec des utilisateurs non-ente"),
        "shareWithPeopleSectionTitle": m47,
        "shareYourFirstAlbum": MessageLookupByLibrary.simpleMessage(
            "Partagez votre premier album"),
        "sharedAlbumSectionDescription": MessageLookupByLibrary.simpleMessage(
            "Créez des albums partagés et collaboratifs avec d\'autres utilisateurs de ente, y compris des utilisateurs sur des plans gratuits."),
        "sharedByMe": MessageLookupByLibrary.simpleMessage("Partagé par moi"),
        "sharedByYou": MessageLookupByLibrary.simpleMessage("Partagé par vous"),
        "sharedPhotoNotifications":
            MessageLookupByLibrary.simpleMessage("Nouvelles photos partagées"),
        "sharedPhotoNotificationsExplanation": MessageLookupByLibrary.simpleMessage(
            "Recevoir des notifications quand quelqu\'un ajoute une photo à un album partagé dont vous faites partie"),
        "sharedWith": m48,
        "sharedWithMe":
            MessageLookupByLibrary.simpleMessage("Partagés avec moi"),
        "sharedWithYou":
            MessageLookupByLibrary.simpleMessage("Partagé avec vous"),
        "sharing": MessageLookupByLibrary.simpleMessage("Partage..."),
        "showMemories":
            MessageLookupByLibrary.simpleMessage("Montrer les souvenirs"),
        "signUpTerms": MessageLookupByLibrary.simpleMessage(
            "J\'accepte les <u-terms>conditions d\'utilisation</u-terms> et la <u-policy>politique de confidentialité</u-policy>"),
        "singleFileDeleteFromDevice": m49,
        "singleFileDeleteHighlight": MessageLookupByLibrary.simpleMessage(
            "Elle sera supprimée de tous les albums."),
        "singleFileInBothLocalAndRemote": m50,
        "singleFileInRemoteOnly": m51,
        "skip": MessageLookupByLibrary.simpleMessage("Ignorer"),
        "social": MessageLookupByLibrary.simpleMessage("Réseaux Sociaux"),
        "someItemsAreInBothEnteAndYourDevice":
            MessageLookupByLibrary.simpleMessage(
                "Certains éléments sont à la fois dans ente et votre appareil."),
        "someOfTheFilesYouAreTryingToDeleteAre":
            MessageLookupByLibrary.simpleMessage(
                "Certains des fichiers que vous essayez de supprimer ne sont disponibles que sur votre appareil et ne peuvent pas être récupérés s\'ils sont supprimés"),
        "someoneSharingAlbumsWithYouShouldSeeTheSameId":
            MessageLookupByLibrary.simpleMessage(
                "Quelqu\'un qui partage des albums avec vous devrait voir le même ID sur son appareil."),
        "somethingWentWrong":
            MessageLookupByLibrary.simpleMessage("Un problème est survenu"),
        "somethingWentWrongPleaseTryAgain":
            MessageLookupByLibrary.simpleMessage(
                "Quelque chose s\'est mal passé, veuillez recommencer"),
        "sorry": MessageLookupByLibrary.simpleMessage("Désolé"),
        "sorryCouldNotAddToFavorites": MessageLookupByLibrary.simpleMessage(
            "Désolé, impossible d\'ajouter aux favoris !"),
        "sorryCouldNotRemoveFromFavorites":
            MessageLookupByLibrary.simpleMessage(
                "Désolé, impossible de supprimer des favoris !"),
        "sorryTheCodeYouveEnteredIsIncorrect":
            MessageLookupByLibrary.simpleMessage(
                "Le code que vous avez saisi est incorrect"),
        "sorryWeCouldNotGenerateSecureKeysOnThisDevicennplease":
            MessageLookupByLibrary.simpleMessage(
                "Désolé, nous n\'avons pas pu générer de clés sécurisées sur cet appareil.\n\nVeuillez vous inscrire depuis un autre appareil."),
        "sortAlbumsBy": MessageLookupByLibrary.simpleMessage("Trier par"),
        "sortNewestFirst":
            MessageLookupByLibrary.simpleMessage("Plus récent en premier"),
        "sortOldestFirst":
            MessageLookupByLibrary.simpleMessage("Plus ancien en premier"),
        "sparkleSuccess": MessageLookupByLibrary.simpleMessage("✨ Succès"),
        "startBackup":
            MessageLookupByLibrary.simpleMessage("Démarrer la sauvegarde"),
        "storage": MessageLookupByLibrary.simpleMessage("Stockage"),
        "storageBreakupFamily": MessageLookupByLibrary.simpleMessage("Famille"),
        "storageBreakupYou": MessageLookupByLibrary.simpleMessage("Vous"),
        "storageInGB": m52,
        "storageLimitExceeded":
            MessageLookupByLibrary.simpleMessage("Limite de stockage atteinte"),
        "storageUsageInfo": m53,
        "strongStrength":
            MessageLookupByLibrary.simpleMessage("Securité forte"),
        "subAlreadyLinkedErrMessage": m54,
        "subWillBeCancelledOn": m55,
        "subscribe": MessageLookupByLibrary.simpleMessage("S\'abonner"),
        "subscribeToEnableSharing": MessageLookupByLibrary.simpleMessage(
            "Il semble que votre abonnement ait expiré. Veuillez vous abonner pour activer le partage."),
        "subscription": MessageLookupByLibrary.simpleMessage("Abonnement"),
        "success": MessageLookupByLibrary.simpleMessage("Succès"),
        "successfullyArchived":
            MessageLookupByLibrary.simpleMessage("Archivé avec succès"),
        "successfullyHid":
            MessageLookupByLibrary.simpleMessage("Masquage réussi"),
        "successfullyUnarchived":
            MessageLookupByLibrary.simpleMessage("Désarchivé avec succès"),
        "successfullyUnhid":
            MessageLookupByLibrary.simpleMessage("Masquage réussi"),
        "suggestFeatures": MessageLookupByLibrary.simpleMessage(
            "Suggérer des fonctionnalités"),
        "support": MessageLookupByLibrary.simpleMessage("Support"),
        "syncProgress": m56,
        "syncStopped":
            MessageLookupByLibrary.simpleMessage("Synchronisation arrêtée ?"),
        "syncing": MessageLookupByLibrary.simpleMessage(
            "En cours de synchronisation..."),
        "systemTheme": MessageLookupByLibrary.simpleMessage("Système"),
        "tapToCopy": MessageLookupByLibrary.simpleMessage("taper pour copier"),
        "tapToEnterCode":
            MessageLookupByLibrary.simpleMessage("Appuyez pour entrer le code"),
        "tempErrorContactSupportIfPersists": MessageLookupByLibrary.simpleMessage(
            "Il semble qu\'une erreur s\'est produite. Veuillez réessayer après un certain temps. Si l\'erreur persiste, veuillez contacter notre équipe d\'assistance."),
        "terminate": MessageLookupByLibrary.simpleMessage("Se déconnecter"),
        "terminateSession":
            MessageLookupByLibrary.simpleMessage("Se déconnecter ?"),
        "terms": MessageLookupByLibrary.simpleMessage("Conditions"),
        "termsOfServicesTitle":
            MessageLookupByLibrary.simpleMessage("Conditions d\'utilisation"),
        "thankYou": MessageLookupByLibrary.simpleMessage("Merci"),
        "thankYouForSubscribing":
            MessageLookupByLibrary.simpleMessage("Merci de vous être abonné !"),
        "theDownloadCouldNotBeCompleted": MessageLookupByLibrary.simpleMessage(
            "Le téléchargement n\'a pas pu être terminé"),
        "theRecoveryKeyYouEnteredIsIncorrect":
            MessageLookupByLibrary.simpleMessage(
                "La clé de récupération que vous avez entrée est incorrecte"),
        "theme": MessageLookupByLibrary.simpleMessage("Thème"),
        "theseItemsWillBeDeletedFromYourDevice":
            MessageLookupByLibrary.simpleMessage(
                "Ces éléments seront supprimés de votre appareil."),
        "theyAlsoGetXGb": m57,
        "theyWillBeDeletedFromAllAlbums": MessageLookupByLibrary.simpleMessage(
            "Ils seront supprimés de tous les albums."),
        "thisActionCannotBeUndone": MessageLookupByLibrary.simpleMessage(
            "Cette action ne peut pas être annulée"),
        "thisAlbumAlreadyHDACollaborativeLink":
            MessageLookupByLibrary.simpleMessage(
                "Cet album a déjà un lien collaboratif"),
        "thisCanBeUsedToRecoverYourAccountIfYou":
            MessageLookupByLibrary.simpleMessage(
                "Cela peut être utilisé pour récupérer votre compte si vous perdez votre deuxième facteur"),
        "thisDevice": MessageLookupByLibrary.simpleMessage("Cet appareil"),
        "thisEmailIsAlreadyInUse": MessageLookupByLibrary.simpleMessage(
            "Cette adresse mail est déjà utilisé"),
        "thisImageHasNoExifData": MessageLookupByLibrary.simpleMessage(
            "Cette image n\'a pas de données exif"),
        "thisIsPersonVerificationId": m58,
        "thisIsYourVerificationId": MessageLookupByLibrary.simpleMessage(
            "Ceci est votre ID de vérification"),
        "thisWillLogYouOutOfTheFollowingDevice":
            MessageLookupByLibrary.simpleMessage(
                "Cela vous déconnectera de l\'appareil suivant :"),
        "thisWillLogYouOutOfThisDevice": MessageLookupByLibrary.simpleMessage(
            "Cela vous déconnectera de cet appareil !"),
        "time": MessageLookupByLibrary.simpleMessage("Date et heure"),
        "toHideAPhotoOrVideo": MessageLookupByLibrary.simpleMessage(
            "Cacher une photo ou une vidéo"),
        "toResetVerifyEmail": MessageLookupByLibrary.simpleMessage(
            "Pour réinitialiser votre mot de passe, veuillez d\'abord vérifier votre e-mail."),
        "todaysLogs": MessageLookupByLibrary.simpleMessage("Journaux du jour"),
        "total": MessageLookupByLibrary.simpleMessage("total"),
        "totalSize": MessageLookupByLibrary.simpleMessage("Taille totale"),
        "trash": MessageLookupByLibrary.simpleMessage("Corbeille"),
        "trashDaysLeft": m59,
        "tryAgain": MessageLookupByLibrary.simpleMessage("Réessayer"),
        "turnOnBackupForAutoUpload": MessageLookupByLibrary.simpleMessage(
            "Activez la sauvegarde pour télécharger automatiquement les fichiers ajoutés à ce dossier de l\'appareil sur ente."),
        "twitter": MessageLookupByLibrary.simpleMessage("Twitter"),
        "twoMonthsFreeOnYearlyPlans": MessageLookupByLibrary.simpleMessage(
            "2 mois gratuits sur les forfaits annuels"),
        "twofactor":
            MessageLookupByLibrary.simpleMessage("Double authentification"),
        "twofactorAuthenticationHasBeenDisabled":
            MessageLookupByLibrary.simpleMessage(
                "L\'authentification à deux facteurs a été désactivée"),
        "twofactorAuthenticationPageTitle":
            MessageLookupByLibrary.simpleMessage(
                "Authentification à deux facteurs"),
        "twofactorAuthenticationSuccessfullyReset":
            MessageLookupByLibrary.simpleMessage(
                "L\'authentification à deux facteurs a été réinitialisée avec succès "),
        "twofactorSetup": MessageLookupByLibrary.simpleMessage(
            "Configuration de l\'authentification à deux facteurs"),
        "unarchive": MessageLookupByLibrary.simpleMessage("Désarchiver"),
        "unarchiveAlbum":
            MessageLookupByLibrary.simpleMessage("Désarchiver l\'album"),
        "unarchiving":
            MessageLookupByLibrary.simpleMessage("Désarchivage en cours..."),
        "uncategorized":
            MessageLookupByLibrary.simpleMessage("Aucune catégorie"),
        "unhide": MessageLookupByLibrary.simpleMessage("Dévoiler"),
        "unhideToAlbum":
            MessageLookupByLibrary.simpleMessage("Afficher dans l\'album"),
        "unhiding":
            MessageLookupByLibrary.simpleMessage("Démasquage en cours..."),
        "unhidingFilesToAlbum": MessageLookupByLibrary.simpleMessage(
            "Démasquage des fichiers vers l\'album"),
        "unlock": MessageLookupByLibrary.simpleMessage("Déverrouiller"),
        "unpinAlbum":
            MessageLookupByLibrary.simpleMessage("Désépingler l\'album"),
        "unselectAll":
            MessageLookupByLibrary.simpleMessage("Désélectionner tout"),
        "update": MessageLookupByLibrary.simpleMessage("Mise à jour"),
        "updateAvailable": MessageLookupByLibrary.simpleMessage(
            "Une mise à jour est disponible"),
        "updatingFolderSelection": MessageLookupByLibrary.simpleMessage(
            "Mise à jour de la sélection du dossier..."),
        "upgrade": MessageLookupByLibrary.simpleMessage("Améliorer"),
        "uploadingFilesToAlbum": MessageLookupByLibrary.simpleMessage(
            "Envoi des fichiers vers l\'album..."),
        "upto50OffUntil4thDec": MessageLookupByLibrary.simpleMessage(
            "Jusqu\'à 50% de réduction, jusqu\'au 4ème déc."),
        "usableReferralStorageInfo": MessageLookupByLibrary.simpleMessage(
            "Le stockage utilisable est limité par votre offre actuelle. Le stockage excédentaire deviendra automatiquement utilisable lorsque vous mettez à niveau votre offre."),
        "usePublicLinksForPeopleNotOnEnte": MessageLookupByLibrary.simpleMessage(
            "Utiliser des liens publics pour les personnes qui ne sont pas sur ente"),
        "useRecoveryKey":
            MessageLookupByLibrary.simpleMessage("Utiliser la clé de secours"),
        "useSelectedPhoto": MessageLookupByLibrary.simpleMessage(
            "Utiliser la photo sélectionnée"),
        "usedSpace": MessageLookupByLibrary.simpleMessage("Mémoire utilisée"),
<<<<<<< HEAD
        "validTill": m66,
=======
        "validTill": m65,
>>>>>>> ee340b1d
        "verificationFailedPleaseTryAgain":
            MessageLookupByLibrary.simpleMessage(
                "La vérification a échouée, veuillez réessayer"),
        "verificationId":
            MessageLookupByLibrary.simpleMessage("ID de vérification"),
        "verify": MessageLookupByLibrary.simpleMessage("Vérifier"),
        "verifyEmail":
            MessageLookupByLibrary.simpleMessage("Vérifier l\'email"),
        "verifyEmailID": m60,
        "verifyIDLabel": MessageLookupByLibrary.simpleMessage("Vérifier"),
        "verifyPassword":
            MessageLookupByLibrary.simpleMessage("Vérifier le mot de passe"),
        "verifying":
            MessageLookupByLibrary.simpleMessage("Validation en cours..."),
        "verifyingRecoveryKey": MessageLookupByLibrary.simpleMessage(
            "Vérification de la clé de récupération..."),
        "videoSmallCase": MessageLookupByLibrary.simpleMessage("vidéo"),
        "videos": MessageLookupByLibrary.simpleMessage("Vidéos"),
        "viewActiveSessions": MessageLookupByLibrary.simpleMessage(
            "Afficher les sessions actives"),
        "viewAddOnButton": MessageLookupByLibrary.simpleMessage(
            "Afficher les modules complémentaires"),
        "viewAll": MessageLookupByLibrary.simpleMessage("Tout afficher"),
        "viewAllExifData": MessageLookupByLibrary.simpleMessage(
            "Visualiser toutes les données EXIF"),
        "viewLogs":
            MessageLookupByLibrary.simpleMessage("Afficher les journaux"),
        "viewRecoveryKey":
            MessageLookupByLibrary.simpleMessage("Voir la clé de récupération"),
        "viewer": MessageLookupByLibrary.simpleMessage("Observateur"),
        "visitWebToManage": MessageLookupByLibrary.simpleMessage(
            "Veuillez visiter web.ente.io pour gérer votre abonnement"),
        "weAreOpenSource":
            MessageLookupByLibrary.simpleMessage("Nous sommes open source !"),
        "weDontSupportEditingPhotosAndAlbumsThatYouDont":
            MessageLookupByLibrary.simpleMessage(
                "Nous ne prenons pas en charge l\'édition des photos et des albums que vous ne possédez pas encore"),
        "weHaveSendEmailTo": m61,
        "weakStrength": MessageLookupByLibrary.simpleMessage("Securité Faible"),
        "welcomeBack": MessageLookupByLibrary.simpleMessage("Bienvenue !"),
        "yearly": MessageLookupByLibrary.simpleMessage("Annuel"),
        "yearsAgo": m62,
        "yes": MessageLookupByLibrary.simpleMessage("Oui"),
        "yesCancel": MessageLookupByLibrary.simpleMessage("Oui, annuler"),
        "yesConvertToViewer": MessageLookupByLibrary.simpleMessage(
            "Oui, convertir en observateur"),
        "yesDelete": MessageLookupByLibrary.simpleMessage("Oui, supprimer"),
        "yesDiscardChanges": MessageLookupByLibrary.simpleMessage(
            "Oui, ignorer les modifications"),
        "yesLogout":
            MessageLookupByLibrary.simpleMessage("Oui, se déconnecter"),
        "yesRemove": MessageLookupByLibrary.simpleMessage("Oui, supprimer"),
        "yesRenew": MessageLookupByLibrary.simpleMessage("Oui, renouveler"),
        "you": MessageLookupByLibrary.simpleMessage("Vous"),
        "youAreOnAFamilyPlan": MessageLookupByLibrary.simpleMessage(
            "Vous êtes sur un plan familial !"),
        "youAreOnTheLatestVersion": MessageLookupByLibrary.simpleMessage(
            "Vous êtes sur la dernière version"),
        "youCanAtMaxDoubleYourStorage": MessageLookupByLibrary.simpleMessage(
            "* Vous pouvez au maximum doubler votre espace de stockage"),
        "youCanManageYourLinksInTheShareTab":
            MessageLookupByLibrary.simpleMessage(
                "Vous pouvez gérer vos liens dans l\'onglet Partage."),
        "youCanTrySearchingForADifferentQuery":
            MessageLookupByLibrary.simpleMessage(
                "Vous pouvez essayer de rechercher une autre requête."),
        "youCannotDowngradeToThisPlan": MessageLookupByLibrary.simpleMessage(
            "Vous ne pouvez pas rétrograder vers cette offre"),
        "youCannotShareWithYourself": MessageLookupByLibrary.simpleMessage(
            "Vous ne pouvez pas partager avec vous-même"),
        "youDontHaveAnyArchivedItems": MessageLookupByLibrary.simpleMessage(
            "Vous n\'avez aucun élément archivé."),
        "youHaveSuccessfullyFreedUp": m63,
        "yourAccountHasBeenDeleted":
            MessageLookupByLibrary.simpleMessage("Votre compte a été supprimé"),
        "yourMap": MessageLookupByLibrary.simpleMessage("Votre carte"),
        "yourPlanWasSuccessfullyDowngraded":
            MessageLookupByLibrary.simpleMessage(
                "Votre plan a été rétrogradé avec succès"),
        "yourPlanWasSuccessfullyUpgraded": MessageLookupByLibrary.simpleMessage(
            "Votre offre a été mise à jour avec succès"),
        "yourPurchaseWasSuccessful": MessageLookupByLibrary.simpleMessage(
            "Votre achat a été effectué avec succès"),
        "yourStorageDetailsCouldNotBeFetched":
            MessageLookupByLibrary.simpleMessage(
                "Vos informations de stockage n\'ont pas pu être récupérées"),
        "yourSubscriptionHasExpired":
            MessageLookupByLibrary.simpleMessage("Votre abonnement a expiré"),
        "yourSubscriptionWasUpdatedSuccessfully":
            MessageLookupByLibrary.simpleMessage(
                "Votre abonnement a été mis à jour avec succès"),
        "yourVerificationCodeHasExpired": MessageLookupByLibrary.simpleMessage(
            "Votre code de vérification a expiré"),
        "youveNoDuplicateFilesThatCanBeCleared":
            MessageLookupByLibrary.simpleMessage(
                "Vous n\'avez aucun fichier dédupliqué pouvant être nettoyé"),
        "youveNoFilesInThisAlbumThatCanBeDeleted":
            MessageLookupByLibrary.simpleMessage(
                "Vous n\'avez pas de fichiers dans cet album qui peuvent être supprimés"),
        "zoomOutToSeePhotos": MessageLookupByLibrary.simpleMessage(
            "Zoom en arrière pour voir les photos")
      };
}<|MERGE_RESOLUTION|>--- conflicted
+++ resolved
@@ -140,11 +140,7 @@
 
   static String m41(endDate) => "Renouvellement le ${endDate}";
 
-<<<<<<< HEAD
-  static String m65(count) =>
-=======
   static String m64(count) =>
->>>>>>> ee340b1d
       "${Intl.plural(count, one: '${count} résultat trouvé', other: '${count} résultats trouvés')}";
 
   static String m42(count) => "${count} sélectionné(s)";
@@ -196,11 +192,7 @@
   static String m59(count) =>
       "${Intl.plural(count, zero: '0 jour', one: '1 jour', other: '${count} jours')}";
 
-<<<<<<< HEAD
-  static String m66(endDate) => "Valable jusqu\'au ${endDate}";
-=======
   static String m65(endDate) => "Valable jusqu\'au ${endDate}";
->>>>>>> ee340b1d
 
   static String m60(email) => "Vérifier ${email}";
 
@@ -1201,11 +1193,7 @@
             "Grouper les photos qui sont prises dans un certain angle d\'une photo"),
         "searchPeopleEmptySection": MessageLookupByLibrary.simpleMessage(
             "Invitez des gens, et vous verrez ici toutes les photos qu\'ils partagent"),
-<<<<<<< HEAD
-        "searchResultCount": m65,
-=======
         "searchResultCount": m64,
->>>>>>> ee340b1d
         "security": MessageLookupByLibrary.simpleMessage("Sécurité"),
         "selectAlbum":
             MessageLookupByLibrary.simpleMessage("Sélectionner album"),
@@ -1475,11 +1463,7 @@
         "useSelectedPhoto": MessageLookupByLibrary.simpleMessage(
             "Utiliser la photo sélectionnée"),
         "usedSpace": MessageLookupByLibrary.simpleMessage("Mémoire utilisée"),
-<<<<<<< HEAD
-        "validTill": m66,
-=======
         "validTill": m65,
->>>>>>> ee340b1d
         "verificationFailedPleaseTryAgain":
             MessageLookupByLibrary.simpleMessage(
                 "La vérification a échouée, veuillez réessayer"),
