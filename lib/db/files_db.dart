import 'dart:io' as io;
import 'dart:io';

import 'package:flutter/foundation.dart';
import 'package:logging/logging.dart';
import 'package:path/path.dart';
import 'package:path_provider/path_provider.dart';
import 'package:photos/models/backup_status.dart';
import 'package:photos/models/file.dart';
import 'package:photos/models/file_load_result.dart';
import 'package:photos/models/file_type.dart';
import 'package:photos/models/location.dart';
import 'package:photos/models/magic_metadata.dart';
<<<<<<< HEAD
import 'package:photos/utils/file_uploader_util.dart';
=======
import 'package:photos/services/feature_flag_service.dart';
>>>>>>> d686e4ab
import 'package:sqflite/sqflite.dart';
import 'package:sqflite_migration/sqflite_migration.dart';

class FilesDB {
  /*
  Note: columnUploadedFileID and columnCollectionID have to be compared against
  both NULL and -1 because older clients might have entries where the DEFAULT
  was unset, and a migration script to set the DEFAULT would break in case of
  duplicate entries for un-uploaded files that were created due to a collision
  in background and foreground syncs.
  */
  static const _databaseName = "ente.files.db";

  static final Logger _logger = Logger("FilesDB");

  static const filesTable = 'files';
  static const tempTable = 'temp_files';

  static const columnGeneratedID = '_id';
  static const columnUploadedFileID = 'uploaded_file_id';
  static const columnOwnerID = 'owner_id';
  static const columnCollectionID = 'collection_id';
  static const columnLocalID = 'local_id';
  static const columnTitle = 'title';
  static const columnDeviceFolder = 'device_folder';
  static const columnLatitude = 'latitude';
  static const columnLongitude = 'longitude';
  static const columnFileType = 'file_type';
  static const columnFileSubType = 'file_sub_type';
  static const columnDuration = 'duration';
  static const columnExif = 'exif';
  static const columnHash = 'hash';
  static const columnMetadataVersion = 'metadata_version';
  static const columnIsDeleted = 'is_deleted';
  static const columnCreationTime = 'creation_time';
  static const columnModificationTime = 'modification_time';
  static const columnUpdationTime = 'updation_time';
  static const columnEncryptedKey = 'encrypted_key';
  static const columnKeyDecryptionNonce = 'key_decryption_nonce';
  static const columnFileDecryptionHeader = 'file_decryption_header';
  static const columnThumbnailDecryptionHeader = 'thumbnail_decryption_header';
  static const columnMetadataDecryptionHeader = 'metadata_decryption_header';

  // MMD -> Magic Metadata
  static const columnMMdEncodedJson = 'mmd_encoded_json';
  static const columnMMdVersion = 'mmd_ver';

  static const columnPubMMdEncodedJson = 'pub_mmd_encoded_json';
  static const columnPubMMdVersion = 'pub_mmd_ver';

  // part of magic metadata
  // Only parse & store selected fields from JSON in separate columns if
  // we need to write query based on that field
  static const columnMMdVisibility = 'mmd_visibility';

  static final initializationScript = [...createTable(filesTable)];
  static final migrationScripts = [
    ...alterDeviceFolderToAllowNULL(),
    ...alterTimestampColumnTypes(),
    ...addIndices(),
    ...addMetadataColumns(),
    ...addMagicMetadataColumns(),
    ...addUniqueConstraintOnCollectionFiles(),
    ...addPubMagicMetadataColumns(),
    ...createOnDeviceFilesAndPathCollection(),
  ];

  final dbConfig = MigrationConfig(
    initializationScript: initializationScript,
    migrationScripts: migrationScripts,
  );

  // make this a singleton class
  FilesDB._privateConstructor();

  static final FilesDB instance = FilesDB._privateConstructor();

  // only have a single app-wide reference to the database
  static Future<Database> _dbFuture;

  Future<Database> get database async {
    // lazily instantiate the db the first time it is accessed
    _dbFuture ??= _initDatabase();
    return _dbFuture;
  }

  // this opens the database (and creates it if it doesn't exist)
  Future<Database> _initDatabase() async {
    final Directory documentsDirectory =
        await getApplicationDocumentsDirectory();
    final String path = join(documentsDirectory.path, _databaseName);
    _logger.info("DB path " + path);
    return await openDatabaseWithMigration(path, dbConfig);
  }

  // SQL code to create the database table
  static List<String> createTable(String tableName) {
    return [
      '''
        CREATE TABLE $tableName (
          $columnGeneratedID INTEGER PRIMARY KEY AUTOINCREMENT NOT NULL,
          $columnLocalID TEXT,
          $columnUploadedFileID INTEGER DEFAULT -1,
          $columnOwnerID INTEGER,
          $columnCollectionID INTEGER DEFAULT -1,
          $columnTitle TEXT NOT NULL,
          $columnDeviceFolder TEXT,
          $columnLatitude REAL,
          $columnLongitude REAL,
          $columnFileType INTEGER,
          $columnModificationTime TEXT NOT NULL,
          $columnEncryptedKey TEXT,
          $columnKeyDecryptionNonce TEXT,
          $columnFileDecryptionHeader TEXT,
          $columnThumbnailDecryptionHeader TEXT,
          $columnMetadataDecryptionHeader TEXT,
          $columnIsDeleted INTEGER DEFAULT 0,
          $columnCreationTime TEXT NOT NULL,
          $columnUpdationTime TEXT,
          UNIQUE($columnLocalID, $columnUploadedFileID, $columnCollectionID)
        );
      ''',
    ];
  }

  static List<String> addIndices() {
    return [
      '''
        CREATE INDEX IF NOT EXISTS collection_id_index ON $filesTable($columnCollectionID);
      ''',
      '''
        CREATE INDEX IF NOT EXISTS device_folder_index ON $filesTable($columnDeviceFolder);
      ''',
      '''
        CREATE INDEX IF NOT EXISTS creation_time_index ON $filesTable($columnCreationTime);
      ''',
      '''
        CREATE INDEX IF NOT EXISTS updation_time_index ON $filesTable($columnUpdationTime);
      '''
    ];
  }

  static List<String> alterDeviceFolderToAllowNULL() {
    return [
      ...createTable(tempTable),
      '''
        INSERT INTO $tempTable
        SELECT *
        FROM $filesTable;

        DROP TABLE $filesTable;
        
        ALTER TABLE $tempTable 
        RENAME TO $filesTable;
    '''
    ];
  }

  static List<String> alterTimestampColumnTypes() {
    return [
      '''
        DROP TABLE IF EXISTS $tempTable;
      ''',
      '''
        CREATE TABLE $tempTable (
          $columnGeneratedID INTEGER PRIMARY KEY AUTOINCREMENT NOT NULL,
          $columnLocalID TEXT,
          $columnUploadedFileID INTEGER DEFAULT -1,
          $columnOwnerID INTEGER,
          $columnCollectionID INTEGER DEFAULT -1,
          $columnTitle TEXT NOT NULL,
          $columnDeviceFolder TEXT,
          $columnLatitude REAL,
          $columnLongitude REAL,
          $columnFileType INTEGER,
          $columnModificationTime INTEGER NOT NULL,
          $columnEncryptedKey TEXT,
          $columnKeyDecryptionNonce TEXT,
          $columnFileDecryptionHeader TEXT,
          $columnThumbnailDecryptionHeader TEXT,
          $columnMetadataDecryptionHeader TEXT,
          $columnCreationTime INTEGER NOT NULL,
          $columnUpdationTime INTEGER,
          UNIQUE($columnLocalID, $columnUploadedFileID, $columnCollectionID)
        );
      ''',
      '''
        INSERT INTO $tempTable
        SELECT 
          $columnGeneratedID,
          $columnLocalID,
          $columnUploadedFileID,
          $columnOwnerID,
          $columnCollectionID,
          $columnTitle,
          $columnDeviceFolder,
          $columnLatitude,
          $columnLongitude,
          $columnFileType,
          CAST($columnModificationTime AS INTEGER),
          $columnEncryptedKey,
          $columnKeyDecryptionNonce,
          $columnFileDecryptionHeader,
          $columnThumbnailDecryptionHeader,
          $columnMetadataDecryptionHeader,
          CAST($columnCreationTime AS INTEGER),
          CAST($columnUpdationTime AS INTEGER)
        FROM $filesTable;
      ''',
      '''
        DROP TABLE $filesTable;
      ''',
      '''
        ALTER TABLE $tempTable 
        RENAME TO $filesTable;
      ''',
    ];
  }

  static List<String> addMetadataColumns() {
    return [
      '''
        ALTER TABLE $filesTable ADD COLUMN $columnFileSubType INTEGER;
      ''',
      '''
        ALTER TABLE $filesTable ADD COLUMN $columnDuration INTEGER;
      ''',
      '''
        ALTER TABLE $filesTable ADD COLUMN $columnExif TEXT;
      ''',
      '''
        ALTER TABLE $filesTable ADD COLUMN $columnHash TEXT;
      ''',
      '''
        ALTER TABLE $filesTable ADD COLUMN $columnMetadataVersion INTEGER;
      ''',
    ];
  }

  static List<String> addMagicMetadataColumns() {
    return [
      '''
        ALTER TABLE $filesTable ADD COLUMN $columnMMdEncodedJson TEXT DEFAULT '{}';
      ''',
      '''
        ALTER TABLE $filesTable ADD COLUMN $columnMMdVersion INTEGER DEFAULT 0;
      ''',
      '''
        ALTER TABLE $filesTable ADD COLUMN $columnMMdVisibility INTEGER DEFAULT $kVisibilityVisible;
      '''
    ];
  }

  static List<String> addUniqueConstraintOnCollectionFiles() {
    return [
      '''
      DELETE from $filesTable where $columnCollectionID || '-' || $columnUploadedFileID IN 
      (SELECT $columnCollectionID || '-' || $columnUploadedFileID from $filesTable WHERE 
      $columnCollectionID is not NULL AND $columnUploadedFileID is NOT NULL 
      AND $columnCollectionID != -1 AND $columnUploadedFileID  != -1 
      GROUP BY ($columnCollectionID || '-' || $columnUploadedFileID) HAVING count(*) > 1) 
      AND  ($columnCollectionID || '-' ||  $columnUploadedFileID || '-' || $columnGeneratedID) NOT IN 
      (SELECT $columnCollectionID || '-' ||  $columnUploadedFileID || '-' || max($columnGeneratedID) 
      from $filesTable WHERE 
      $columnCollectionID is not NULL AND $columnUploadedFileID is NOT NULL 
      AND $columnCollectionID != -1 AND $columnUploadedFileID  != -1 GROUP BY 
      ($columnCollectionID || '-' || $columnUploadedFileID) HAVING count(*) > 1);
      ''',
      '''
      CREATE UNIQUE INDEX IF NOT EXISTS cid_uid ON $filesTable ($columnCollectionID, $columnUploadedFileID)
      WHERE $columnCollectionID is not NULL AND $columnUploadedFileID is not NULL
      AND $columnCollectionID != -1 AND $columnUploadedFileID  != -1;
      '''
    ];
  }

  static List<String> addPubMagicMetadataColumns() {
    return [
      '''
        ALTER TABLE $filesTable ADD COLUMN $columnPubMMdEncodedJson TEXT DEFAULT '{}';
      ''',
      '''
        ALTER TABLE $filesTable ADD COLUMN $columnPubMMdVersion INTEGER DEFAULT 0;
      '''
    ];
  }

  static List<String> createOnDeviceFilesAndPathCollection() {
    return [
      '''
        CREATE TABLE IF NOT EXISTS device_files (
          id TEXT NOT NULL,
          path_id TEXT NOT NULL,
          synced INTEGER NOT NULL DEFAULT 0,
          UNIQUE(id, path_id)
       );
       ''',
      '''
       CREATE TABLE IF NOT EXISTS device_path_collections (
          id TEXT PRIMARY KEY NOT NULL,
          name TEXT,
          modified_at INTEGER NOT NULL DEFAULT 0,
          sync INTEGER NOT NULL DEFAULT 0,
          count INTEGER NOT NULL DEFAULT 0,
          collection_id INTEGER DEFAULT -1,
          cover_id TEXT
      );
      ''',
      '''
      CREATE INDEX IF NOT EXISTS df_id_idx ON device_files (id);
      ''',
      '''
      CREATE INDEX IF NOT EXISTS df_path_id_idx ON device_files (path_id);
      ''',
    ];
  }

  Future<void> clearTable() async {
    final db = await instance.database;
    await db.delete(filesTable);
  }

  Future<void> deleteDB() async {
    if (kDebugMode) {
      debugPrint("Deleting files db");
      final io.Directory documentsDirectory =
          await getApplicationDocumentsDirectory();
      final String path = join(documentsDirectory.path, _databaseName);
      io.File(path).deleteSync(recursive: true);
      _dbFuture = null;
    }
  }

  Future<void> insertMultiple(
    List<File> files, {
    ConflictAlgorithm conflictAlgorithm = ConflictAlgorithm.replace,
  }) async {
    final startTime = DateTime.now();
    final db = await instance.database;
    var batch = db.batch();
    int batchCounter = 0;
    for (File file in files) {
      if (batchCounter == 400) {
        await batch.commit(noResult: true);
        batch = db.batch();
        batchCounter = 0;
      }
      batch.insert(
        filesTable,
        _getRowForFile(file),
        conflictAlgorithm: conflictAlgorithm,
      );
      batchCounter++;
    }
    await batch.commit(noResult: true);
    final endTime = DateTime.now();
    final duration = Duration(
      microseconds:
          endTime.microsecondsSinceEpoch - startTime.microsecondsSinceEpoch,
    );
    _logger.info(
      "Batch insert of " +
          files.length.toString() +
          " took " +
          duration.inMilliseconds.toString() +
          "ms.",
    );
  }

  Future<int> insert(File file) async {
    final db = await instance.database;
    return db.insert(
      filesTable,
      _getRowForFile(file),
      conflictAlgorithm: ConflictAlgorithm.replace,
    );
  }

  Future<File> getFile(int generatedID) async {
    final db = await instance.database;
    final results = await db.query(
      filesTable,
      where: '$columnGeneratedID = ?',
      whereArgs: [generatedID],
    );
    if (results.isEmpty) {
      return null;
    }
    return convertToFiles(results)[0];
  }

  Future<File> getUploadedFile(int uploadedID, int collectionID) async {
    final db = await instance.database;
    final results = await db.query(
      filesTable,
      where: '$columnUploadedFileID = ? AND $columnCollectionID = ?',
      whereArgs: [
        uploadedID,
        collectionID,
      ],
    );
    if (results.isEmpty) {
      return null;
    }
    return convertToFiles(results)[0];
  }

  Future<Set<int>> getUploadedFileIDs(int collectionID) async {
    final db = await instance.database;
    final results = await db.query(
      filesTable,
      columns: [columnUploadedFileID],
      where: '$columnCollectionID = ?',
      whereArgs: [
        collectionID,
      ],
    );
    final ids = <int>{};
    for (final result in results) {
      ids.add(result[columnUploadedFileID]);
    }
    return ids;
  }

  Future<BackedUpFileIDs> getBackedUpIDs() async {
    final db = await instance.database;
    final results = await db.query(
      filesTable,
      columns: [columnLocalID, columnUploadedFileID],
      where:
          '$columnLocalID IS NOT NULL AND ($columnUploadedFileID IS NOT NULL AND $columnUploadedFileID IS NOT -1)',
    );
    final localIDs = <String>{};
    final uploadedIDs = <int>{};
    for (final result in results) {
      localIDs.add(result[columnLocalID]);
      uploadedIDs.add(result[columnUploadedFileID]);
    }
    return BackedUpFileIDs(localIDs.toList(), uploadedIDs.toList());
  }

  Future<FileLoadResult> getAllUploadedFiles(
    int startTime,
    int endTime,
    int ownerID, {
    int limit,
    bool asc,
    int visibility = kVisibilityVisible,
    Set<int> ignoredCollectionIDs,
  }) async {
    final db = await instance.database;
    final order = (asc ?? false ? 'ASC' : 'DESC');
    final results = await db.query(
      filesTable,
      where:
          '$columnCreationTime >= ? AND $columnCreationTime <= ? AND  $columnOwnerID = ? AND ($columnCollectionID IS NOT NULL AND $columnCollectionID IS NOT -1)'
          ' AND $columnMMdVisibility = ?',
      whereArgs: [startTime, endTime, ownerID, visibility],
      orderBy:
          '$columnCreationTime ' + order + ', $columnModificationTime ' + order,
      limit: limit,
    );
    final files = convertToFiles(results);
    final List<File> deduplicatedFiles =
        _deduplicatedAndFilterIgnoredFiles(files, ignoredCollectionIDs);
    return FileLoadResult(deduplicatedFiles, files.length == limit);
  }

  Future<Set<int>> getCollectionIDsOfHiddenFiles(
    int ownerID, {
    int visibility = kVisibilityArchive,
  }) async {
    final db = await instance.database;
    final results = await db.query(
      table,
      where:
          '$columnOwnerID = ? AND $columnMMdVisibility = ? AND $columnCollectionID != -1',
      columns: [columnCollectionID],
      whereArgs: [ownerID, visibility],
      distinct: true,
    );
    Set<int> collectionIDsOfHiddenFiles = {};
    for (var result in results) {
      collectionIDsOfHiddenFiles.add(result['collection_id']);
    }
    return collectionIDsOfHiddenFiles;
  }

  Future<FileLoadResult> getAllLocalAndUploadedFiles(
    int startTime,
    int endTime,
    int ownerID, {
    int limit,
    bool asc,
    Set<int> ignoredCollectionIDs,
  }) async {
    final db = await instance.database;
    final order = (asc ?? false ? 'ASC' : 'DESC');
    final results = await db.query(
      filesTable,
      where:
          '$columnCreationTime >= ? AND $columnCreationTime <= ? AND ($columnOwnerID IS NULL OR $columnOwnerID = ?)  AND ($columnMMdVisibility IS NULL OR $columnMMdVisibility = ?)'
          ' AND ($columnLocalID IS NOT NULL OR ($columnCollectionID IS NOT NULL AND $columnCollectionID IS NOT -1))',
      whereArgs: [startTime, endTime, ownerID, kVisibilityVisible],
      orderBy:
          '$columnCreationTime ' + order + ', $columnModificationTime ' + order,
      limit: limit,
    );
    final files = convertToFiles(results);
    final List<File> deduplicatedFiles =
        _deduplicatedAndFilterIgnoredFiles(files, ignoredCollectionIDs);
    return FileLoadResult(deduplicatedFiles, files.length == limit);
  }

  Future<FileLoadResult> getImportantFiles(
    int startTime,
    int endTime,
    int ownerID,
    List<String> paths, {
    int limit,
    bool asc,
    Set<int> ignoredCollectionIDs,
  }) async {
    final db = await instance.database;
    String inParam = "";
    for (final path in paths) {
      inParam += "'" + path.replaceAll("'", "''") + "',";
    }
    inParam = inParam.substring(0, inParam.length - 1);
    final order = (asc ?? false ? 'ASC' : 'DESC');
    final results = await db.query(
      filesTable,
      where:
          '$columnCreationTime >= ? AND $columnCreationTime <= ? AND ($columnOwnerID IS NULL OR $columnOwnerID = ?) AND ($columnMMdVisibility IS NULL OR $columnMMdVisibility = ?)'
          'AND (($columnLocalID IS NOT NULL AND $columnDeviceFolder IN ($inParam)) OR ($columnCollectionID IS NOT NULL AND $columnCollectionID IS NOT -1))',
      whereArgs: [startTime, endTime, ownerID, kVisibilityVisible],
      orderBy:
          '$columnCreationTime ' + order + ', $columnModificationTime ' + order,
      limit: limit,
    );
    final files = convertToFiles(results);
    final List<File> deduplicatedFiles =
        _deduplicatedAndFilterIgnoredFiles(files, ignoredCollectionIDs);
    return FileLoadResult(deduplicatedFiles, files.length == limit);
  }

  List<File> deduplicateByLocalID(List<File> files) {
    final localIDs = <String>{};
    final List<File> deduplicatedFiles = [];
    for (final file in files) {
      final id = file.localID;
      if (id != null && localIDs.contains(id)) {
        continue;
      }
      localIDs.add(id);
      deduplicatedFiles.add(file);
    }
    return deduplicatedFiles;
  }

  List<File> _deduplicatedAndFilterIgnoredFiles(
    List<File> files,
    Set<int> ignoredCollectionIDs,
  ) {
    final uploadedFileIDs = <int>{};
    final List<File> deduplicatedFiles = [];
    for (final file in files) {
      final id = file.uploadedFileID;
      if (ignoredCollectionIDs != null &&
          ignoredCollectionIDs.contains(file.collectionID)) {
        continue;
      }
      if (id != null && id != -1 && uploadedFileIDs.contains(id)) {
        continue;
      }
      uploadedFileIDs.add(id);
      deduplicatedFiles.add(file);
    }
    return deduplicatedFiles;
  }

  Future<FileLoadResult> getFilesInCollection(
    int collectionID,
    int startTime,
    int endTime, {
    int limit,
    bool asc,
    int visibility = kVisibilityVisible,
  }) async {
    final db = await instance.database;
    final order = (asc ?? false ? 'ASC' : 'DESC');
    String whereClause;
    List<Object> whereArgs;
    if (FeatureFlagService.instance.isInternalUserOrDebugBuild()) {
      whereClause =
          '$columnCollectionID = ? AND $columnCreationTime >= ? AND $columnCreationTime <= ? AND $columnMMdVisibility = ?';
      whereArgs = [collectionID, startTime, endTime, visibility];
    } else {
      whereClause =
          '$columnCollectionID = ? AND $columnCreationTime >= ? AND $columnCreationTime <= ?';
      whereArgs = [collectionID, startTime, endTime];
    }

    final results = await db.query(
<<<<<<< HEAD
      filesTable,
      where:
          '$columnCollectionID = ? AND $columnCreationTime >= ? AND $columnCreationTime <= ?',
      whereArgs: [collectionID, startTime, endTime],
=======
      table,
      where: whereClause,
      whereArgs: whereArgs,
>>>>>>> d686e4ab
      orderBy:
          '$columnCreationTime ' + order + ', $columnModificationTime ' + order,
      limit: limit,
    );
    final files = convertToFiles(results);
    _logger.info("Fetched " + files.length.toString() + " files");
    return FileLoadResult(files, files.length == limit);
  }

  Future<FileLoadResult> getFilesInPath(
    String path,
    int startTime,
    int endTime, {
    int limit,
    bool asc,
  }) async {
    final db = await instance.database;
    final order = (asc ?? false ? 'ASC' : 'DESC');
    final results = await db.query(
      filesTable,
      where:
          '$columnDeviceFolder = ? AND $columnCreationTime >= ? AND $columnCreationTime <= ? AND $columnLocalID IS NOT NULL',
      whereArgs: [path, startTime, endTime],
      orderBy:
          '$columnCreationTime ' + order + ', $columnModificationTime ' + order,
      groupBy: columnLocalID,
      limit: limit,
    );
    final files = convertToFiles(results);
    return FileLoadResult(files, files.length == limit);
  }

  Future<FileLoadResult> getLocalDeviceFiles(
    int startTime,
    int endTime, {
    int limit,
    bool asc,
  }) async {
    final db = await instance.database;
    final order = (asc ?? false ? 'ASC' : 'DESC');
    final results = await db.query(
      filesTable,
      where:
          '$columnCreationTime >= ? AND $columnCreationTime <= ? AND $columnLocalID IS NOT NULL',
      whereArgs: [startTime, endTime],
      orderBy:
          '$columnCreationTime ' + order + ', $columnModificationTime ' + order,
      limit: limit,
    );
    final files = convertToFiles(results);
    final result = deduplicateByLocalID(files);
    return FileLoadResult(result, files.length == limit);
  }

  Future<List<File>> getAllVideos() async {
    final db = await instance.database;
    final results = await db.query(
      filesTable,
      where: '$columnLocalID IS NOT NULL AND $columnFileType = 1',
      orderBy: '$columnCreationTime DESC',
    );
    return convertToFiles(results);
  }

  Future<List<File>> getFilesCreatedWithinDurations(
    List<List<int>> durations,
    Set<int> ignoredCollectionIDs, {
    String order = 'ASC',
  }) async {
    final db = await instance.database;
    String whereClause = "( ";
    for (int index = 0; index < durations.length; index++) {
      whereClause += "($columnCreationTime > " +
          durations[index][0].toString() +
          " AND $columnCreationTime < " +
          durations[index][1].toString() +
          ")";
      if (index != durations.length - 1) {
        whereClause += " OR ";
      }
    }
    whereClause += ") AND $columnMMdVisibility = $kVisibilityVisible";
    final results = await db.query(
      filesTable,
      where: whereClause,
      orderBy: '$columnCreationTime ' + order,
    );
    final files = convertToFiles(results);
    return _deduplicatedAndFilterIgnoredFiles(files, ignoredCollectionIDs);
  }

  Future<List<File>> getFilesToBeUploadedWithinFolders(
    Set<String> folders,
  ) async {
    if (folders.isEmpty) {
      return [];
    }
    final db = await instance.database;
    String inParam = "";
    for (final folder in folders) {
      inParam += "'" + folder.replaceAll("'", "''") + "',";
    }
    inParam = inParam.substring(0, inParam.length - 1);
    final results = await db.query(
      filesTable,
      where:
          '($columnUploadedFileID IS NULL OR $columnUploadedFileID IS -1) AND $columnDeviceFolder IN ($inParam)',
      orderBy: '$columnCreationTime DESC',
      groupBy: columnLocalID,
    );
    return convertToFiles(results);
  }

  // Files which user added to a collection manually but they are not uploaded yet.
  Future<List<File>> getPendingManualUploads() async {
    final db = await instance.database;
    final results = await db.query(
      filesTable,
      where:
          '($columnUploadedFileID IS NULL OR $columnUploadedFileID IS -1) AND '
          '$columnCollectionID IS NOT NULL AND $columnCollectionID IS NOT -1 AND '
          '$columnLocalID IS NOT NULL AND $columnLocalID IS NOT -1',
      orderBy: '$columnCreationTime DESC',
      groupBy: columnLocalID,
    );
    final files = convertToFiles(results);
    // future-safe filter just to ensure that the query doesn't end up  returning files
    // which should not be backed up
    files.removeWhere(
      (e) =>
          e.collectionID == null ||
          e.localID == null ||
          e.uploadedFileID != null,
    );
    return files;
  }

  Future<List<File>> getUnUploadedLocalFiles() async {
    final db = await instance.database;
    final results = await db.query(
      filesTable,
      where:
          '($columnUploadedFileID IS NULL OR $columnUploadedFileID IS -1) AND $columnLocalID IS NOT NULL',
      orderBy: '$columnCreationTime DESC',
      groupBy: columnLocalID,
    );
    return convertToFiles(results);
  }

  Future<List<int>> getUploadedFileIDsToBeUpdated(int ownerID) async {
    final db = await instance.database;
    final rows = await db.query(
      filesTable,
      columns: [columnUploadedFileID],
      where: '($columnLocalID IS NOT NULL AND $columnOwnerID = ? AND '
          '($columnUploadedFileID '
          'IS NOT '
          'NULL AND $columnUploadedFileID IS NOT -1) AND $columnUpdationTime IS NULL)',
      whereArgs: [ownerID],
      orderBy: '$columnCreationTime DESC',
      distinct: true,
    );
    final uploadedFileIDs = <int>[];
    for (final row in rows) {
      uploadedFileIDs.add(row[columnUploadedFileID]);
    }
    return uploadedFileIDs;
  }

  Future<File> getUploadedFileInAnyCollection(int uploadedFileID) async {
    final db = await instance.database;
    final results = await db.query(
      filesTable,
      where: '$columnUploadedFileID = ?',
      whereArgs: [
        uploadedFileID,
      ],
      limit: 1,
    );
    if (results.isEmpty) {
      return null;
    }
    return convertToFiles(results)[0];
  }

  Future<Set<String>> getExistingLocalFileIDs() async {
    final db = await instance.database;
    final rows = await db.query(
      filesTable,
      columns: [columnLocalID],
      distinct: true,
      where: '$columnLocalID IS NOT NULL',
    );
    final result = <String>{};
    for (final row in rows) {
      result.add(row[columnLocalID]);
    }
    return result;
  }

  Future<Set<String>> getLocalFileIDsForCollection(int collectionID) async {
    final db = await instance.database;
    final rows = await db.query(
      filesTable,
      columns: [columnLocalID],
      where: '$columnLocalID IS NOT NULL AND $columnCollectionID = ?',
      whereArgs: [collectionID],
    );
    final result = <String>{};
    for (final row in rows) {
      if (kDebugMode && result.contains(row[columnLocalID])) {
        throw Exception("Two mappings existing for same localID");
      }
      result.add(row[columnLocalID]);
    }
    return result;
  }

  // Sets the collectionID for the files with given LocalIDs if the
  // corresponding file entries are not already mapped to some other collection
  Future<int> setCollectionIDForUnMappedLocalFiles(
    int collectionID,
    Set<String> localIDs,
  ) async {
    final db = await instance.database;
    String inParam = "";
    for (final localID in localIDs) {
      inParam += "'" + localID + "',";
    }
    inParam = inParam.substring(0, inParam.length - 1);
    return await db.rawUpdate(
      '''
      UPDATE $filesTable
      SET $columnCollectionID = $collectionID
      WHERE $columnLocalID IN ($inParam) AND ($columnCollectionID IS NULL OR 
      $columnCollectionID = -1);
    ''',
    );
  }

  Future<int> getNumberOfUploadedFiles() async {
    final db = await instance.database;
    final rows = await db.query(
      filesTable,
      columns: [columnUploadedFileID],
      where:
          '($columnLocalID IS NOT NULL AND ($columnUploadedFileID IS NOT NULL AND $columnUploadedFileID IS NOT -1) AND $columnUpdationTime IS NOT NULL)',
      distinct: true,
    );
    return rows.length;
  }

  Future<int> updateUploadedFile(
    String localID,
    String title,
    Location location,
    int creationTime,
    int modificationTime,
    int updationTime,
  ) async {
    final db = await instance.database;
    return await db.update(
      filesTable,
      {
        columnTitle: title,
        columnLatitude: location.latitude,
        columnLongitude: location.longitude,
        columnCreationTime: creationTime,
        columnModificationTime: modificationTime,
        columnUpdationTime: updationTime,
      },
      where: '$columnLocalID = ?',
      whereArgs: [localID],
    );
  }

  Future<List<File>> getMatchingFiles(
    String title,
    String deviceFolder,
  ) async {
    final db = await instance.database;
    final rows = await db.query(
      filesTable,
      where: '''$columnTitle=? AND $columnDeviceFolder=?''',
      whereArgs: [
        title,
        deviceFolder,
      ],
    );
    if (rows.isNotEmpty) {
      return convertToFiles(rows);
    } else {
      return null;
    }
  }

  Future<List<File>> getUploadedFilesWithHashes(
    FileHashData hashData,
    FileType fileType,
    int ownerID,
  ) async {
    String inParam = "'${hashData.fileHash}'";
    if (fileType == FileType.livePhoto && hashData.zipHash != null) {
      inParam += ",'${hashData.zipHash}'";
    }
    final db = await instance.database;
    final rows = await db.query(
      filesTable,
      where: '($columnUploadedFileID != NULL OR $columnUploadedFileID != -1) '
          'AND $columnOwnerID = ? AND $columnFileType ='
          ' ? '
          'AND $columnHash IN ($inParam)',
      whereArgs: [
        ownerID,
        getInt(fileType),
      ],
    );
    return convertToFiles(rows);
  }

  Future<int> update(File file) async {
    final db = await instance.database;
    return await db.update(
      filesTable,
      _getRowForFile(file),
      where: '$columnGeneratedID = ?',
      whereArgs: [file.generatedID],
    );
  }

  Future<int> updateUploadedFileAcrossCollections(File file) async {
    final db = await instance.database;
    return await db.update(
      filesTable,
      _getRowForFileWithoutCollection(file),
      where: '$columnUploadedFileID = ?',
      whereArgs: [file.uploadedFileID],
    );
  }

  Future<int> delete(int uploadedFileID) async {
    final db = await instance.database;
    return db.delete(
      filesTable,
      where: '$columnUploadedFileID =?',
      whereArgs: [uploadedFileID],
    );
  }

  Future<int> deleteByGeneratedID(int genID) async {
    final db = await instance.database;
    return db.delete(
      filesTable,
      where: '$columnGeneratedID =?',
      whereArgs: [genID],
    );
  }

  Future<int> deleteMultipleUploadedFiles(List<int> uploadedFileIDs) async {
    final db = await instance.database;
    return await db.delete(
      filesTable,
      where: '$columnUploadedFileID IN (${uploadedFileIDs.join(', ')})',
    );
  }

  Future<int> deleteLocalFile(File file) async {
    final db = await instance.database;
    if (file.localID != null) {
      // delete all files with same local ID
      return db.delete(
        filesTable,
        where: '$columnLocalID =?',
        whereArgs: [file.localID],
      );
    } else {
      return db.delete(
        filesTable,
        where: '$columnGeneratedID =?',
        whereArgs: [file.generatedID],
      );
    }
  }

  Future<void> deleteLocalFiles(List<String> localIDs) async {
    String inParam = "";
    for (final localID in localIDs) {
      inParam += "'" + localID + "',";
    }
    inParam = inParam.substring(0, inParam.length - 1);
    final db = await instance.database;
    await db.rawQuery(
      '''
      UPDATE $filesTable
      SET $columnLocalID = NULL
      WHERE $columnLocalID IN ($inParam);
    ''',
    );
  }

  // getLocalFiles is used in multiple places. Do not add dedupte logic
  // while
  Future<List<File>> getLocalFiles(List<String> localIDs) async {
    String inParam = "";
    for (final localID in localIDs) {
      inParam += "'" + localID + "',";
    }
    inParam = inParam.substring(0, inParam.length - 1);
    final db = await instance.database;
    final results = await db.query(
      filesTable,
      where: '$columnLocalID IN ($inParam)',
    );
    return convertToFiles(results);
  }

  Future<int> deleteUnSyncedLocalFiles(List<String> localIDs) async {
    String inParam = "";
    for (final localID in localIDs) {
      inParam += "'" + localID + "',";
    }
    inParam = inParam.substring(0, inParam.length - 1);
    final db = await instance.database;
    return db.delete(
      filesTable,
      where:
          '($columnUploadedFileID is NULL OR $columnUploadedFileID = -1 ) AND $columnLocalID IN ($inParam)',
    );
  }

  Future<int> deleteFromCollection(int uploadedFileID, int collectionID) async {
    final db = await instance.database;
    return db.delete(
      filesTable,
      where: '$columnUploadedFileID = ? AND $columnCollectionID = ?',
      whereArgs: [uploadedFileID, collectionID],
    );
  }

  Future<int> deleteFilesFromCollection(
    int collectionID,
    List<int> uploadedFileIDs,
  ) async {
    final db = await instance.database;
    return db.delete(
      filesTable,
      where:
          '$columnCollectionID = ? AND $columnUploadedFileID IN (${uploadedFileIDs.join(', ')})',
      whereArgs: [collectionID],
    );
  }

  Future<int> collectionFileCount(int collectionID) async {
    final db = await instance.database;
    final count = Sqflite.firstIntValue(
      await db.rawQuery(
        'SELECT COUNT(*) FROM $filesTable where $columnCollectionID = $collectionID',
      ),
    );
    return count;
  }

  Future<int> fileCountWithVisibility(int visibility, int ownerID) async {
    final db = await instance.database;
    final count = Sqflite.firstIntValue(
      await db.rawQuery(
        'SELECT COUNT(*) FROM $filesTable where $columnMMdVisibility = $visibility AND $columnOwnerID = $ownerID',
      ),
    );
    return count;
  }

  Future<int> deleteCollection(int collectionID) async {
    final db = await instance.database;
    return db.delete(
      filesTable,
      where: '$columnCollectionID = ?',
      whereArgs: [collectionID],
    );
  }

  Future<int> removeFromCollection(int collectionID, List<int> fileIDs) async {
    final db = await instance.database;
    return db.delete(
      filesTable,
      where:
          '$columnCollectionID =? AND $columnUploadedFileID IN (${fileIDs.join(', ')})',
      whereArgs: [collectionID],
    );
  }

  Future<List<File>> getLatestLocalFiles() async {
    final db = await instance.database;
    final rows = await db.rawQuery(
      '''
      SELECT $filesTable.*
      FROM $filesTable
      INNER JOIN
        (
          SELECT $columnDeviceFolder, MAX($columnCreationTime) AS max_creation_time
          FROM $filesTable
          WHERE $filesTable.$columnLocalID IS NOT NULL
          GROUP BY $columnDeviceFolder
        ) latest_files
        ON $filesTable.$columnDeviceFolder = latest_files.$columnDeviceFolder
        AND $filesTable.$columnCreationTime = latest_files.max_creation_time;
    ''',
    );
    final files = convertToFiles(rows);
    // TODO: Do this de-duplication within the SQL Query
    final folderMap = <String, File>{};
    for (final file in files) {
      if (folderMap.containsKey(file.deviceFolder)) {
        if (folderMap[file.deviceFolder].updationTime < file.updationTime) {
          continue;
        }
      }
      folderMap[file.deviceFolder] = file;
    }
    return folderMap.values.toList();
  }

  Future<List<File>> getLatestCollectionFiles() async {
<<<<<<< HEAD
    debugPrint("Fetching latestCollectionFiles from db");
    final db = await instance.database;
    final rows = await db.rawQuery(
      '''
      SELECT $filesTable.*
      FROM $filesTable
=======
    String query;
    if (FeatureFlagService.instance.isInternalUserOrDebugBuild()) {
      query = '''
      SELECT $table.*
      FROM $table
      INNER JOIN
        (
          SELECT $columnCollectionID, MAX($columnCreationTime) AS max_creation_time
          FROM $table
          WHERE ($columnCollectionID IS NOT NULL AND $columnCollectionID IS NOT -1 AND $columnMMdVisibility = $kVisibilityVisible)
          GROUP BY $columnCollectionID
        ) latest_files
        ON $table.$columnCollectionID = latest_files.$columnCollectionID
        AND $table.$columnCreationTime = latest_files.max_creation_time;
    ''';
    } else {
      query = '''
      SELECT $table.*
      FROM $table
>>>>>>> d686e4ab
      INNER JOIN
        (
          SELECT $columnCollectionID, MAX($columnCreationTime) AS max_creation_time
          FROM $filesTable
          WHERE ($columnCollectionID IS NOT NULL AND $columnCollectionID IS NOT -1)
          GROUP BY $columnCollectionID
        ) latest_files
<<<<<<< HEAD
        ON $filesTable.$columnCollectionID = latest_files.$columnCollectionID
        AND $filesTable.$columnCreationTime = latest_files.max_creation_time;
    ''',
=======
        ON $table.$columnCollectionID = latest_files.$columnCollectionID
        AND $table.$columnCreationTime = latest_files.max_creation_time;
    ''';
    }

    final db = await instance.database;
    final rows = await db.rawQuery(
      query,
>>>>>>> d686e4ab
    );
    final files = convertToFiles(rows);
    // TODO: Do this de-duplication within the SQL Query
    final collectionMap = <int, File>{};
    for (final file in files) {
      if (collectionMap.containsKey(file.collectionID)) {
        if (collectionMap[file.collectionID].updationTime < file.updationTime) {
          continue;
        }
      }
      collectionMap[file.collectionID] = file;
    }
    return collectionMap.values.toList();
  }

  Future<File> getLastModifiedFileInCollection(int collectionID) async {
    final db = await instance.database;
    final rows = await db.query(
      filesTable,
      where: '$columnCollectionID = ?',
      whereArgs: [collectionID],
      orderBy: '$columnUpdationTime DESC',
      limit: 1,
    );
    if (rows.isNotEmpty) {
      return _getFileFromRow(rows[0]);
    } else {
      return null;
    }
  }

  Future<Map<String, int>> getFileCountInDeviceFolders() async {
    final db = await instance.database;
    final rows = await db.rawQuery(
      '''
      SELECT COUNT($columnGeneratedID) as count, $columnDeviceFolder
      FROM $filesTable
      WHERE $columnLocalID IS NOT NULL
      GROUP BY $columnDeviceFolder
    ''',
    );
    final result = <String, int>{};
    for (final row in rows) {
      result[row[columnDeviceFolder]] = row["count"];
    }
    return result;
  }

  Future<List<String>> getLocalFilesBackedUpWithoutLocation() async {
    final db = await instance.database;
    final rows = await db.query(
      filesTable,
      columns: [columnLocalID],
      distinct: true,
      where:
          '$columnLocalID IS NOT NULL AND ($columnUploadedFileID IS NOT NULL AND $columnUploadedFileID IS NOT -1) '
          'AND ($columnLatitude IS NULL OR $columnLongitude IS NULL OR $columnLongitude = 0.0 or $columnLongitude = 0.0)',
    );
    final result = <String>[];
    for (final row in rows) {
      result.add(row[columnLocalID]);
    }
    return result;
  }

  Future<void> markForReUploadIfLocationMissing(List<String> localIDs) async {
    if (localIDs.isEmpty) {
      return;
    }
    String inParam = "";
    for (final localID in localIDs) {
      inParam += "'" + localID + "',";
    }
    inParam = inParam.substring(0, inParam.length - 1);
    final db = await instance.database;
    await db.rawUpdate(
      '''
      UPDATE $filesTable
      SET $columnUpdationTime = NULL
      WHERE $columnLocalID IN ($inParam)
      AND ($columnLatitude IS NULL OR $columnLongitude IS NULL OR $columnLongitude = 0.0 or $columnLongitude = 0.0);
    ''',
    );
  }

  Future<bool> doesFileExistInCollection(
    int uploadedFileID,
    int collectionID,
  ) async {
    final db = await instance.database;
    final rows = await db.query(
      filesTable,
      where: '$columnUploadedFileID = ? AND $columnCollectionID = ?',
      whereArgs: [uploadedFileID, collectionID],
      limit: 1,
    );
    return rows.isNotEmpty;
  }

  Future<Map<int, File>> getFilesFromIDs(List<int> ids) async {
    final result = <int, File>{};
    if (ids.isEmpty) {
      return result;
    }
    String inParam = "";
    for (final id in ids) {
      inParam += "'" + id.toString() + "',";
    }
    inParam = inParam.substring(0, inParam.length - 1);
    final db = await instance.database;
    final results = await db.query(
      filesTable,
      where: '$columnUploadedFileID IN ($inParam)',
    );
    final files = convertToFiles(results);
    for (final file in files) {
      result[file.uploadedFileID] = file;
    }
    return result;
  }

  List<File> convertToFiles(List<Map<String, dynamic>> results) {
    final List<File> files = [];
    for (final result in results) {
      files.add(_getFileFromRow(result));
    }
    return files;
  }

  Future<List<File>> getAllFilesFromDB() async {
    final db = await instance.database;
    final List<Map<String, dynamic>> result = await db.query(filesTable);
    final List<File> files = convertToFiles(result);
    final List<File> deduplicatedFiles =
        _deduplicatedAndFilterIgnoredFiles(files, null);
    return deduplicatedFiles;
  }

  Map<String, dynamic> _getRowForFile(File file) {
    final row = <String, dynamic>{};
    if (file.generatedID != null) {
      row[columnGeneratedID] = file.generatedID;
    }
    row[columnLocalID] = file.localID;
    row[columnUploadedFileID] = file.uploadedFileID ?? -1;
    row[columnOwnerID] = file.ownerID;
    row[columnCollectionID] = file.collectionID ?? -1;
    row[columnTitle] = file.title;
    row[columnDeviceFolder] = file.deviceFolder;
    if (file.location != null) {
      row[columnLatitude] = file.location.latitude;
      row[columnLongitude] = file.location.longitude;
    }
    row[columnFileType] = getInt(file.fileType);
    row[columnCreationTime] = file.creationTime;
    row[columnModificationTime] = file.modificationTime;
    row[columnUpdationTime] = file.updationTime;
    row[columnEncryptedKey] = file.encryptedKey;
    row[columnKeyDecryptionNonce] = file.keyDecryptionNonce;
    row[columnFileDecryptionHeader] = file.fileDecryptionHeader;
    row[columnThumbnailDecryptionHeader] = file.thumbnailDecryptionHeader;
    row[columnMetadataDecryptionHeader] = file.metadataDecryptionHeader;
    row[columnFileSubType] = file.fileSubType ?? -1;
    row[columnDuration] = file.duration ?? 0;
    row[columnExif] = file.exif;
    row[columnHash] = file.hash;
    row[columnMetadataVersion] = file.metadataVersion;
    row[columnMMdVersion] = file.mMdVersion ?? 0;
    row[columnMMdEncodedJson] = file.mMdEncodedJson ?? '{}';
    row[columnMMdVisibility] =
        file.magicMetadata?.visibility ?? kVisibilityVisible;
    row[columnPubMMdVersion] = file.pubMmdVersion ?? 0;
    row[columnPubMMdEncodedJson] = file.pubMmdEncodedJson ?? '{}';
    if (file.pubMagicMetadata != null &&
        file.pubMagicMetadata.editedTime != null) {
      // override existing creationTime to avoid re-writing all queries related
      // to loading the gallery
      row[columnCreationTime] = file.pubMagicMetadata.editedTime;
    }
    return row;
  }

  Map<String, dynamic> _getRowForFileWithoutCollection(File file) {
    final row = <String, dynamic>{};
    row[columnLocalID] = file.localID;
    row[columnUploadedFileID] = file.uploadedFileID ?? -1;
    row[columnOwnerID] = file.ownerID;
    row[columnTitle] = file.title;
    row[columnDeviceFolder] = file.deviceFolder;
    if (file.location != null) {
      row[columnLatitude] = file.location.latitude;
      row[columnLongitude] = file.location.longitude;
    }
    row[columnFileType] = getInt(file.fileType);
    row[columnCreationTime] = file.creationTime;
    row[columnModificationTime] = file.modificationTime;
    row[columnUpdationTime] = file.updationTime;
    row[columnFileDecryptionHeader] = file.fileDecryptionHeader;
    row[columnThumbnailDecryptionHeader] = file.thumbnailDecryptionHeader;
    row[columnMetadataDecryptionHeader] = file.metadataDecryptionHeader;
    row[columnFileSubType] = file.fileSubType ?? -1;
    row[columnDuration] = file.duration ?? 0;
    row[columnExif] = file.exif;
    row[columnHash] = file.hash;
    row[columnMetadataVersion] = file.metadataVersion;

    row[columnMMdVersion] = file.mMdVersion ?? 0;
    row[columnMMdEncodedJson] = file.mMdEncodedJson ?? '{}';
    row[columnMMdVisibility] =
        file.magicMetadata?.visibility ?? kVisibilityVisible;

    row[columnPubMMdVersion] = file.pubMmdVersion ?? 0;
    row[columnPubMMdEncodedJson] = file.pubMmdEncodedJson ?? '{}';
    if (file.pubMagicMetadata != null &&
        file.pubMagicMetadata.editedTime != null) {
      // override existing creationTime to avoid re-writing all queries related
      // to loading the gallery
      row[columnCreationTime] = file.pubMagicMetadata.editedTime;
    }
    return row;
  }

  File _getFileFromRow(Map<String, dynamic> row) {
    final file = File();
    file.generatedID = row[columnGeneratedID];
    file.localID = row[columnLocalID];
    file.uploadedFileID =
        row[columnUploadedFileID] == -1 ? null : row[columnUploadedFileID];
    file.ownerID = row[columnOwnerID];
    file.collectionID =
        row[columnCollectionID] == -1 ? null : row[columnCollectionID];
    file.title = row[columnTitle];
    file.deviceFolder = row[columnDeviceFolder];
    if (row[columnLatitude] != null && row[columnLongitude] != null) {
      file.location = Location(row[columnLatitude], row[columnLongitude]);
    }
    file.fileType = getFileType(row[columnFileType]);
    file.creationTime = row[columnCreationTime];
    file.modificationTime = row[columnModificationTime];
    file.updationTime = row[columnUpdationTime] ?? -1;
    file.encryptedKey = row[columnEncryptedKey];
    file.keyDecryptionNonce = row[columnKeyDecryptionNonce];
    file.fileDecryptionHeader = row[columnFileDecryptionHeader];
    file.thumbnailDecryptionHeader = row[columnThumbnailDecryptionHeader];
    file.metadataDecryptionHeader = row[columnMetadataDecryptionHeader];
    file.fileSubType = row[columnFileSubType] ?? -1;
    file.duration = row[columnDuration] ?? 0;
    file.exif = row[columnExif];
    file.hash = row[columnHash];
    file.metadataVersion = row[columnMetadataVersion] ?? 0;

    file.mMdVersion = row[columnMMdVersion] ?? 0;
    file.mMdEncodedJson = row[columnMMdEncodedJson] ?? '{}';

    file.pubMmdVersion = row[columnPubMMdVersion] ?? 0;
    file.pubMmdEncodedJson = row[columnPubMMdEncodedJson] ?? '{}';
    return file;
  }
}<|MERGE_RESOLUTION|>--- conflicted
+++ resolved
@@ -11,11 +11,8 @@
 import 'package:photos/models/file_type.dart';
 import 'package:photos/models/location.dart';
 import 'package:photos/models/magic_metadata.dart';
-<<<<<<< HEAD
+import 'package:photos/services/feature_flag_service.dart';
 import 'package:photos/utils/file_uploader_util.dart';
-=======
-import 'package:photos/services/feature_flag_service.dart';
->>>>>>> d686e4ab
 import 'package:sqflite/sqflite.dart';
 import 'package:sqflite_migration/sqflite_migration.dart';
 
@@ -490,7 +487,7 @@
   }) async {
     final db = await instance.database;
     final results = await db.query(
-      table,
+      filesTable,
       where:
           '$columnOwnerID = ? AND $columnMMdVisibility = ? AND $columnCollectionID != -1',
       columns: [columnCollectionID],
@@ -620,16 +617,9 @@
     }
 
     final results = await db.query(
-<<<<<<< HEAD
-      filesTable,
-      where:
-          '$columnCollectionID = ? AND $columnCreationTime >= ? AND $columnCreationTime <= ?',
-      whereArgs: [collectionID, startTime, endTime],
-=======
-      table,
+      filesTable,
       where: whereClause,
       whereArgs: whereArgs,
->>>>>>> d686e4ab
       orderBy:
           '$columnCreationTime ' + order + ', $columnModificationTime ' + order,
       limit: limit,
@@ -1153,34 +1143,28 @@
   }
 
   Future<List<File>> getLatestCollectionFiles() async {
-<<<<<<< HEAD
     debugPrint("Fetching latestCollectionFiles from db");
     final db = await instance.database;
-    final rows = await db.rawQuery(
-      '''
-      SELECT $filesTable.*
-      FROM $filesTable
-=======
+
     String query;
     if (FeatureFlagService.instance.isInternalUserOrDebugBuild()) {
       query = '''
-      SELECT $table.*
-      FROM $table
+      SELECT $filesTable.*
+      FROM $filesTable
       INNER JOIN
         (
           SELECT $columnCollectionID, MAX($columnCreationTime) AS max_creation_time
-          FROM $table
+          FROM $filesTable
           WHERE ($columnCollectionID IS NOT NULL AND $columnCollectionID IS NOT -1 AND $columnMMdVisibility = $kVisibilityVisible)
           GROUP BY $columnCollectionID
         ) latest_files
-        ON $table.$columnCollectionID = latest_files.$columnCollectionID
-        AND $table.$columnCreationTime = latest_files.max_creation_time;
+        ON $filesTable.$columnCollectionID = latest_files.$columnCollectionID
+        AND $filesTable.$columnCreationTime = latest_files.max_creation_time;
     ''';
     } else {
       query = '''
-      SELECT $table.*
-      FROM $table
->>>>>>> d686e4ab
+      SELECT $filesTable.*
+      FROM $filesTable
       INNER JOIN
         (
           SELECT $columnCollectionID, MAX($columnCreationTime) AS max_creation_time
@@ -1188,20 +1172,13 @@
           WHERE ($columnCollectionID IS NOT NULL AND $columnCollectionID IS NOT -1)
           GROUP BY $columnCollectionID
         ) latest_files
-<<<<<<< HEAD
         ON $filesTable.$columnCollectionID = latest_files.$columnCollectionID
         AND $filesTable.$columnCreationTime = latest_files.max_creation_time;
-    ''',
-=======
-        ON $table.$columnCollectionID = latest_files.$columnCollectionID
-        AND $table.$columnCreationTime = latest_files.max_creation_time;
-    ''';
-    }
-
-    final db = await instance.database;
+  ''';
+    }
+
     final rows = await db.rawQuery(
       query,
->>>>>>> d686e4ab
     );
     final files = convertToFiles(rows);
     // TODO: Do this de-duplication within the SQL Query
