import 'dart:async';
import 'dart:io';

import 'package:computer/computer.dart';
import 'package:flutter/foundation.dart';
<<<<<<< HEAD
import 'package:flutter/widgets.dart';
=======
>>>>>>> 70851209
import 'package:logging/logging.dart';
import 'package:photo_manager/photo_manager.dart';
import 'package:photos/core/configuration.dart';
import 'package:photos/core/event_bus.dart';
import 'package:photos/db/device_files_db.dart';
<<<<<<< HEAD
import 'package:photos/db/file_migration_db.dart';
=======
import 'package:photos/db/file_updation_db.dart';
>>>>>>> 70851209
import 'package:photos/db/files_db.dart';
import 'package:photos/db/ignored_files_db.dart';
import 'package:photos/events/local_photos_updated_event.dart';
import 'package:photos/events/sync_status_update_event.dart';
import 'package:photos/models/file.dart';
import 'package:photos/services/app_lifecycle_service.dart';
import 'package:photos/services/local/local_sync_util.dart';
import 'package:shared_preferences/shared_preferences.dart';
import 'package:sqflite/sqflite.dart';
import 'package:tuple/tuple.dart';

class LocalSyncService {
  final _logger = Logger("LocalSyncService");
  final _db = FilesDB.instance;
  final Computer _computer = Computer();
  SharedPreferences _prefs;
  Completer<void> _existingSync;

  static const kDbUpdationTimeKey = "db_updation_time";
  static const kHasCompletedFirstImportKey = "has_completed_firstImport";
  static const kHasGrantedPermissionsKey = "has_granted_permissions";
  static const kPermissionStateKey = "permission_state";
  static const kEditedFileIDsKey = "edited_file_ids";
  static const kDownloadedFileIDsKey = "downloaded_file_ids";

  // Adding `_2` as a suffic to pull files that were earlier ignored due to permission errors
  // See https://github.com/CaiJingLong/flutter_photo_manager/issues/589
  static const kInvalidFileIDsKey = "invalid_file_ids_2";

  LocalSyncService._privateConstructor();

  static final LocalSyncService instance =
      LocalSyncService._privateConstructor();

  Future<void> init() async {
    _prefs = await SharedPreferences.getInstance();
    if (!AppLifecycleService.instance.isForeground) {
      await PhotoManager.setIgnorePermissionCheck(true);
    }
    await _computer.turnOn(workersCount: 1);
    if (hasGrantedPermissions()) {
      _registerChangeCallback();
    }
  }

  Future<void> sync() async {
    if (!_prefs.containsKey(kHasGrantedPermissionsKey)) {
      _logger.info("Skipping local sync since permission has not been granted");
      return;
    }
    if (Platform.isAndroid && AppLifecycleService.instance.isForeground) {
      final permissionState = await PhotoManager.requestPermissionExtend();
      if (permissionState != PermissionState.authorized) {
        _logger.severe(
          "sync requested with invalid permission",
          permissionState.toString(),
        );
        return;
      }
    }
    if (_existingSync != null) {
      _logger.warning("Sync already in progress, skipping.");
      return _existingSync.future;
    }
    _existingSync = Completer<void>();
    final existingLocalFileIDs = await _db.getExistingLocalFileIDs();
    _logger.info(
      existingLocalFileIDs.length.toString() + " localIDs were discovered",
    );
    final editedFileIDs = _getEditedFileIDs().toSet();
    final downloadedFileIDs = _getDownloadedFileIDs().toSet();
    final syncStartTime = DateTime.now().microsecondsSinceEpoch;
    final lastDBUpdationTime = _prefs.getInt(kDbUpdationTimeKey) ?? 0;
    final startTime = DateTime.now().microsecondsSinceEpoch;
    if (lastDBUpdationTime != 0) {
      await _loadAndStorePhotos(
        lastDBUpdationTime,
        syncStartTime,
        existingLocalFileIDs,
        editedFileIDs,
        downloadedFileIDs,
      );
    } else {
      // Load from 0 - 01.01.2010
      Bus.instance.fire(SyncStatusUpdate(SyncStatus.startedFirstGalleryImport));
      var startTime = 0;
      var toYear = 2010;
      var toTime = DateTime(toYear).microsecondsSinceEpoch;
      while (toTime < syncStartTime) {
        await _loadAndStorePhotos(
          startTime,
          toTime,
          existingLocalFileIDs,
          editedFileIDs,
          downloadedFileIDs,
        );
        startTime = toTime;
        toYear++;
        toTime = DateTime(toYear).microsecondsSinceEpoch;
      }
      await _loadAndStorePhotos(
        startTime,
        syncStartTime,
        existingLocalFileIDs,
        editedFileIDs,
        downloadedFileIDs,
      );
    }
    if (!_prefs.containsKey(kHasCompletedFirstImportKey) ||
        !_prefs.getBool(kHasCompletedFirstImportKey)) {
      await _prefs.setBool(kHasCompletedFirstImportKey, true);
<<<<<<< HEAD
      await refreshDeviceFolderCountAndCover();
=======
      await _refreshDeviceFolderCountAndCover();
>>>>>>> 70851209
      _logger.fine("first gallery import finished");
      Bus.instance
          .fire(SyncStatusUpdate(SyncStatus.completedFirstGalleryImport));
    }
    final endTime = DateTime.now().microsecondsSinceEpoch;
    final duration = Duration(microseconds: endTime - startTime);
    _logger.info("Load took " + duration.inMilliseconds.toString() + "ms");
    _existingSync.complete();
    _existingSync = null;
  }

<<<<<<< HEAD
  Future<bool> refreshDeviceFolderCountAndCover() async {
=======
  Future<bool> _refreshDeviceFolderCountAndCover() async {
>>>>>>> 70851209
    final List<Tuple2<AssetPathEntity, String>> result =
        await getDeviceFolderWithCountAndCoverID();
    return await _db.updateDeviceCoverWithCount(
      result,
      autoSync: Configuration.instance.hasSelectedAllFoldersForBackup(),
    );
  }

  Future<bool> syncAll() async {
    final stopwatch = Stopwatch()..start();
    final localAssets = await getAllLocalAssets();
    _logger.info(
      "Loading allLocalAssets ${localAssets.length} took ${stopwatch.elapsedMilliseconds}ms ",
    );
<<<<<<< HEAD
    await refreshDeviceFolderCountAndCover();
=======
    await _refreshDeviceFolderCountAndCover();
>>>>>>> 70851209
    _logger.info(
      "refreshDeviceFolderCountAndCover + allLocalAssets took ${stopwatch.elapsedMilliseconds}ms ",
    );
    final existingLocalFileIDs = await _db.getExistingLocalFileIDs();
    final Map<String, Set<String>> pathToLocalIDs =
        await _db.getDevicePathIDToLocalIDMap();
    final invalidIDs = _getInvalidFileIDs().toSet();
    final localUnSyncResult = await getLocalUnSyncedFiles(
      localAssets,
      existingLocalFileIDs,
      pathToLocalIDs,
      invalidIDs,
      _computer,
    );
    bool hasAnyMappingChanged = false;
    if (localUnSyncResult.newPathToLocalIDs?.isNotEmpty ?? false) {
      await _db
          .insertPathIDToLocalIDMapping(localUnSyncResult.newPathToLocalIDs);
      hasAnyMappingChanged = true;
    }
    if (localUnSyncResult.deletePathToLocalIDs?.isNotEmpty ?? false) {
      await _db
          .deletePathIDToLocalIDMapping(localUnSyncResult.deletePathToLocalIDs);
      hasAnyMappingChanged = true;
    }
    final bool hasUnsyncedFiles =
        localUnSyncResult.uniqueLocalFiles?.isNotEmpty ?? false;
    if (hasUnsyncedFiles) {
      await _db.insertMultiple(
        localUnSyncResult.uniqueLocalFiles,
        conflictAlgorithm: ConflictAlgorithm.ignore,
      );
      _logger.info(
        "Inserted ${localUnSyncResult.uniqueLocalFiles.length} "
        "un-synced files",
      );
    }
    debugPrint(
      "syncAll: mappingChange : $hasAnyMappingChanged, "
      "unSyncedFiles: $hasUnsyncedFiles",
    );
    if (hasAnyMappingChanged || hasUnsyncedFiles) {
      Bus.instance.fire(
        LocalPhotosUpdatedEvent(localUnSyncResult.uniqueLocalFiles),
      );
    }
    _logger.info("syncAll took ${stopwatch.elapsed.inMilliseconds}ms ");
    return hasUnsyncedFiles;
  }

  Future<void> trackEditedFile(File file) async {
    final editedIDs = _getEditedFileIDs();
    editedIDs.add(file.localID);
    await _prefs.setStringList(kEditedFileIDsKey, editedIDs);
  }

  List<String> _getEditedFileIDs() {
    if (_prefs.containsKey(kEditedFileIDsKey)) {
      return _prefs.getStringList(kEditedFileIDsKey);
    } else {
      final List<String> editedIDs = [];
      return editedIDs;
    }
  }

  Future<void> trackDownloadedFile(String localID) async {
    final downloadedIDs = _getDownloadedFileIDs();
    downloadedIDs.add(localID);
    await _prefs.setStringList(kDownloadedFileIDsKey, downloadedIDs);
  }

  List<String> _getDownloadedFileIDs() {
    if (_prefs.containsKey(kDownloadedFileIDsKey)) {
      return _prefs.getStringList(kDownloadedFileIDsKey);
    } else {
      return <String>[];
    }
  }

  Future<void> trackInvalidFile(File file) async {
    final invalidIDs = _getInvalidFileIDs();
    invalidIDs.add(file.localID);
    await _prefs.setStringList(kInvalidFileIDsKey, invalidIDs);
  }

  List<String> _getInvalidFileIDs() {
    if (_prefs.containsKey(kInvalidFileIDsKey)) {
      return _prefs.getStringList(kInvalidFileIDsKey);
    } else {
      return <String>[];
    }
  }

  bool hasGrantedPermissions() {
    return _prefs.getBool(kHasGrantedPermissionsKey) ?? false;
  }

  bool hasGrantedLimitedPermissions() {
    return _prefs.getString(kPermissionStateKey) ==
        PermissionState.limited.toString();
  }

  Future<void> onPermissionGranted(PermissionState state) async {
    await _prefs.setBool(kHasGrantedPermissionsKey, true);
    await _prefs.setString(kPermissionStateKey, state.toString());
    _registerChangeCallback();
  }

  bool hasCompletedFirstImport() {
    return _prefs.getBool(kHasCompletedFirstImportKey) ?? false;
  }

  // Warning: resetLocalSync should only be used for testing imported related
  // changes
  Future<void> resetLocalSync() async {
    assert(kDebugMode, "only available in debug mode");
    await FilesDB.instance.deleteDB();
<<<<<<< HEAD
    await IgnoredFilesDB.instance.clearTable();
=======
>>>>>>> 70851209
    for (var element in [
      kHasCompletedFirstImportKey,
      kDbUpdationTimeKey,
      kDownloadedFileIDsKey,
      kEditedFileIDsKey
    ]) {
      await _prefs.remove(element);
    }
  }

  Future<void> _loadAndStorePhotos(
    int fromTime,
    int toTime,
    Set<String> existingLocalFileIDs,
    Set<String> editedFileIDs,
    Set<String> downloadedFileIDs,
  ) async {
    _logger.info(
      "Loading photos from " +
          DateTime.fromMicrosecondsSinceEpoch(fromTime).toString() +
          " to " +
          DateTime.fromMicrosecondsSinceEpoch(toTime).toString(),
    );
    final Tuple2<List<LocalPathAsset>, List<File>> result =
        await getLocalPathAssetsAndFiles(fromTime, toTime, _computer);
    FilesDB.instance.insertLocalAssets(
      result.item1,
      autoSync: Configuration.instance.hasSelectedAllFoldersForBackup(),
    );
    final List<File> files = result.item2;
    if (files.isNotEmpty) {
      _logger.info("Fetched " + files.length.toString() + " files.");
      await _trackUpdatedFiles(
        files,
        existingLocalFileIDs,
        editedFileIDs,
        downloadedFileIDs,
      );
      final List<File> allFiles = [];
      allFiles.addAll(files);
      files.removeWhere((file) => existingLocalFileIDs.contains(file.localID));
      await _db.insertMultiple(
        files,
        conflictAlgorithm: ConflictAlgorithm.ignore,
      );
      _logger.info("Inserted " + files.length.toString() + " files.");
      // _updatePathsToBackup(files);
      Bus.instance.fire(LocalPhotosUpdatedEvent(allFiles));
    }
    await _prefs.setInt(kDbUpdationTimeKey, toTime);
  }

  Future<void> _trackUpdatedFiles(
    List<File> files,
    Set<String> existingLocalFileIDs,
    Set<String> editedFileIDs,
    Set<String> downloadedFileIDs,
  ) async {
    final updatedFiles = files
        .where((file) => existingLocalFileIDs.contains(file.localID))
        .toList();
    updatedFiles.removeWhere((file) => editedFileIDs.contains(file.localID));
    updatedFiles
        .removeWhere((file) => downloadedFileIDs.contains(file.localID));
    if (updatedFiles.isNotEmpty) {
      _logger.info(
        updatedFiles.length.toString() + " local files were updated.",
      );
      final List<String> updatedLocalIDs = [];
      for (final file in updatedFiles) {
<<<<<<< HEAD
        if (file.localID != null) {
          updatedLocalIDs.add(file.localID);
        }
      }
      await FilesMigrationDB.instance.insertMultiple(
        updatedLocalIDs,
        FilesMigrationDB.modificationTimeUpdated,
=======
        updatedLocalIDs.add(file.localID);
      }
      await FileUpdationDB.instance.insertMultiple(
        updatedLocalIDs,
        FileUpdationDB.modificationTimeUpdated,
>>>>>>> 70851209
      );
    }
  }

  void _registerChangeCallback() {
    // In case of iOS limit permission, this call back is fired immediately
    // after file selection dialog is dismissed.
    PhotoManager.addChangeCallback((value) async {
      _logger.info("Something changed on disk");
      if (_existingSync != null) {
        await _existingSync.future;
      }
      if (hasGrantedLimitedPermissions()) {
        syncAll();
      } else {
        sync();
      }
    });
    PhotoManager.startChangeNotify();
  }
}<|MERGE_RESOLUTION|>--- conflicted
+++ resolved
@@ -3,20 +3,13 @@
 
 import 'package:computer/computer.dart';
 import 'package:flutter/foundation.dart';
-<<<<<<< HEAD
 import 'package:flutter/widgets.dart';
-=======
->>>>>>> 70851209
 import 'package:logging/logging.dart';
 import 'package:photo_manager/photo_manager.dart';
 import 'package:photos/core/configuration.dart';
 import 'package:photos/core/event_bus.dart';
 import 'package:photos/db/device_files_db.dart';
-<<<<<<< HEAD
-import 'package:photos/db/file_migration_db.dart';
-=======
 import 'package:photos/db/file_updation_db.dart';
->>>>>>> 70851209
 import 'package:photos/db/files_db.dart';
 import 'package:photos/db/ignored_files_db.dart';
 import 'package:photos/events/local_photos_updated_event.dart';
@@ -128,11 +121,7 @@
     if (!_prefs.containsKey(kHasCompletedFirstImportKey) ||
         !_prefs.getBool(kHasCompletedFirstImportKey)) {
       await _prefs.setBool(kHasCompletedFirstImportKey, true);
-<<<<<<< HEAD
-      await refreshDeviceFolderCountAndCover();
-=======
       await _refreshDeviceFolderCountAndCover();
->>>>>>> 70851209
       _logger.fine("first gallery import finished");
       Bus.instance
           .fire(SyncStatusUpdate(SyncStatus.completedFirstGalleryImport));
@@ -144,11 +133,7 @@
     _existingSync = null;
   }
 
-<<<<<<< HEAD
-  Future<bool> refreshDeviceFolderCountAndCover() async {
-=======
   Future<bool> _refreshDeviceFolderCountAndCover() async {
->>>>>>> 70851209
     final List<Tuple2<AssetPathEntity, String>> result =
         await getDeviceFolderWithCountAndCoverID();
     return await _db.updateDeviceCoverWithCount(
@@ -163,11 +148,7 @@
     _logger.info(
       "Loading allLocalAssets ${localAssets.length} took ${stopwatch.elapsedMilliseconds}ms ",
     );
-<<<<<<< HEAD
-    await refreshDeviceFolderCountAndCover();
-=======
     await _refreshDeviceFolderCountAndCover();
->>>>>>> 70851209
     _logger.info(
       "refreshDeviceFolderCountAndCover + allLocalAssets took ${stopwatch.elapsedMilliseconds}ms ",
     );
@@ -285,10 +266,7 @@
   Future<void> resetLocalSync() async {
     assert(kDebugMode, "only available in debug mode");
     await FilesDB.instance.deleteDB();
-<<<<<<< HEAD
     await IgnoredFilesDB.instance.clearTable();
-=======
->>>>>>> 70851209
     for (var element in [
       kHasCompletedFirstImportKey,
       kDbUpdationTimeKey,
@@ -359,21 +337,11 @@
       );
       final List<String> updatedLocalIDs = [];
       for (final file in updatedFiles) {
-<<<<<<< HEAD
-        if (file.localID != null) {
-          updatedLocalIDs.add(file.localID);
-        }
-      }
-      await FilesMigrationDB.instance.insertMultiple(
-        updatedLocalIDs,
-        FilesMigrationDB.modificationTimeUpdated,
-=======
         updatedLocalIDs.add(file.localID);
       }
       await FileUpdationDB.instance.insertMultiple(
         updatedLocalIDs,
         FileUpdationDB.modificationTimeUpdated,
->>>>>>> 70851209
       );
     }
   }
