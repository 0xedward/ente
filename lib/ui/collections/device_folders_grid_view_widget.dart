import 'package:flutter/material.dart';
import 'package:photos/models/device_folder.dart';
import 'package:photos/ui/collections/device_folder_icon_widget.dart';
import 'package:photos/ui/viewer/gallery/empte_state.dart';

class DeviceFoldersGridViewWidget extends StatelessWidget {
<<<<<<< HEAD
  final List<DevicePathCollection> devicePathCollections;

  const DeviceFoldersGridViewWidget(
    this.devicePathCollections, {
=======
  final List<DeviceCollection> deviceCollections;

  const DeviceFoldersGridViewWidget(
    this.deviceCollections, {
>>>>>>> a5a135a6
    Key key,
  }) : super(key: key);

  @override
  Widget build(BuildContext context) {
    return Padding(
      padding: const EdgeInsets.symmetric(horizontal: 8),
      child: SizedBox(
        height: 170,
        child: Align(
          alignment: Alignment.centerLeft,
<<<<<<< HEAD
          child: devicePathCollections.isEmpty
=======
          child: deviceCollections.isEmpty
>>>>>>> a5a135a6
              ? const EmptyState()
              : ListView.builder(
                  shrinkWrap: true,
                  scrollDirection: Axis.horizontal,
                  padding: const EdgeInsets.fromLTRB(6, 0, 6, 0),
                  physics: const ScrollPhysics(),
                  // to disable GridView's scrolling
                  itemBuilder: (context, index) {
<<<<<<< HEAD
                    final devicePath = devicePathCollections[index];
                    return DeviceFolderIcon(devicePath);
                  },
                  itemCount: devicePathCollections.length,
=======
                    final deviceCollection = deviceCollections[index];
                    return DeviceFolderIcon(deviceCollection);
                  },
                  itemCount: deviceCollections.length,
>>>>>>> a5a135a6
                ),
        ),
      ),
    );
  }
}<|MERGE_RESOLUTION|>--- conflicted
+++ resolved
@@ -4,17 +4,10 @@
 import 'package:photos/ui/viewer/gallery/empte_state.dart';
 
 class DeviceFoldersGridViewWidget extends StatelessWidget {
-<<<<<<< HEAD
-  final List<DevicePathCollection> devicePathCollections;
-
-  const DeviceFoldersGridViewWidget(
-    this.devicePathCollections, {
-=======
   final List<DeviceCollection> deviceCollections;
 
   const DeviceFoldersGridViewWidget(
     this.deviceCollections, {
->>>>>>> a5a135a6
     Key key,
   }) : super(key: key);
 
@@ -26,11 +19,7 @@
         height: 170,
         child: Align(
           alignment: Alignment.centerLeft,
-<<<<<<< HEAD
-          child: devicePathCollections.isEmpty
-=======
           child: deviceCollections.isEmpty
->>>>>>> a5a135a6
               ? const EmptyState()
               : ListView.builder(
                   shrinkWrap: true,
@@ -39,17 +28,10 @@
                   physics: const ScrollPhysics(),
                   // to disable GridView's scrolling
                   itemBuilder: (context, index) {
-<<<<<<< HEAD
-                    final devicePath = devicePathCollections[index];
-                    return DeviceFolderIcon(devicePath);
-                  },
-                  itemCount: devicePathCollections.length,
-=======
                     final deviceCollection = deviceCollections[index];
                     return DeviceFolderIcon(deviceCollection);
                   },
                   itemCount: deviceCollections.length,
->>>>>>> a5a135a6
                 ),
         ),
       ),
