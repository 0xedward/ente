--- conflicted
+++ resolved
@@ -251,18 +251,13 @@
           await _searchService.getDateResults(context, query);
       allResults.addAll(possibleEvents);
 
-<<<<<<< HEAD
       final magicResults =
           await _searchService.getMagicSearchResults(context, query);
       allResults.addAll(magicResults);
 
-      final peopleResults = await _searchService.getPeopleSearchResults(query);
-      allResults.addAll(peopleResults);
-=======
       final contactResults =
           await _searchService.getContactSearchResults(query);
       allResults.addAll(contactResults);
->>>>>>> e99544e3
     } catch (e, s) {
       _logger.severe("error during search", e, s);
     }
