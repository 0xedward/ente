--- conflicted
+++ resolved
@@ -1,9 +1,5 @@
-<<<<<<< HEAD
-# Trash
-=======
 # Trash
 
 Whenever you delete an item from ente, it is moved to Trash. These items will be automatically deleted from Trash after 30 days. You can manaully select or completely empty the trash, if you wish.
 
-Items in trash are included in your used storage calculation.
->>>>>>> 0973ebf2
+Items in trash are included in your used storage calculation.