import 'dart:async';

import 'package:ente_auth/core/event_bus.dart';
import 'package:ente_auth/events/codes_updated_event.dart';
import "package:ente_auth/l10n/l10n.dart";
import 'package:ente_auth/models/code.dart';
import 'package:ente_auth/models/code_display.dart';
import 'package:ente_auth/onboarding/model/tag_enums.dart';
import 'package:ente_auth/onboarding/view/common/add_chip.dart';
import 'package:ente_auth/onboarding/view/common/add_tag.dart';
import 'package:ente_auth/onboarding/view/common/tag_chip.dart';
import 'package:ente_auth/store/code_display_store.dart';
import 'package:ente_auth/ui/components/buttons/button_widget.dart';
import 'package:ente_auth/ui/components/models/button_result.dart';
import 'package:ente_auth/utils/dialog_util.dart';
import 'package:ente_auth/utils/totp_util.dart';
import "package:flutter/material.dart";

class SetupEnterSecretKeyPage extends StatefulWidget {
  final Code? code;

  SetupEnterSecretKeyPage({this.code, super.key});

  @override
  State<SetupEnterSecretKeyPage> createState() =>
      _SetupEnterSecretKeyPageState();
}

class _SetupEnterSecretKeyPageState extends State<SetupEnterSecretKeyPage> {
  late TextEditingController _issuerController;
  late TextEditingController _accountController;
  late TextEditingController _secretController;
  late bool _secretKeyObscured;
  late List<String> tags = [...?widget.code?.display.tags];
  List<String> allTags = [];
  StreamSubscription<CodesUpdatedEvent>? _streamSubscription;

  @override
  void initState() {
    _issuerController = TextEditingController(
      text: widget.code != null ? safeDecode(widget.code!.issuer).trim() : null,
    );
    _accountController = TextEditingController(
      text:
          widget.code != null ? safeDecode(widget.code!.account).trim() : null,
    );
    _secretController = TextEditingController(
      text: widget.code?.secret,
    );
    _secretKeyObscured = widget.code != null;
    _loadTags();
    _streamSubscription = Bus.instance.on<CodesUpdatedEvent>().listen((event) {
      _loadTags();
    });
    super.initState();
  }

  @override
  void dispose() {
    _streamSubscription?.cancel();
    super.dispose();
  }

  Future<void> _loadTags() async {
    allTags = await CodeDisplayStore.instance.getAllTags();
    setState(() {});
  }

  @override
  Widget build(BuildContext context) {
    final l10n = context.l10n;
    return Scaffold(
      appBar: AppBar(
        title: Text(l10n.importAccountPageTitle),
      ),
      body: Center(
        child: SingleChildScrollView(
          child: Padding(
            padding: const EdgeInsets.symmetric(vertical: 40.0, horizontal: 40),
            child: Column(
              crossAxisAlignment: CrossAxisAlignment.start,
              children: [
                TextFormField(
                  // The validator receives the text that the user has entered.
                  validator: (value) {
                    if (value == null || value.isEmpty) {
                      return "Please enter some text";
                    }
                    return null;
                  },
                  decoration: InputDecoration(
                    hintText: l10n.codeIssuerHint,
                    floatingLabelBehavior: FloatingLabelBehavior.auto,
                    labelText: l10n.codeIssuerHint,
                  ),
                  controller: _issuerController,
                  autofocus: true,
                ),
                const SizedBox(
                  height: 20,
                ),
                TextFormField(
                  // The validator receives the text that the user has entered.
                  validator: (value) {
                    if (value == null || value.isEmpty) {
                      return "Please enter some text";
                    }
                    return null;
                  },
                  decoration: InputDecoration(
                    hintText: l10n.codeSecretKeyHint,
                    floatingLabelBehavior: FloatingLabelBehavior.auto,
                    labelText: l10n.codeSecretKeyHint,
                    suffixIcon: IconButton(
                      onPressed: () {
                        setState(() {
                          _secretKeyObscured = !_secretKeyObscured;
                        });
                      },
                      icon: _secretKeyObscured
                          ? const Icon(Icons.visibility_off_rounded)
                          : const Icon(Icons.visibility_rounded),
                    ),
                  ),
                  obscureText: _secretKeyObscured,
                  controller: _secretController,
                ),
                const SizedBox(
                  height: 20,
                ),
                TextFormField(
                  // The validator receives the text that the user has entered.
                  validator: (value) {
                    if (value == null || value.isEmpty) {
                      return "Please enter some text";
                    }
                    return null;
                  },
                  decoration: InputDecoration(
                    hintText: l10n.codeAccountHint,
                    floatingLabelBehavior: FloatingLabelBehavior.auto,
                    labelText: l10n.codeAccountHint,
                  ),
                  controller: _accountController,
                ),
<<<<<<< HEAD
                const SizedBox(
                  height: 20,
                ),
                Text(
                  l10n.tags,
                  style: const TextStyle(
                    fontWeight: FontWeight.bold,
                  ),
                ),
                const SizedBox(height: 10),
                Wrap(
                  spacing: 12,
                  alignment: WrapAlignment.start,
                  children: [
                    ...allTags.map(
                      (e) => TagChip(
                        label: e,
                        action: TagChipAction.check,
                        state: tags.contains(e)
                            ? TagChipState.selected
                            : TagChipState.unselected,
                        onTap: () {
                          if (tags.contains(e)) {
                            tags.remove(e);
                          } else {
                            tags.add(e);
                          }
                          setState(() {});
                        },
                      ),
                    ),
                    AddChip(
                      onTap: () {
                        showDialog(
                          context: context,
                          builder: (BuildContext context) {
                            return AddTagDialog(
                              onTap: (tag) {
                                if (allTags.contains(tag) &&
                                    tags.contains(tag)) {
                                  return;
                                }
                                allTags.add(tag);
                                tags.add(tag);
                                setState(() {});
                                Navigator.pop(context);
                              },
                            );
                          },
                          barrierColor: Colors.black.withOpacity(0.85),
                          barrierDismissible: false,
                        );
                      },
                    ),
                  ],
                ),
                const SizedBox(
                  height: 40,
                ),
=======
                const SizedBox(height: 40),
>>>>>>> 2308a731
                SizedBox(
                  width: 400,
                  child: OutlinedButton(
                    onPressed: () async {
                      if ((_accountController.text.trim().isEmpty &&
                              _issuerController.text.trim().isEmpty) ||
                          _secretController.text.trim().isEmpty) {
                        String message;
                        if (_secretController.text.trim().isEmpty) {
                          message = context.l10n.secretCanNotBeEmpty;
                        } else {
                          message =
                              context.l10n.bothIssuerAndAccountCanNotBeEmpty;
                        }
                        _showIncorrectDetailsDialog(context, message: message);
                        return;
                      }
                      await _saveCode();
                    },
                    child: Padding(
                      padding: const EdgeInsets.symmetric(
                        horizontal: 16.0,
                      ),
                      child: Text(l10n.saveAction),
                    ),
                  ),
                ),
              ],
            ),
          ),
        ),
      ),
    );
  }

  Future<void> _saveCode() async {
    try {
      final account = _accountController.text.trim();
      final issuer = _issuerController.text.trim();
      final secret = _secretController.text.trim().replaceAll(' ', '');
      final isStreamCode = issuer.toLowerCase() == "steam";
      if (widget.code != null && widget.code!.secret != secret) {
        ButtonResult? result = await showChoiceActionSheet(
          context,
          title: context.l10n.warning,
          body: context.l10n.confirmUpdatingkey,
          firstButtonLabel: context.l10n.yes,
          secondButtonAction: ButtonAction.cancel,
          secondButtonLabel: context.l10n.cancel,
        );
        if (result == null) return;
        if (result.action != ButtonAction.first) {
          return;
        }
      }
      final CodeDisplay display = widget.code!.display.copyWith(tags: tags);
      final Code newCode = widget.code == null
          ? Code.fromAccountAndSecret(
              isStreamCode ? Type.steam : Type.totp,
              account,
              issuer,
              secret,
<<<<<<< HEAD
              display,
=======
              isStreamCode ? Code.steamDigits : Code.defaultDigits,
>>>>>>> 2308a731
            )
          : widget.code!.copyWith(
              account: account,
              issuer: issuer,
              secret: secret,
              display: display,
            );
      // Verify the validity of the code
      getOTP(newCode);
      Navigator.of(context).pop(newCode);
    } catch (e) {
      _showIncorrectDetailsDialog(context);
    }
  }

  void _showIncorrectDetailsDialog(
    BuildContext context, {
    String? message,
  }) {
    showErrorDialog(
      context,
      context.l10n.incorrectDetails,
      message ?? context.l10n.pleaseVerifyDetails,
    );
  }
}<|MERGE_RESOLUTION|>--- conflicted
+++ resolved
@@ -143,7 +143,7 @@
                   ),
                   controller: _accountController,
                 ),
-<<<<<<< HEAD
+                const SizedBox(height: 40),
                 const SizedBox(
                   height: 20,
                 ),
@@ -203,9 +203,6 @@
                 const SizedBox(
                   height: 40,
                 ),
-=======
-                const SizedBox(height: 40),
->>>>>>> 2308a731
                 SizedBox(
                   width: 400,
                   child: OutlinedButton(
@@ -228,6 +225,7 @@
                     child: Padding(
                       padding: const EdgeInsets.symmetric(
                         horizontal: 16.0,
+                        vertical: 4,
                       ),
                       child: Text(l10n.saveAction),
                     ),
@@ -268,11 +266,8 @@
               account,
               issuer,
               secret,
-<<<<<<< HEAD
+              isStreamCode ? Code.steamDigits : Code.defaultDigits,
               display,
-=======
-              isStreamCode ? Code.steamDigits : Code.defaultDigits,
->>>>>>> 2308a731
             )
           : widget.code!.copyWith(
               account: account,
