name: photos
description: ente photos application

# The following defines the version and build number for your application.
# A version number is three numbers separated by dots, like 1.2.43
# followed by an optional build number separated by a +.q
# Both the version and the builder number may be overridden in flutter
# build by specifying --build-name and --build-number, respectively.
# In Android, build-name is used as versionName while build-number used as versionCode.
# Read more about Android versioning at https://developer.android.com/studio/publish/versioning
# In iOS, build-name is used as CFBundleShortVersionString while build-number used as CFBundleVersion.
# Read more about iOS versioning at
# https://developer.apple.com/library/archive/documentation/General/Reference/InfoPlistKeyReference/Articles/CoreFoundationKeys.html

<<<<<<< HEAD
version: 0.8.80+600
=======
version: 0.8.81+601
>>>>>>> d8c798e5
publish_to: none

environment:
  sdk: ">=3.0.0 <4.0.0"

dependencies:
  adaptive_theme: ^3.1.0
  animate_do: ^2.0.0
  animated_list_plus: ^0.4.5
  archive: ^3.1.2
  background_fetch: ^1.2.1
  battery_info: ^1.1.1
  bip39: ^1.0.6
  cached_network_image: ^3.0.0
  cast: ^2.0.0
  chewie:
    git:
      url: https://github.com/ente-io/chewie.git
      ref: forked_video_player_plus
  clip_ggml:
    path: plugins/clip_ggml
  collection: # dart
  computer:
    git: "https://github.com/ente-io/computer.git"
  connectivity_plus:
    git:
      url: https://github.com/ente-io/plus_plugins.git
      ref: check_mobile_first
      path: packages/connectivity_plus/connectivity_plus/
  cross_file: ^0.3.3
  crypto: ^3.0.2
  cupertino_icons: ^1.0.0
  defer_pointer: ^0.0.2
  device_info_plus: ^9.0.3
  dio: ^4.0.6
  dots_indicator: ^2.0.0
  dotted_border: ^2.1.0
  dropdown_button2: ^2.0.0
  email_validator: ^2.0.1
  equatable: ^2.0.5
  event_bus: ^2.0.0
  exif: ^3.0.0
  expandable: ^5.0.1
  expansion_tile_card: ^3.0.0
  extended_image: ^8.1.1
  fade_indexed_stack: ^0.2.2
  fast_base58: ^0.2.1
  figma_squircle: ^0.5.3
  file_saver:
    # Use forked version till this PR is merged: https://github.com/incrediblezayed/file_saver/pull/87
    git: https://github.com/jesims/file_saver.git
  firebase_core: ^2.13.1
  firebase_messaging: ^14.6.2
  fk_user_agent: ^2.0.1
  flutter:
    sdk: flutter
  flutter_animate: ^4.1.0
  flutter_cache_manager: ^3.3.0
  flutter_datetime_picker_bdaya: ^3.0.2
  flutter_displaymode: ^0.6.0
  flutter_easyloading: ^3.0.0
  flutter_email_sender: ^5.2.0
  flutter_image_compress: ^1.1.0
  flutter_inappwebview: ^5.8.0
  flutter_launcher_icons: ^0.13.1
  flutter_local_notifications: ^17.0.0
  flutter_localizations:
    sdk: flutter
  flutter_map: ^5.0.0
  flutter_map_marker_cluster: ^1.2.0
  flutter_native_splash: ^2.2.0+1
  flutter_password_strength: ^0.1.6
  flutter_secure_storage: ^8.0.0
  flutter_sodium: ^0.2.0
  flutter_staggered_grid_view: ^0.6.2
  fluttertoast: ^8.0.6
  freezed_annotation: ^2.4.1
  google_nav_bar: ^5.0.5
  home_widget: ^0.5.0
  html_unescape: ^2.0.0
  http: ^1.1.0
  image: ^4.0.17
  image_editor: ^1.3.0
  in_app_purchase: ^3.0.7
  intl: ^0.18.0
  isar: ^3.1.0+1
  isar_flutter_libs: ^3.1.0+1
  json_annotation: ^4.8.0
  latlong2: ^0.9.0
  like_button: ^2.0.2
  loading_animations: ^2.1.0
  local_auth: ^2.1.5
  local_auth_android:
  local_auth_ios:
  logging: ^1.0.1
  lottie: ^1.2.2
  media_extension: ^1.0.1
  media_kit: ^1.1.10+1
  media_kit_libs_video: ^1.0.4
  media_kit_video: ^1.2.4
  modal_bottom_sheet: ^3.0.0-pre
  motion_photos:
    git: "https://github.com/ente-io/motion_photo.git"
  motionphoto:
    git: "https://github.com/ente-io/motionphoto.git"
  move_to_background: ^1.0.2
  onnxruntime:
    git:
      url: https://github.com/ente-io/onnxruntime.git
      ref: 5f26aef45ed9f5e563c26f90c1e21b3339ed906d
  open_mail_app: ^0.4.5
  package_info_plus: ^4.1.0
  page_transition: ^2.0.2
  password_strength: ^0.2.0
  path: #dart
  path_provider: ^2.1.1
  pedantic: ^1.9.2
  permission_handler: ^11.0.1
  photo_manager: ^3.0.0
  photo_view: ^0.14.0
  pinput: ^1.2.2
  pointycastle: ^3.7.3
  provider: ^6.0.0
  quiver: ^3.0.1
  receive_sharing_intent: ^1.7.0
  scrollable_positioned_list: ^0.3.5
  sentry: ^7.9.0
  sentry_flutter: ^7.9.0
  share_plus: 7.2.2
  shared_preferences: ^2.0.5
  sqflite: ^2.3.0
  sqflite_migration: ^0.3.0
  sqlite3: ^2.1.0
  sqlite3_flutter_libs: ^0.5.20
  sqlite_async: ^0.6.1
  step_progress_indicator: ^1.0.2
  styled_text: ^7.0.0
  syncfusion_flutter_core: ^19.2.49
  syncfusion_flutter_sliders: ^19.2.49
  # tflite_flutter: ^0.9.0
  # tflite_flutter_helper:
  #   git:
  #     url: https://github.com/pnyompen/tflite_flutter_helper.git
  #     ref: 43e87d4b9627539266dc20250beb35bf36320dce
  tuple: ^2.0.0
  uni_links: ^0.5.1
  url_launcher: ^6.0.3
  uuid: ^3.0.7
  video_player:
    git:
      url: https://github.com/ente-io/packages.git
      ref: android_video_roation_fix
      path: packages/video_player/video_player/
  video_thumbnail: ^0.5.3
  visibility_detector: ^0.3.3
  wakelock_plus: ^1.1.1
  wallpaper_manager_flutter: ^0.0.2
  wechat_assets_picker: ^8.6.3
  widgets_to_image: ^0.0.2
  xml: ^6.3.0

dependency_overrides:
  connectivity_plus: ^4.0.0
<<<<<<< HEAD
  
  #Remove this after  upgrading to flutter v3.19x
  #Build fails when resolving to latest version of ffi on flutter v3.16.x
=======
  # Remove this after removing dependency from flutter_sodium.
  # Newer flutter packages depends on ffi > 2.0.0 while flutter_sodium depends on ffi < 2.0.0
>>>>>>> d8c798e5
  ffi: 2.1.0
  video_player:
    git:
      url: https://github.com/ente-io/packages.git
      ref: android_video_roation_fix
      path: packages/video_player/video_player/
  watcher: ^1.1.0

flutter_intl:
  enabled: true

dev_dependencies:
  build_runner: ^2.4.7
  flutter_lints: ^2.0.1
  flutter_test:
    sdk: flutter
  freezed: ^2.5.2
  integration_test:
    sdk: flutter
  isar_generator: ^3.1.0+1
  json_serializable: ^6.6.1
  test: ^1.22.0

flutter_icons:
  android: "launcher_icon"
  adaptive_icon_foreground: "assets/launcher_icon/ente-icon-foreground.png"
  adaptive_icon_background: "#ffffff"
  ios: true
  image_path: "assets/icon-light.png"

flutter_native_splash:
  color: "#ffffff"
  color_dark: "#000000"
  image: assets/splash-screen-light.png
  image_dark: assets/splash-screen-dark.png
  android_fullscreen: true
  android_gravity: center
  ios_content_mode: center
  android_12:
    # The image parameter sets the splash screen icon image.  If this parameter is not specified,
    # the app's launcher icon will be used instead.
    # Please note that the splash screen will be clipped to a circle on the center of the screen.
    # App icon without an icon background: This should be 1152×1152 pixels, and fit within a circle
    # 768 pixels in diameter.
    image: assets/splash-screen-light.png
    image_dark: assets/splash-screen-dark.png

# For information on the generic Dart part of this file, see the
# following page: https://dart.dev/tools/pub/pubspec

# The following section is specific to Flutter.
flutter:
  assets:
    - assets/
    - assets/models/cocossd/
    - assets/models/mobilenet/
    - assets/models/scenes/
    - assets/models/clip/
  fonts:
    - family: Inter
      fonts:
        - asset: fonts/Inter-Regular.ttf
        - asset: fonts/Inter-Medium.ttf
        - asset: fonts/Inter-Light.ttf
        - asset: fonts/Inter-SemiBold.ttf
        - asset: fonts/Inter-Bold.ttf
    - family: Montserrat
      fonts:
        - asset: fonts/Montserrat-Bold.ttf

  # The following line ensures that the Material Icons font is
  # included with your application, so that you can use the icons in
  # the material Icons class.
  uses-material-design: true

  # Flutter localization
  generate: true

  # To add assets to your application, add an assets section, like this:
  # assets:
  #  - images/a_dot_burr.jpeg
  #  - images/a_dot_ham.jpeg

  # An image asset can refer to one or more resolution-specific "variants", see
  # https://flutter.dev/assets-and-images/#resolution-aware.

  # For details regarding adding assets from package dependencies, see
  # https://flutter.dev/assets-and-images/#from-packages

  # To add custom fonts to your application, add a fonts section here,
  # in this "flutter" section. Each entry in this list should have a
  # "family" key with the font family name, and a "fonts" key with a
  # list giving the asset and other descriptors for the font. For
  # example:
  # fonts:
  #   - family: Schyler
  #     fonts:
  #       - asset: fonts/Schyler-Regular.ttf
  #       - asset: fonts/Schyler-Italic.ttf
  #         style: italic
  #   - family: Trajan Pro
  #     fonts:
  #       - asset: fonts/TrajanPro.ttf
  #       - asset: fonts/TrajanPro_Bold.ttf
  #         weight: 700
  #
  # For details regarding fonts from package dependencies,
  # see https://flutter.dev/custom-fonts/#from-packages<|MERGE_RESOLUTION|>--- conflicted
+++ resolved
@@ -12,11 +12,7 @@
 # Read more about iOS versioning at
 # https://developer.apple.com/library/archive/documentation/General/Reference/InfoPlistKeyReference/Articles/CoreFoundationKeys.html
 
-<<<<<<< HEAD
 version: 0.8.80+600
-=======
-version: 0.8.81+601
->>>>>>> d8c798e5
 publish_to: none
 
 environment:
@@ -180,14 +176,9 @@
 
 dependency_overrides:
   connectivity_plus: ^4.0.0
-<<<<<<< HEAD
   
   #Remove this after  upgrading to flutter v3.19x
   #Build fails when resolving to latest version of ffi on flutter v3.16.x
-=======
-  # Remove this after removing dependency from flutter_sodium.
-  # Newer flutter packages depends on ffi > 2.0.0 while flutter_sodium depends on ffi < 2.0.0
->>>>>>> d8c798e5
   ffi: 2.1.0
   video_player:
     git:
