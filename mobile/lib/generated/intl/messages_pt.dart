// DO NOT EDIT. This is code generated via package:intl/generate_localized.dart
// This is a library that provides messages for a pt locale. All the
// messages from the main program should be duplicated here with the same
// function name.

// Ignore issues from commonly used lints in this file.
// ignore_for_file:unnecessary_brace_in_string_interps, unnecessary_new
// ignore_for_file:prefer_single_quotes,comment_references, directives_ordering
// ignore_for_file:annotate_overrides,prefer_generic_function_type_aliases
// ignore_for_file:unused_import, file_names, avoid_escaping_inner_quotes
// ignore_for_file:unnecessary_string_interpolations, unnecessary_string_escapes

import 'package:intl/intl.dart';
import 'package:intl/message_lookup_by_library.dart';

final messages = new MessageLookup();

typedef String MessageIfAbsent(String messageStr, List<dynamic> args);

class MessageLookup extends MessageLookupByLibrary {
  String get localeName => 'pt';

  static String m0(count) =>
      "${Intl.plural(count, zero: 'Adicionar colaborador', one: 'Adicionar coloborador', other: 'Adicionar colaboradores')}";

  static String m2(count) =>
      "${Intl.plural(count, one: 'Adicionar item', other: 'Adicionar itens')}";

  static String m3(storageAmount, endDate) =>
      "Seu complemento ${storageAmount} é válido até o dia ${endDate}";

  static String m1(count) =>
      "${Intl.plural(count, zero: 'Adicionar visualizador', one: 'Adicionar visualizador', other: 'Adicionar Visualizadores')}";

  static String m4(emailOrName) => "Adicionado por ${emailOrName}";

  static String m5(albumName) => "Adicionado com sucesso a  ${albumName}";

  static String m6(count) =>
      "${Intl.plural(count, zero: 'Nenhum Participante', one: '1 Participante', other: '${count} Participantes')}";

  static String m7(versionValue) => "Versão: ${versionValue}";

  static String m8(paymentProvider) =>
      "Por favor, cancele sua assinatura existente do ${paymentProvider} primeiro";

  static String m9(user) =>
      "${user} Não poderá adicionar mais fotos a este álbum\n\nEles ainda poderão remover as fotos existentes adicionadas por eles";

  static String m10(isFamilyMember, storageAmountInGb) =>
      "${Intl.select(isFamilyMember, {
            'true':
                'Sua família reeinvindicou ${storageAmountInGb} GB até agora',
            'false': 'Você reeinvindicou ${storageAmountInGb} GB até agora',
            'other': 'Você reeinvindicou ${storageAmountInGb} GB até agora',
          })}";

  static String m11(albumName) => "Link colaborativo criado para ${albumName}";

  static String m12(familyAdminEmail) =>
      "Entre em contato com <green>${familyAdminEmail}</green> para gerenciar sua assinatura";

  static String m13(provider) =>
      "Entre em contato conosco pelo e-mail support@ente.io para gerenciar sua assinatura ${provider}.";

  static String m69(endpoint) => "Conectado a ${endpoint}";

  static String m14(count) =>
      "${Intl.plural(count, one: 'Excluir ${count} item', other: 'Excluir ${count} itens')}";

  static String m15(currentlyDeleting, totalCount) =>
      "Excluindo ${currentlyDeleting} / ${totalCount}";

  static String m16(albumName) =>
      "Isso removerá o link público para acessar \"${albumName}\".";

  static String m17(supportEmail) =>
      "Por favor, envie um e-mail para ${supportEmail} a partir do seu endereço de e-mail registrado";

  static String m18(count, storageSaved) =>
      "Você limpou ${Intl.plural(count, one: '${count} arquivo duplicado', other: '${count} arquivos duplicados')}, salvando (${storageSaved}!)";

  static String m19(count, formattedSize) =>
      "${count} Arquivos, ${formattedSize} cada";

  static String m20(newEmail) => "E-mail alterado para ${newEmail}";

  static String m21(email) =>
      "${email} não possui uma conta Ente.\n\nEnvie um convite para compartilhar fotos.";

  static String m22(count, formattedNumber) =>
      "${Intl.plural(count, one: '1 arquivo', other: '${formattedNumber} arquivos')} neste dispositivo teve um backup seguro";

  static String m23(count, formattedNumber) =>
      "${Intl.plural(count, one: '1 arquivo', other: '${formattedNumber} arquivos')} neste álbum teve um backup seguro";

  static String m24(storageAmountInGB) =>
      "${storageAmountInGB} GB cada vez que alguém se inscrever para um plano pago e aplica o seu código";

  static String m25(freeAmount, storageUnit) =>
      "${freeAmount} ${storageUnit} grátis";

  static String m26(endDate) => "Teste gratuito acaba em ${endDate}";

  static String m27(count) =>
      "Você ainda pode acessar ${Intl.plural(count, one: 'ele', other: 'eles')} no Ente contanto que você tenha uma assinatura ativa";

  static String m28(sizeInMBorGB) => "Liberar ${sizeInMBorGB}";

  static String m29(count, formattedSize) =>
      "${Intl.plural(count, one: 'Pode ser excluído do dispositivo para liberar ${formattedSize}', other: 'Eles podem ser excluídos do dispositivo para liberar ${formattedSize}')}";

  static String m30(currentlyProcessing, totalCount) =>
      "Processando ${currentlyProcessing} / ${totalCount}";

  static String m31(count) =>
      "${Intl.plural(count, one: '${count} item', other: '${count} items')}";

  static String m32(expiryTime) => "O link irá expirar em ${expiryTime}";

  static String m33(count, formattedCount) =>
      "${Intl.plural(count, zero: 'no memories', one: '${formattedCount} memory', other: '${formattedCount} memories')}";

  static String m34(count) =>
      "${Intl.plural(count, one: 'Mover item', other: 'Mover itens')}";

  static String m35(albumName) => "Movido com sucesso para ${albumName}";

  static String m36(passwordStrengthValue) =>
      "Segurança da senha: ${passwordStrengthValue}";

  static String m37(providerName) =>
      "Por favor, fale com o suporte ${providerName} se você foi cobrado";

  static String m38(endDate) =>
      "Teste gratuito válido até ${endDate}.\nVocê pode escolher um plano pago depois.";

  static String m39(toEmail) =>
      "Por favor, envie-nos um e-mail para ${toEmail}";

  static String m40(toEmail) => "Por favor, envie os logs para \n${toEmail}";

  static String m41(storeName) => "Avalie-nos em ${storeName}";

  static String m42(storageInGB) => "3. Ambos ganham ${storageInGB} GB* grátis";

  static String m43(userEmail) =>
      "${userEmail} será removido deste álbum compartilhado\n\nQuaisquer fotos adicionadas por eles também serão removidas do álbum";

  static String m44(endDate) => "Renovação de assinatura em ${endDate}";

  static String m45(count) =>
      "${Intl.plural(count, one: '${count} resultado encontrado', other: '${count} resultado encontrado')}";

  static String m46(count) => "${count} Selecionados";

  static String m47(count, yourCount) =>
      "${count} Selecionado (${yourCount} seus)";

  static String m48(verificationID) =>
      "Aqui está meu ID de verificação para o Ente.io: ${verificationID}";

  static String m49(verificationID) =>
      "Ei, você pode confirmar que este é seu ID de verificação do Ente.io? ${verificationID}";

  static String m50(referralCode, referralStorageInGB) =>
      "Código de referência do ente: ${referralCode} \n\nAplique em Configurações → Geral → Indicações para obter ${referralStorageInGB} GB gratuitamente após a sua inscrição em um plano pago\n\nhttps://ente.io";

  static String m51(numberOfPeople) =>
      "${Intl.plural(numberOfPeople, zero: 'Compartilhe com pessoas específicas', one: 'Compartilhado com 1 pessoa', other: 'Compartilhado com ${numberOfPeople} pessoas')}";

  static String m52(emailIDs) => "Compartilhado com ${emailIDs}";

  static String m53(fileType) =>
      "Este ${fileType} será excluído do seu dispositivo.";

  static String m54(fileType) =>
      "Este ${fileType} está tanto no Ente quanto no seu dispositivo.";

  static String m55(fileType) => "Este ${fileType} será excluído do Ente.";

  static String m56(storageAmountInGB) => "${storageAmountInGB} GB";

  static String m57(
          usedAmount, usedStorageUnit, totalAmount, totalStorageUnit) =>
      "${usedAmount} ${usedStorageUnit} de ${totalAmount} ${totalStorageUnit} usado";

  static String m58(id) =>
      "Seu ${id} já está vinculado a outra conta Ente.\nSe você gostaria de usar seu ${id} com esta conta, por favor contate nosso suporte\'\'";

  static String m59(endDate) => "Sua assinatura será cancelada em ${endDate}";

  static String m60(completed, total) =>
      "${completed}/${total} memórias preservadas";

  static String m61(storageAmountInGB) =>
      "Eles também recebem ${storageAmountInGB} GB";

  static String m62(email) => "Este é o ID de verificação de ${email}";

  static String m63(count) =>
      "${Intl.plural(count, zero: '', one: '1 dia', other: '${count} dias')}";

  static String m64(endDate) => "Válido até ${endDate}";

  static String m65(email) => "Verificar ${email}";

  static String m66(email) => "Enviamos um e-mail à <green>${email}</green>";

  static String m67(count) =>
      "${Intl.plural(count, one: '${count} anos atrás', other: '${count} anos atrás')}";

  static String m68(storageSaved) =>
      "Você liberou ${storageSaved} com sucesso!";

  final messages = _notInlinedMessages(_notInlinedMessages);
  static Map<String, Function> _notInlinedMessages(_) => <String, Function>{
        "aNewVersionOfEnteIsAvailable": MessageLookupByLibrary.simpleMessage(
            "Uma nova versão do Ente está disponível."),
        "about": MessageLookupByLibrary.simpleMessage("Sobre"),
        "account": MessageLookupByLibrary.simpleMessage("Conta"),
        "accountWelcomeBack":
            MessageLookupByLibrary.simpleMessage("Bem-vindo de volta!"),
        "ackPasswordLostWarning": MessageLookupByLibrary.simpleMessage(
            "Eu entendo que se eu perder minha senha, posso perder meus dados, já que meus dados são <underline>criptografados de ponta a ponta</underline>."),
        "activeSessions":
            MessageLookupByLibrary.simpleMessage("Sessões ativas"),
        "addANewEmail":
            MessageLookupByLibrary.simpleMessage("Adicionar um novo email"),
        "addCollaborator":
            MessageLookupByLibrary.simpleMessage("Adicionar colaborador"),
        "addCollaborators": m0,
        "addFromDevice": MessageLookupByLibrary.simpleMessage(
            "Adicionar a partir do dispositivo"),
        "addItem": m2,
        "addLocation": MessageLookupByLibrary.simpleMessage("Adicionar local"),
        "addLocationButton": MessageLookupByLibrary.simpleMessage("Adicionar"),
        "addMore": MessageLookupByLibrary.simpleMessage("Adicione mais"),
        "addNew": MessageLookupByLibrary.simpleMessage("Adicionar novo"),
        "addOnPageSubtitle":
            MessageLookupByLibrary.simpleMessage("Detalhes dos complementos"),
        "addOnValidTill": m3,
        "addOns": MessageLookupByLibrary.simpleMessage("Complementos"),
        "addPhotos": MessageLookupByLibrary.simpleMessage("Adicionar fotos"),
        "addSelected":
            MessageLookupByLibrary.simpleMessage("Adicionar selecionado"),
        "addToAlbum":
            MessageLookupByLibrary.simpleMessage("Adicionar ao álbum"),
        "addToEnte": MessageLookupByLibrary.simpleMessage("Adicionar ao Ente"),
        "addToHiddenAlbum":
            MessageLookupByLibrary.simpleMessage("Adicionar a álbum oculto"),
        "addViewer":
            MessageLookupByLibrary.simpleMessage("Adicionar visualizador"),
        "addViewers": m1,
        "addYourPhotosNow":
            MessageLookupByLibrary.simpleMessage("Adicione suas fotos agora"),
        "addedAs": MessageLookupByLibrary.simpleMessage("Adicionado como"),
        "addedBy": m4,
        "addedSuccessfullyTo": m5,
        "addingToFavorites": MessageLookupByLibrary.simpleMessage(
            "Adicionando aos favoritos..."),
        "advanced": MessageLookupByLibrary.simpleMessage("Avançado"),
        "advancedSettings": MessageLookupByLibrary.simpleMessage("Avançado"),
        "after1Day": MessageLookupByLibrary.simpleMessage("Após 1 dia"),
        "after1Hour": MessageLookupByLibrary.simpleMessage("Após 1 hora"),
        "after1Month": MessageLookupByLibrary.simpleMessage("Após 1 mês"),
        "after1Week": MessageLookupByLibrary.simpleMessage("Após 1 semana"),
        "after1Year": MessageLookupByLibrary.simpleMessage("Após 1 ano"),
        "albumOwner": MessageLookupByLibrary.simpleMessage("Proprietário"),
        "albumParticipantsCount": m6,
        "albumTitle": MessageLookupByLibrary.simpleMessage("Título do álbum"),
        "albumUpdated":
            MessageLookupByLibrary.simpleMessage("Álbum atualizado"),
        "albums": MessageLookupByLibrary.simpleMessage("Álbuns"),
        "allClear": MessageLookupByLibrary.simpleMessage("✨ Tudo limpo"),
        "allMemoriesPreserved": MessageLookupByLibrary.simpleMessage(
            "Todas as memórias preservadas"),
        "allowAddPhotosDescription": MessageLookupByLibrary.simpleMessage(
            "Permita que as pessoas com o link também adicionem fotos ao álbum compartilhado."),
        "allowAddingPhotos":
            MessageLookupByLibrary.simpleMessage("Permitir adicionar fotos"),
        "allowDownloads":
            MessageLookupByLibrary.simpleMessage("Permitir downloads"),
        "allowPeopleToAddPhotos": MessageLookupByLibrary.simpleMessage(
            "Permitir que pessoas adicionem fotos"),
        "androidBiometricHint":
            MessageLookupByLibrary.simpleMessage("Verificar identidade"),
        "androidBiometricNotRecognized": MessageLookupByLibrary.simpleMessage(
            "Não reconhecido. Tente novamente."),
        "androidBiometricRequiredTitle":
            MessageLookupByLibrary.simpleMessage("Biométrica necessária"),
        "androidBiometricSuccess":
            MessageLookupByLibrary.simpleMessage("Sucesso"),
        "androidCancelButton": MessageLookupByLibrary.simpleMessage("Cancelar"),
        "androidDeviceCredentialsRequiredTitle":
            MessageLookupByLibrary.simpleMessage(
                "Credenciais do dispositivo necessárias"),
        "androidDeviceCredentialsSetupDescription":
            MessageLookupByLibrary.simpleMessage(
                "Credenciais do dispositivo necessárias"),
        "androidGoToSettingsDescription": MessageLookupByLibrary.simpleMessage(
            "A autenticação biométrica não está configurada no seu dispositivo. Vá em \'Configurações > Segurança\' para adicionar autenticação biométrica."),
        "androidIosWebDesktop":
            MessageLookupByLibrary.simpleMessage("Android, iOS, Web, Desktop"),
        "androidSignInTitle":
            MessageLookupByLibrary.simpleMessage("Autenticação necessária"),
        "appVersion": m7,
        "appleId": MessageLookupByLibrary.simpleMessage("ID da Apple"),
        "apply": MessageLookupByLibrary.simpleMessage("Aplicar"),
        "applyCodeTitle":
            MessageLookupByLibrary.simpleMessage("Aplicar código"),
        "appstoreSubscription":
            MessageLookupByLibrary.simpleMessage("Assinatura da AppStore"),
        "archive": MessageLookupByLibrary.simpleMessage("Arquivar"),
        "archiveAlbum": MessageLookupByLibrary.simpleMessage("Arquivar álbum"),
        "archiving": MessageLookupByLibrary.simpleMessage("Arquivando..."),
        "areYouSureThatYouWantToLeaveTheFamily":
            MessageLookupByLibrary.simpleMessage(
                "Tem certeza que deseja sair do plano familiar?"),
        "areYouSureYouWantToCancel": MessageLookupByLibrary.simpleMessage(
            "Tem certeza que deseja cancelar?"),
        "areYouSureYouWantToChangeYourPlan":
            MessageLookupByLibrary.simpleMessage(
                "Tem certeza que deseja trocar de plano?"),
        "areYouSureYouWantToExit": MessageLookupByLibrary.simpleMessage(
            "Tem certeza de que deseja sair?"),
        "areYouSureYouWantToLogout": MessageLookupByLibrary.simpleMessage(
            "Você tem certeza que deseja encerrar a sessão?"),
        "areYouSureYouWantToRenew": MessageLookupByLibrary.simpleMessage(
            "Tem certeza de que deseja renovar?"),
        "askCancelReason": MessageLookupByLibrary.simpleMessage(
            "Sua assinatura foi cancelada. Gostaria de compartilhar o motivo?"),
        "askDeleteReason": MessageLookupByLibrary.simpleMessage(
            "Qual é o principal motivo para você excluir sua conta?"),
        "askYourLovedOnesToShare": MessageLookupByLibrary.simpleMessage(
            "Peça que seus entes queridos compartilhem"),
        "atAFalloutShelter":
            MessageLookupByLibrary.simpleMessage("em um abrigo avançado"),
        "authToChangeEmailVerificationSetting":
            MessageLookupByLibrary.simpleMessage(
                "Por favor, autentique-se para alterar seu e-mail"),
        "authToChangeLockscreenSetting": MessageLookupByLibrary.simpleMessage(
            "Por favor, autentique-se para alterar a configuração da tela de bloqueio"),
        "authToChangeYourEmail": MessageLookupByLibrary.simpleMessage(
            "Por favor, autentique-se para alterar seu e-mail"),
        "authToChangeYourPassword": MessageLookupByLibrary.simpleMessage(
            "Por favor, autentique-se para alterar sua senha"),
        "authToConfigureTwofactorAuthentication":
            MessageLookupByLibrary.simpleMessage(
                "Por favor, autentique-se para configurar a autenticação de dois fatores"),
        "authToInitiateAccountDeletion": MessageLookupByLibrary.simpleMessage(
            "Por favor, autentique-se para iniciar a exclusão de conta"),
        "authToViewYourActiveSessions": MessageLookupByLibrary.simpleMessage(
            "Por favor, autentique-se para ver as sessões ativas"),
        "authToViewYourHiddenFiles": MessageLookupByLibrary.simpleMessage(
            "Autentique-se para visualizar seus arquivos ocultos"),
        "authToViewYourMemories": MessageLookupByLibrary.simpleMessage(
            "Por favor, autentique para ver suas memórias"),
        "authToViewYourRecoveryKey": MessageLookupByLibrary.simpleMessage(
            "Por favor, autentique-se para visualizar sua chave de recuperação"),
        "authenticating":
            MessageLookupByLibrary.simpleMessage("Autenticando..."),
        "authenticationFailedPleaseTryAgain":
            MessageLookupByLibrary.simpleMessage(
                "Falha na autenticação. Por favor, tente novamente"),
        "authenticationSuccessful":
            MessageLookupByLibrary.simpleMessage("Autenticação bem-sucedida!"),
        "autoCastDialogBody": MessageLookupByLibrary.simpleMessage(
            "Você verá dispositivos disponíveis para transmitir aqui."),
        "autoCastiOSPermission": MessageLookupByLibrary.simpleMessage(
            "Certifique-se de que as permissões de Rede local estão ativadas para o aplicativo de Fotos Ente, em Configurações."),
        "autoPair":
            MessageLookupByLibrary.simpleMessage("Pareamento automático"),
        "autoPairDesc": MessageLookupByLibrary.simpleMessage(
            "O pareamento automático funciona apenas com dispositivos que suportam o Chromecast."),
        "available": MessageLookupByLibrary.simpleMessage("Disponível"),
        "backedUpFolders":
            MessageLookupByLibrary.simpleMessage("Backup de pastas concluído"),
        "backup": MessageLookupByLibrary.simpleMessage("Backup"),
        "backupFailed":
            MessageLookupByLibrary.simpleMessage("Erro ao efetuar o backup"),
        "backupOverMobileData":
            MessageLookupByLibrary.simpleMessage("Backup de dados móveis"),
        "backupSettings":
            MessageLookupByLibrary.simpleMessage("Configurações de backup"),
        "backupVideos":
            MessageLookupByLibrary.simpleMessage("Backup de videos"),
        "blackFridaySale":
            MessageLookupByLibrary.simpleMessage("Promoção da Black Friday"),
        "blog": MessageLookupByLibrary.simpleMessage("Blog"),
        "cachedData": MessageLookupByLibrary.simpleMessage("Dados em cache"),
        "calculating": MessageLookupByLibrary.simpleMessage("Calculando..."),
        "canNotUploadToAlbumsOwnedByOthers":
            MessageLookupByLibrary.simpleMessage(
                "Não é possível enviar para álbuns pertencentes a outros"),
        "canOnlyCreateLinkForFilesOwnedByYou":
            MessageLookupByLibrary.simpleMessage(
                "Só é possível criar um link para arquivos pertencentes a você"),
        "canOnlyRemoveFilesOwnedByYou": MessageLookupByLibrary.simpleMessage(
            "Só é possível remover arquivos de sua propriedade"),
        "cancel": MessageLookupByLibrary.simpleMessage("Cancelar"),
        "cancelOtherSubscription": m8,
        "cancelSubscription":
            MessageLookupByLibrary.simpleMessage("Cancelar assinatura"),
        "cannotAddMorePhotosAfterBecomingViewer": m9,
        "cannotDeleteSharedFiles": MessageLookupByLibrary.simpleMessage(
            "Não é possível excluir arquivos compartilhados"),
        "castIPMismatchBody": MessageLookupByLibrary.simpleMessage(
            "Certifique-se de estar na mesma rede que a TV."),
        "castIPMismatchTitle":
            MessageLookupByLibrary.simpleMessage("Falha ao transmitir álbum"),
        "castInstruction": MessageLookupByLibrary.simpleMessage(
            "Visite cast.ente.io no dispositivo que você deseja parear.\n\ndigite o código abaixo para reproduzir o álbum em sua TV."),
        "centerPoint": MessageLookupByLibrary.simpleMessage("Ponto central"),
        "changeEmail": MessageLookupByLibrary.simpleMessage("Mudar e-mail"),
        "changeLocationOfSelectedItems": MessageLookupByLibrary.simpleMessage(
            "Alterar o local dos itens selecionados?"),
        "changePassword":
            MessageLookupByLibrary.simpleMessage("Mude sua senha"),
        "changePasswordTitle":
            MessageLookupByLibrary.simpleMessage("Alterar senha"),
        "changePermissions":
            MessageLookupByLibrary.simpleMessage("Alterar permissões?"),
        "checkForUpdates":
            MessageLookupByLibrary.simpleMessage("Verificar por atualizações"),
        "checkInboxAndSpamFolder": MessageLookupByLibrary.simpleMessage(
            "Verifique sua caixa de entrada (e ‘spam’) para concluir a verificação"),
        "checking": MessageLookupByLibrary.simpleMessage("Verificando..."),
        "claimFreeStorage": MessageLookupByLibrary.simpleMessage(
            "Reivindicar armazenamento gratuito"),
        "claimMore": MessageLookupByLibrary.simpleMessage("Reivindique mais!"),
        "claimed": MessageLookupByLibrary.simpleMessage("Reivindicado"),
        "claimedStorageSoFar": m10,
        "cleanUncategorized":
            MessageLookupByLibrary.simpleMessage("Limpar Sem Categoria"),
        "cleanUncategorizedDescription": MessageLookupByLibrary.simpleMessage(
            "Remover todos os arquivos de Não Categorizados que estão presentes em outros álbuns"),
        "clearCaches": MessageLookupByLibrary.simpleMessage("Limpar cache"),
        "clearIndexes": MessageLookupByLibrary.simpleMessage("Limpar índices"),
        "click": MessageLookupByLibrary.simpleMessage("Clique"),
        "clickOnTheOverflowMenu":
            MessageLookupByLibrary.simpleMessage("• Clique no menu adicional"),
        "close": MessageLookupByLibrary.simpleMessage("Fechar"),
        "clubByCaptureTime": MessageLookupByLibrary.simpleMessage(
            "Agrupar por tempo de captura"),
        "clubByFileName": MessageLookupByLibrary.simpleMessage(
            "Agrupar pelo nome de arquivo"),
        "codeAppliedPageTitle":
            MessageLookupByLibrary.simpleMessage("Código aplicado"),
        "codeCopiedToClipboard": MessageLookupByLibrary.simpleMessage(
            "Código copiado para a área de transferência"),
        "codeUsedByYou":
            MessageLookupByLibrary.simpleMessage("Código usado por você"),
        "collabLinkSectionDescription": MessageLookupByLibrary.simpleMessage(
            "Crie um link para permitir que as pessoas adicionem e vejam fotos no seu álbum compartilhado sem a necessidade do aplicativo ou uma conta Ente. Ótimo para colecionar fotos de eventos."),
        "collaborativeLink":
            MessageLookupByLibrary.simpleMessage("Link Colaborativo"),
        "collaborativeLinkCreatedFor": m11,
        "collaborator": MessageLookupByLibrary.simpleMessage("Colaborador"),
        "collaboratorsCanAddPhotosAndVideosToTheSharedAlbum":
            MessageLookupByLibrary.simpleMessage(
                "Os colaboradores podem adicionar fotos e vídeos ao álbum compartilhado."),
        "collageLayout": MessageLookupByLibrary.simpleMessage("Layout"),
        "collageSaved":
            MessageLookupByLibrary.simpleMessage("Colagem salva na galeria"),
        "collectEventPhotos":
            MessageLookupByLibrary.simpleMessage("Coletar fotos do evento"),
        "collectPhotos": MessageLookupByLibrary.simpleMessage("Colete fotos"),
        "color": MessageLookupByLibrary.simpleMessage("Cor"),
        "confirm": MessageLookupByLibrary.simpleMessage("Confirme"),
        "confirm2FADisable": MessageLookupByLibrary.simpleMessage(
            "Você tem certeza de que deseja desativar a autenticação de dois fatores?"),
        "confirmAccountDeletion":
            MessageLookupByLibrary.simpleMessage("Confirmar exclusão da conta"),
        "confirmDeletePrompt": MessageLookupByLibrary.simpleMessage(
            "Sim, desejo excluir permanentemente esta conta e todos os seus dados."),
        "confirmPassword":
            MessageLookupByLibrary.simpleMessage("Confirme sua senha"),
        "confirmPlanChange":
            MessageLookupByLibrary.simpleMessage("Confirmar mudança de plano"),
        "confirmRecoveryKey": MessageLookupByLibrary.simpleMessage(
            "Confirme a chave de recuperação"),
        "confirmYourRecoveryKey": MessageLookupByLibrary.simpleMessage(
            "Confirme sua chave de recuperação"),
        "connectToDevice":
            MessageLookupByLibrary.simpleMessage("Conectar ao dispositivo"),
        "contactFamilyAdmin": m12,
        "contactSupport":
            MessageLookupByLibrary.simpleMessage("Contate o suporte"),
        "contactToManageSubscription": m13,
        "contacts": MessageLookupByLibrary.simpleMessage("Contatos"),
        "contents": MessageLookupByLibrary.simpleMessage("Conteúdos"),
        "continueLabel": MessageLookupByLibrary.simpleMessage("Continuar"),
        "continueOnFreeTrial":
            MessageLookupByLibrary.simpleMessage("Continuar em teste gratuito"),
        "convertToAlbum":
            MessageLookupByLibrary.simpleMessage("Converter para álbum"),
        "copyEmailAddress":
            MessageLookupByLibrary.simpleMessage("Copiar endereço de e-mail"),
        "copyLink": MessageLookupByLibrary.simpleMessage("Copiar link"),
        "copypasteThisCodentoYourAuthenticatorApp":
            MessageLookupByLibrary.simpleMessage(
                "Copie e cole este código\npara seu aplicativo autenticador"),
        "couldNotBackUpTryLater": MessageLookupByLibrary.simpleMessage(
            "Não foi possível fazer o backup de seus dados.\nTentaremos novamente mais tarde."),
        "couldNotFreeUpSpace": MessageLookupByLibrary.simpleMessage(
            "Não foi possível liberar espaço"),
        "couldNotUpdateSubscription": MessageLookupByLibrary.simpleMessage(
            "Não foi possível atualizar a assinatura"),
        "count": MessageLookupByLibrary.simpleMessage("Contagem"),
        "crashReporting":
            MessageLookupByLibrary.simpleMessage("Relatório de falhas"),
        "create": MessageLookupByLibrary.simpleMessage("Criar"),
        "createAccount":
            MessageLookupByLibrary.simpleMessage("Criar uma conta"),
        "createAlbumActionHint": MessageLookupByLibrary.simpleMessage(
            "Pressione e segure para selecionar fotos e clique em + para criar um álbum"),
        "createCollaborativeLink":
            MessageLookupByLibrary.simpleMessage("Criar link colaborativo"),
        "createCollage": MessageLookupByLibrary.simpleMessage("Criar colagem"),
        "createNewAccount":
            MessageLookupByLibrary.simpleMessage("Criar nova conta"),
        "createOrSelectAlbum":
            MessageLookupByLibrary.simpleMessage("Criar ou selecionar álbum"),
        "createPublicLink":
            MessageLookupByLibrary.simpleMessage("Criar link público"),
        "creatingLink": MessageLookupByLibrary.simpleMessage("Criando link..."),
        "criticalUpdateAvailable": MessageLookupByLibrary.simpleMessage(
            "Atualização crítica disponível"),
        "currentUsageIs":
            MessageLookupByLibrary.simpleMessage("O uso atual é "),
        "custom": MessageLookupByLibrary.simpleMessage("Personalizado"),
        "customEndpoint": m69,
        "darkTheme": MessageLookupByLibrary.simpleMessage("Escuro"),
        "dayToday": MessageLookupByLibrary.simpleMessage("Hoje"),
        "dayYesterday": MessageLookupByLibrary.simpleMessage("Ontem"),
        "decrypting":
            MessageLookupByLibrary.simpleMessage("Descriptografando..."),
        "decryptingVideo":
            MessageLookupByLibrary.simpleMessage("Descriptografando vídeo..."),
        "deduplicateFiles":
            MessageLookupByLibrary.simpleMessage("Arquivos duplicados"),
        "delete": MessageLookupByLibrary.simpleMessage("Excluir"),
        "deleteAccount": MessageLookupByLibrary.simpleMessage("Excluir conta"),
        "deleteAccountFeedbackPrompt": MessageLookupByLibrary.simpleMessage(
            "Lamentamos ver você partir. Por favor, compartilhe seus comentários para nos ajudar a melhorar."),
        "deleteAccountPermanentlyButton": MessageLookupByLibrary.simpleMessage(
            "Excluir conta permanentemente"),
        "deleteAlbum": MessageLookupByLibrary.simpleMessage("Excluir álbum"),
        "deleteAlbumDialog": MessageLookupByLibrary.simpleMessage(
            "Também excluir as fotos (e vídeos) presentes neste álbum de <bold>todos os</bold> outros álbuns dos quais eles fazem parte?"),
        "deleteAlbumsDialogBody": MessageLookupByLibrary.simpleMessage(
            "Isto irá apagar todos os álbuns vazios. Isso é útil quando você deseja reduzir a bagunça na sua lista de álbuns."),
        "deleteAll": MessageLookupByLibrary.simpleMessage("Excluir Tudo"),
        "deleteConfirmDialogBody": MessageLookupByLibrary.simpleMessage(
            "Esta conta está vinculada a outros aplicativos Ente, se você usar algum. Seus dados enviados, em todos os aplicativos Ente, serão agendados para exclusão, e sua conta será excluída permanentemente."),
        "deleteEmailRequest": MessageLookupByLibrary.simpleMessage(
            "Por favor, envie um e-mail para <warning>account-deletion@ente.io</warning> a partir do seu endereço de e-mail registrado."),
        "deleteEmptyAlbums":
            MessageLookupByLibrary.simpleMessage("Excluir álbuns vazios"),
        "deleteEmptyAlbumsWithQuestionMark":
            MessageLookupByLibrary.simpleMessage("Excluir álbuns vazios?"),
        "deleteFromBoth":
            MessageLookupByLibrary.simpleMessage("Excluir de ambos"),
        "deleteFromDevice":
            MessageLookupByLibrary.simpleMessage("Excluir do dispositivo"),
        "deleteFromEnte":
            MessageLookupByLibrary.simpleMessage("Excluir do Ente"),
        "deleteItemCount": m14,
        "deleteLocation": MessageLookupByLibrary.simpleMessage("Excluir Local"),
        "deletePhotos": MessageLookupByLibrary.simpleMessage("Excluir fotos"),
        "deleteProgress": m15,
        "deleteReason1": MessageLookupByLibrary.simpleMessage(
            "Está faltando um recurso-chave que eu preciso"),
        "deleteReason2": MessageLookupByLibrary.simpleMessage(
            "O aplicativo ou um determinado recurso não está funcionando como eu acredito que deveria"),
        "deleteReason3": MessageLookupByLibrary.simpleMessage(
            "Encontrei outro serviço que gosto mais"),
        "deleteReason4":
            MessageLookupByLibrary.simpleMessage("Meu motivo não está listado"),
        "deleteRequestSLAText": MessageLookupByLibrary.simpleMessage(
            "Sua solicitação será processada em até 72 horas."),
        "deleteSharedAlbum": MessageLookupByLibrary.simpleMessage(
            "Excluir álbum compartilhado?"),
        "deleteSharedAlbumDialogBody": MessageLookupByLibrary.simpleMessage(
            "O álbum será apagado para todos\n\nVocê perderá o acesso a fotos compartilhadas neste álbum que pertencem aos outros"),
        "descriptions": MessageLookupByLibrary.simpleMessage("Descrições"),
        "deselectAll": MessageLookupByLibrary.simpleMessage("Desmarcar todos"),
        "designedToOutlive":
            MessageLookupByLibrary.simpleMessage("Feito para ter logenvidade"),
        "details": MessageLookupByLibrary.simpleMessage("Detalhes"),
        "devAccountChanged": MessageLookupByLibrary.simpleMessage(
            "A conta de desenvolvedor que usamos para publicar o Ente na App Store foi alterada. Por esse motivo, você precisará fazer entrar novamente.\n\nPedimos desculpas pelo inconveniente, mas isso era inevitável."),
        "developerSettings": MessageLookupByLibrary.simpleMessage(
            "Configurações de desenvolvedor"),
        "developerSettingsWarning": MessageLookupByLibrary.simpleMessage(
            "Tem certeza de que deseja modificar as configurações de Desenvolvedor?"),
        "deviceCodeHint":
            MessageLookupByLibrary.simpleMessage("Insira o código"),
        "deviceFilesAutoUploading": MessageLookupByLibrary.simpleMessage(
            "Arquivos adicionados a este álbum do dispositivo serão automaticamente enviados para o Ente."),
        "deviceLockExplanation": MessageLookupByLibrary.simpleMessage(
            "Desative o bloqueio de tela do dispositivo quando o Ente estiver em primeiro plano e houver um backup em andamento. Isso normalmente não é necessário, mas pode ajudar nos envios grandes e importações iniciais de grandes bibliotecas a serem concluídos mais rapidamente."),
        "deviceNotFound":
            MessageLookupByLibrary.simpleMessage("Dispositivo não encontrado"),
        "didYouKnow": MessageLookupByLibrary.simpleMessage("Você sabia?"),
        "disableAutoLock": MessageLookupByLibrary.simpleMessage(
            "Desativar bloqueio automático"),
        "disableDownloadWarningBody": MessageLookupByLibrary.simpleMessage(
            "Os espectadores ainda podem tirar screenshots ou salvar uma cópia de suas fotos usando ferramentas externas"),
        "disableDownloadWarningTitle":
            MessageLookupByLibrary.simpleMessage("Observe"),
        "disableLinkMessage": m16,
        "disableTwofactor": MessageLookupByLibrary.simpleMessage(
            "Desativar autenticação de dois fatores"),
        "disablingTwofactorAuthentication":
            MessageLookupByLibrary.simpleMessage(
                "Desativando a autenticação de dois fatores..."),
        "discord": MessageLookupByLibrary.simpleMessage("Discord"),
        "dismiss": MessageLookupByLibrary.simpleMessage("Descartar"),
        "distanceInKMUnit": MessageLookupByLibrary.simpleMessage("km"),
        "doNotSignOut":
            MessageLookupByLibrary.simpleMessage("Não encerrar sessão"),
        "doThisLater":
            MessageLookupByLibrary.simpleMessage("Fazer isso mais tarde"),
        "doYouWantToDiscardTheEditsYouHaveMade":
            MessageLookupByLibrary.simpleMessage(
                "Você quer descartar as edições que você fez?"),
        "done": MessageLookupByLibrary.simpleMessage("Concluído"),
        "doubleYourStorage":
            MessageLookupByLibrary.simpleMessage("Dobre seu armazenamento"),
        "download": MessageLookupByLibrary.simpleMessage("Baixar"),
        "downloadFailed":
            MessageLookupByLibrary.simpleMessage("Falha ao baixar"),
        "downloading": MessageLookupByLibrary.simpleMessage("Baixando..."),
        "dropSupportEmail": m17,
        "duplicateFileCountWithStorageSaved": m18,
        "duplicateItemsGroup": m19,
        "edit": MessageLookupByLibrary.simpleMessage("Editar"),
        "editLocation": MessageLookupByLibrary.simpleMessage("Editar local"),
        "editLocationTagTitle":
            MessageLookupByLibrary.simpleMessage("Editar local"),
        "editsSaved": MessageLookupByLibrary.simpleMessage("Edições salvas"),
        "editsToLocationWillOnlyBeSeenWithinEnte":
            MessageLookupByLibrary.simpleMessage(
                "Edições para local só serão vistas dentro do Ente"),
        "eligible": MessageLookupByLibrary.simpleMessage("elegível"),
        "email": MessageLookupByLibrary.simpleMessage("E-mail"),
        "emailChangedTo": m20,
        "emailNoEnteAccount": m21,
        "emailVerificationToggle":
            MessageLookupByLibrary.simpleMessage("Verificação de e-mail"),
        "emailYourLogs":
            MessageLookupByLibrary.simpleMessage("Enviar por email seus logs"),
        "empty": MessageLookupByLibrary.simpleMessage("Vazio"),
        "emptyTrash":
            MessageLookupByLibrary.simpleMessage("Esvaziar a lixeira?"),
        "enableMaps": MessageLookupByLibrary.simpleMessage("Habilitar mapa"),
        "enableMapsDesc": MessageLookupByLibrary.simpleMessage(
            "Isto mostrará suas fotos em um mapa do mundo.\n\nEste mapa é hospedado pelo OpenStreetMap, e os exatos locais de suas fotos nunca são compartilhados.\n\nVocê pode desativar esse recurso a qualquer momento nas Configurações."),
        "encryptingBackup":
            MessageLookupByLibrary.simpleMessage("Criptografando backup..."),
        "encryption": MessageLookupByLibrary.simpleMessage("Criptografia"),
        "encryptionKeys":
            MessageLookupByLibrary.simpleMessage("Chaves de criptografia"),
        "endpointUpdatedMessage": MessageLookupByLibrary.simpleMessage(
            "Endpoint atualizado com sucesso"),
        "endtoendEncryptedByDefault": MessageLookupByLibrary.simpleMessage(
            "Criptografia de ponta a ponta por padrão"),
        "enteCanEncryptAndPreserveFilesOnlyIfYouGrant":
            MessageLookupByLibrary.simpleMessage(
                "Ente pode criptografar e preservar arquivos apenas se você conceder acesso a eles"),
        "entePhotosPerm": MessageLookupByLibrary.simpleMessage(
            "Ente <i>precisa de permissão para</i> preservar suas fotos"),
        "enteSubscriptionPitch": MessageLookupByLibrary.simpleMessage(
            "O Ente preserva suas memórias, então eles estão sempre disponíveis para você, mesmo se você perder o seu dispositivo."),
        "enteSubscriptionShareWithFamily": MessageLookupByLibrary.simpleMessage(
            "Sua família também pode ser adicionada ao seu plano."),
        "enterAlbumName":
            MessageLookupByLibrary.simpleMessage("Digite o nome do álbum"),
        "enterCode": MessageLookupByLibrary.simpleMessage("Coloque o código"),
        "enterCodeDescription": MessageLookupByLibrary.simpleMessage(
            "Digite o código fornecido pelo seu amigo para reivindicar o armazenamento gratuito para vocês dois"),
        "enterEmail": MessageLookupByLibrary.simpleMessage("Insira o e-mail"),
        "enterFileName":
            MessageLookupByLibrary.simpleMessage("Digite o nome do arquivo"),
        "enterNewPasswordToEncrypt": MessageLookupByLibrary.simpleMessage(
            "Insira uma senha nova para criptografar seus dados"),
        "enterPassword": MessageLookupByLibrary.simpleMessage("Digite a senha"),
        "enterPasswordToEncrypt": MessageLookupByLibrary.simpleMessage(
            "Insira a senha para criptografar seus dados"),
        "enterPersonName":
            MessageLookupByLibrary.simpleMessage("Enter person name"),
        "enterReferralCode": MessageLookupByLibrary.simpleMessage(
            "Insira o código de referência"),
        "enterThe6digitCodeFromnyourAuthenticatorApp":
            MessageLookupByLibrary.simpleMessage(
                "Digite o código de 6 dígitos de\nseu aplicativo autenticador"),
        "enterValidEmail": MessageLookupByLibrary.simpleMessage(
            "Por, favor insira um endereço de e-mail válido."),
        "enterYourEmailAddress": MessageLookupByLibrary.simpleMessage(
            "Insira o seu endereço de e-mail"),
        "enterYourPassword":
            MessageLookupByLibrary.simpleMessage("Insira sua senha"),
        "enterYourRecoveryKey": MessageLookupByLibrary.simpleMessage(
            "Digite sua chave de recuperação"),
        "error": MessageLookupByLibrary.simpleMessage("Erro"),
        "everywhere":
            MessageLookupByLibrary.simpleMessage("em todos os lugares"),
        "exif": MessageLookupByLibrary.simpleMessage("EXIF"),
        "existingUser":
            MessageLookupByLibrary.simpleMessage("Usuário existente"),
        "expiredLinkInfo": MessageLookupByLibrary.simpleMessage(
            "Este link expirou. Por favor, selecione um novo tempo de expiração ou desabilite a expiração do link."),
        "exportLogs": MessageLookupByLibrary.simpleMessage("Exportar logs"),
        "exportYourData":
            MessageLookupByLibrary.simpleMessage("Exportar seus dados"),
        "faces": MessageLookupByLibrary.simpleMessage("Rostos"),
        "failedToApplyCode":
            MessageLookupByLibrary.simpleMessage("Falha ao aplicar o código"),
        "failedToCancel":
            MessageLookupByLibrary.simpleMessage("Falha ao cancelar"),
        "failedToDownloadVideo":
            MessageLookupByLibrary.simpleMessage("Falha ao baixar vídeo"),
        "failedToFetchOriginalForEdit": MessageLookupByLibrary.simpleMessage(
            "Falha ao obter original para edição"),
        "failedToFetchReferralDetails": MessageLookupByLibrary.simpleMessage(
            "Não foi possível buscar informações do produto. Por favor, tente novamente mais tarde."),
        "failedToLoadAlbums":
            MessageLookupByLibrary.simpleMessage("Falha ao carregar álbuns"),
        "failedToRenew":
            MessageLookupByLibrary.simpleMessage("Falha ao renovar"),
        "failedToVerifyPaymentStatus": MessageLookupByLibrary.simpleMessage(
            "Falha ao verificar status do pagamento"),
        "familyPlanOverview": MessageLookupByLibrary.simpleMessage(
            "Adicione 5 membros da família ao seu plano existente sem pagar a mais.\n\nCada membro recebe seu próprio espaço privado, e nenhum membro pode ver os arquivos uns dos outros a menos que sejam compartilhados.\n\nPlanos de família estão disponíveis para os clientes que têm uma assinatura do Ente paga.\n\nAssine agora para começar!"),
        "familyPlanPortalTitle":
            MessageLookupByLibrary.simpleMessage("Família"),
        "familyPlans": MessageLookupByLibrary.simpleMessage("Plano familiar"),
        "faq": MessageLookupByLibrary.simpleMessage("Perguntas frequentes"),
        "faqs": MessageLookupByLibrary.simpleMessage("Perguntas frequentes"),
        "favorite": MessageLookupByLibrary.simpleMessage("Favoritar"),
        "feedback": MessageLookupByLibrary.simpleMessage("Comentários"),
        "fileFailedToSaveToGallery": MessageLookupByLibrary.simpleMessage(
            "Falha ao salvar o arquivo na galeria"),
        "fileInfoAddDescHint":
            MessageLookupByLibrary.simpleMessage("Adicionar descrição..."),
        "fileSavedToGallery":
            MessageLookupByLibrary.simpleMessage("Vídeo salvo na galeria"),
        "fileTypes": MessageLookupByLibrary.simpleMessage("Tipos de arquivo"),
        "fileTypesAndNames":
            MessageLookupByLibrary.simpleMessage("Tipos de arquivo e nomes"),
        "filesBackedUpFromDevice": m22,
        "filesBackedUpInAlbum": m23,
        "filesDeleted":
            MessageLookupByLibrary.simpleMessage("Arquivos excluídos"),
<<<<<<< HEAD
        "findPeopleByName": MessageLookupByLibrary.simpleMessage(
            "Find people quickly by searching by name"),
=======
        "filesSavedToGallery":
            MessageLookupByLibrary.simpleMessage("Arquivos salvos na galeria"),
>>>>>>> f60e094a
        "flip": MessageLookupByLibrary.simpleMessage("Inverter"),
        "forYourMemories":
            MessageLookupByLibrary.simpleMessage("para suas memórias"),
        "forgotPassword":
            MessageLookupByLibrary.simpleMessage("Esqueceu sua senha"),
        "freeStorageClaimed": MessageLookupByLibrary.simpleMessage(
            "Armazenamento gratuito reivindicado"),
        "freeStorageOnReferralSuccess": m24,
        "freeStorageSpace": m25,
        "freeStorageUsable": MessageLookupByLibrary.simpleMessage(
            "Armazenamento livre utilizável"),
        "freeTrial": MessageLookupByLibrary.simpleMessage("Teste gratuito"),
        "freeTrialValidTill": m26,
        "freeUpAccessPostDelete": m27,
        "freeUpAmount": m28,
        "freeUpDeviceSpace": MessageLookupByLibrary.simpleMessage(
            "Liberar espaço no dispositivo"),
        "freeUpSpace": MessageLookupByLibrary.simpleMessage("Liberar espaço"),
        "freeUpSpaceSaving": m29,
        "galleryMemoryLimitInfo": MessageLookupByLibrary.simpleMessage(
            "Até 1000 memórias mostradas na galeria"),
        "general": MessageLookupByLibrary.simpleMessage("Geral"),
        "generatingEncryptionKeys": MessageLookupByLibrary.simpleMessage(
            "Gerando chaves de criptografia..."),
        "genericProgress": m30,
        "goToSettings":
            MessageLookupByLibrary.simpleMessage("Ir para Configurações"),
        "googlePlayId":
            MessageLookupByLibrary.simpleMessage("ID da Google Play"),
        "grantFullAccessPrompt": MessageLookupByLibrary.simpleMessage(
            "Por favor, permita o acesso a todas as fotos nas configurações do aplicativo"),
        "grantPermission":
            MessageLookupByLibrary.simpleMessage("Garantir permissão"),
        "groupNearbyPhotos":
            MessageLookupByLibrary.simpleMessage("Agrupar fotos próximas"),
        "hearUsExplanation": MessageLookupByLibrary.simpleMessage(
            "Não rastreamos instalações do aplicativo. Seria útil se você nos contasse onde nos encontrou!"),
        "hearUsWhereTitle": MessageLookupByLibrary.simpleMessage(
            "Como você ouviu sobre o Ente? (opcional)"),
        "help": MessageLookupByLibrary.simpleMessage("Ajuda"),
        "hidden": MessageLookupByLibrary.simpleMessage("Oculto"),
        "hide": MessageLookupByLibrary.simpleMessage("Ocultar"),
        "hiding": MessageLookupByLibrary.simpleMessage("Ocultando..."),
        "hostedAtOsmFrance":
            MessageLookupByLibrary.simpleMessage("Hospedado na OSM France"),
        "howItWorks": MessageLookupByLibrary.simpleMessage("Como funciona"),
        "howToViewShareeVerificationID": MessageLookupByLibrary.simpleMessage(
            "Por favor, peça-lhes para pressionar longamente o endereço de e-mail na tela de configurações e verifique se os IDs de ambos os dispositivos correspondem."),
        "iOSGoToSettingsDescription": MessageLookupByLibrary.simpleMessage(
            "A autenticação biométrica não está configurada no seu dispositivo. Por favor, ative o Touch ID ou o Face ID no seu telefone."),
        "iOSLockOut": MessageLookupByLibrary.simpleMessage(
            "A Autenticação Biométrica está desativada. Por favor, bloqueie e desbloqueie sua tela para ativá-la."),
        "iOSOkButton": MessageLookupByLibrary.simpleMessage("Aceitar"),
        "ignoreUpdate": MessageLookupByLibrary.simpleMessage("Ignorar"),
        "ignoredFolderUploadReason": MessageLookupByLibrary.simpleMessage(
            "Alguns arquivos neste álbum são ignorados do envio porque eles tinham sido anteriormente excluídos do Ente."),
        "importing": MessageLookupByLibrary.simpleMessage("Importando...."),
        "incorrectCode":
            MessageLookupByLibrary.simpleMessage("Código incorreto"),
        "incorrectPasswordTitle":
            MessageLookupByLibrary.simpleMessage("Senha incorreta"),
        "incorrectRecoveryKey": MessageLookupByLibrary.simpleMessage(
            "Chave de recuperação incorreta"),
        "incorrectRecoveryKeyBody": MessageLookupByLibrary.simpleMessage(
            "A chave de recuperação que você digitou está incorreta"),
        "incorrectRecoveryKeyTitle": MessageLookupByLibrary.simpleMessage(
            "Chave de recuperação incorreta"),
        "indexedItems": MessageLookupByLibrary.simpleMessage("Itens indexados"),
        "insecureDevice":
            MessageLookupByLibrary.simpleMessage("Dispositivo não seguro"),
        "installManually":
            MessageLookupByLibrary.simpleMessage("Instalar manualmente"),
        "invalidEmailAddress":
            MessageLookupByLibrary.simpleMessage("Endereço de e-mail invalido"),
        "invalidEndpoint":
            MessageLookupByLibrary.simpleMessage("Endpoint inválido"),
        "invalidEndpointMessage": MessageLookupByLibrary.simpleMessage(
            "Desculpe, o endpoint que você inseriu é inválido. Por favor, insira um endpoint válido e tente novamente."),
        "invalidKey": MessageLookupByLibrary.simpleMessage("Chave inválida"),
        "invalidRecoveryKey": MessageLookupByLibrary.simpleMessage(
            "A chave de recuperação que você digitou não é válida. Certifique-se de que contém 24 palavras e verifique a ortografia de cada uma.\n\nSe você inseriu um código de recuperação mais antigo, verifique se ele tem 64 caracteres e verifique cada um deles."),
        "invite": MessageLookupByLibrary.simpleMessage("Convidar"),
        "inviteToEnte":
            MessageLookupByLibrary.simpleMessage("Convidar para o Ente"),
        "inviteYourFriends":
            MessageLookupByLibrary.simpleMessage("Convide seus amigos"),
        "inviteYourFriendsToEnte":
            MessageLookupByLibrary.simpleMessage("Convide seus amigos ao Ente"),
        "itLooksLikeSomethingWentWrongPleaseRetryAfterSome":
            MessageLookupByLibrary.simpleMessage(
                "Parece que algo deu errado. Por favor, tente novamente mais tarde. Se o erro persistir, entre em contato com nossa equipe de suporte."),
        "itemCount": m31,
        "itemsShowTheNumberOfDaysRemainingBeforePermanentDeletion":
            MessageLookupByLibrary.simpleMessage(
                "Os itens mostram o número de dias restantes antes da exclusão permanente"),
        "itemsWillBeRemovedFromAlbum": MessageLookupByLibrary.simpleMessage(
            "Os itens selecionados serão removidos deste álbum"),
        "joinDiscord":
            MessageLookupByLibrary.simpleMessage("Junte-se ao Discord"),
        "keepPhotos": MessageLookupByLibrary.simpleMessage("Manter fotos"),
        "kiloMeterUnit": MessageLookupByLibrary.simpleMessage("km"),
        "kindlyHelpUsWithThisInformation": MessageLookupByLibrary.simpleMessage(
            "Ajude-nos com esta informação"),
        "language": MessageLookupByLibrary.simpleMessage("Idioma"),
        "lastUpdated":
            MessageLookupByLibrary.simpleMessage("Última atualização"),
        "leave": MessageLookupByLibrary.simpleMessage("Sair"),
        "leaveAlbum": MessageLookupByLibrary.simpleMessage("Sair do álbum"),
        "leaveFamily": MessageLookupByLibrary.simpleMessage("Sair da família"),
        "leaveSharedAlbum": MessageLookupByLibrary.simpleMessage(
            "Sair do álbum compartilhado?"),
        "light": MessageLookupByLibrary.simpleMessage("Claro"),
        "lightTheme": MessageLookupByLibrary.simpleMessage("Claro"),
        "linkCopiedToClipboard": MessageLookupByLibrary.simpleMessage(
            "Link copiado para a área de transferência"),
        "linkDeviceLimit":
            MessageLookupByLibrary.simpleMessage("Limite do dispositivo"),
        "linkEnabled": MessageLookupByLibrary.simpleMessage("Ativado"),
        "linkExpired": MessageLookupByLibrary.simpleMessage("Expirado"),
        "linkExpiresOn": m32,
        "linkExpiry": MessageLookupByLibrary.simpleMessage("Expiração do link"),
        "linkHasExpired":
            MessageLookupByLibrary.simpleMessage("O link expirou"),
        "linkNeverExpires": MessageLookupByLibrary.simpleMessage("Nunca"),
        "livePhotos":
            MessageLookupByLibrary.simpleMessage("Fotos em movimento"),
        "loadMessage1": MessageLookupByLibrary.simpleMessage(
            "Você pode compartilhar sua assinatura com sua família"),
        "loadMessage2": MessageLookupByLibrary.simpleMessage(
            "Nós preservamos mais de 30 milhões de memórias até agora"),
        "loadMessage3": MessageLookupByLibrary.simpleMessage(
            "Mantemos 3 cópias dos seus dados, uma em um abrigo subterrâneo"),
        "loadMessage4": MessageLookupByLibrary.simpleMessage(
            "Todos os nossos aplicativos são de código aberto"),
        "loadMessage5": MessageLookupByLibrary.simpleMessage(
            "Nosso código-fonte e criptografia foram auditadas externamente"),
        "loadMessage6": MessageLookupByLibrary.simpleMessage(
            "Você pode compartilhar links para seus álbuns com seus entes queridos"),
        "loadMessage7": MessageLookupByLibrary.simpleMessage(
            "Nossos aplicativos móveis são executados em segundo plano para criptografar e fazer backup de quaisquer novas fotos que você clique"),
        "loadMessage8": MessageLookupByLibrary.simpleMessage(
            "web.ente.io tem um upload rápido"),
        "loadMessage9": MessageLookupByLibrary.simpleMessage(
            "Nós usamos Xchacha20Poly1305 para criptografar seus dados com segurança"),
        "loadingExifData":
            MessageLookupByLibrary.simpleMessage("Carregando dados EXIF..."),
        "loadingGallery":
            MessageLookupByLibrary.simpleMessage("Carregando galeria..."),
        "loadingMessage":
            MessageLookupByLibrary.simpleMessage("Carregando suas fotos..."),
        "loadingModel":
            MessageLookupByLibrary.simpleMessage("Baixando modelos..."),
        "localGallery": MessageLookupByLibrary.simpleMessage("Galeria local"),
        "location": MessageLookupByLibrary.simpleMessage("Local"),
        "locationName": MessageLookupByLibrary.simpleMessage("Nome do Local"),
        "locationTagFeatureDescription": MessageLookupByLibrary.simpleMessage(
            "Uma tag em grupo de todas as fotos que foram tiradas dentro de algum raio de uma foto"),
        "locations": MessageLookupByLibrary.simpleMessage("Locais"),
        "lockButtonLabel": MessageLookupByLibrary.simpleMessage("Bloquear"),
        "lockScreenEnablePreSteps": MessageLookupByLibrary.simpleMessage(
            "Para ativar o bloqueio de tela, por favor ative um método de autenticação nas configurações do sistema do seu dispositivo."),
        "lockscreen": MessageLookupByLibrary.simpleMessage("Tela de bloqueio"),
        "logInLabel": MessageLookupByLibrary.simpleMessage("Login"),
        "loggingOut": MessageLookupByLibrary.simpleMessage("Desconectando..."),
        "loginTerms": MessageLookupByLibrary.simpleMessage(
            "Ao clicar em login, eu concordo com os <u-terms>termos de serviço</u-terms> e a <u-policy>política de privacidade</u-policy>"),
        "logout": MessageLookupByLibrary.simpleMessage("Encerrar sessão"),
        "logsDialogBody": MessageLookupByLibrary.simpleMessage(
            "Isso enviará através dos logs para nos ajudar a depurar o seu problema. Por favor, note que nomes de arquivos serão incluídos para ajudar a rastrear problemas com arquivos específicos."),
        "longPressAnEmailToVerifyEndToEndEncryption":
            MessageLookupByLibrary.simpleMessage(
                "Pressione e segure um e-mail para verificar a criptografia de ponta a ponta."),
        "longpressOnAnItemToViewInFullscreen":
            MessageLookupByLibrary.simpleMessage(
                "Pressione e segure em um item para exibir em tela cheia"),
        "lostDevice":
            MessageLookupByLibrary.simpleMessage("Dispositivo perdido?"),
        "machineLearning":
            MessageLookupByLibrary.simpleMessage("Aprendizagem de máquina"),
        "magicSearch": MessageLookupByLibrary.simpleMessage("Busca mágica"),
        "magicSearchDescription": MessageLookupByLibrary.simpleMessage(
            "Por favor, note que isso resultará em uma largura de banda maior e uso de bateria até que todos os itens sejam indexados."),
        "manage": MessageLookupByLibrary.simpleMessage("Gerenciar"),
        "manageDeviceStorage": MessageLookupByLibrary.simpleMessage(
            "Gerenciar o armazenamento do dispositivo"),
        "manageFamily":
            MessageLookupByLibrary.simpleMessage("Gerenciar Família"),
        "manageLink": MessageLookupByLibrary.simpleMessage("Gerenciar link"),
        "manageParticipants": MessageLookupByLibrary.simpleMessage("Gerenciar"),
        "manageSubscription":
            MessageLookupByLibrary.simpleMessage("Gerenciar assinatura"),
        "manualPairDesc": MessageLookupByLibrary.simpleMessage(
            "Parear com o PIN funciona com qualquer tela que você deseja ver o seu álbum ativado."),
        "map": MessageLookupByLibrary.simpleMessage("Mapa"),
        "maps": MessageLookupByLibrary.simpleMessage("Mapas"),
        "mastodon": MessageLookupByLibrary.simpleMessage("Mastodon"),
        "matrix": MessageLookupByLibrary.simpleMessage("Matrix"),
        "memoryCount": m33,
        "merchandise": MessageLookupByLibrary.simpleMessage("Produtos"),
        "mobileWebDesktop":
            MessageLookupByLibrary.simpleMessage("Mobile, Web, Desktop"),
        "moderateStrength": MessageLookupByLibrary.simpleMessage("Moderada"),
        "modifyYourQueryOrTrySearchingFor":
            MessageLookupByLibrary.simpleMessage(
                "Modifique sua consulta ou tente procurar por"),
        "moments": MessageLookupByLibrary.simpleMessage("Momentos"),
        "monthly": MessageLookupByLibrary.simpleMessage("Mensal"),
        "moveItem": m34,
        "moveToAlbum": MessageLookupByLibrary.simpleMessage("Mover para álbum"),
        "moveToHiddenAlbum":
            MessageLookupByLibrary.simpleMessage("Mover para álbum oculto"),
        "movedSuccessfullyTo": m35,
        "movedToTrash":
            MessageLookupByLibrary.simpleMessage("Movido para a lixeira"),
        "movingFilesToAlbum": MessageLookupByLibrary.simpleMessage(
            "Enviando arquivos para o álbum..."),
        "name": MessageLookupByLibrary.simpleMessage("Nome"),
        "networkConnectionRefusedErr": MessageLookupByLibrary.simpleMessage(
            "Não foi possível conectar ao Ente, tente novamente após algum tempo. Se o erro persistir, entre em contato com o suporte."),
        "networkHostLookUpErr": MessageLookupByLibrary.simpleMessage(
            "Não foi possível conectar-se ao Ente, verifique suas configurações de rede e entre em contato com o suporte se o erro persistir."),
        "never": MessageLookupByLibrary.simpleMessage("Nunca"),
        "newAlbum": MessageLookupByLibrary.simpleMessage("Novo álbum"),
        "newToEnte": MessageLookupByLibrary.simpleMessage("Novo no Ente"),
        "newest": MessageLookupByLibrary.simpleMessage("Mais recente"),
        "no": MessageLookupByLibrary.simpleMessage("Não"),
        "noAlbumsSharedByYouYet": MessageLookupByLibrary.simpleMessage(
            "Nenhum álbum compartilhado por você ainda"),
        "noDeviceFound": MessageLookupByLibrary.simpleMessage(
            "Nenhum dispositivo encontrado"),
        "noDeviceLimit": MessageLookupByLibrary.simpleMessage("Nenhum"),
        "noDeviceThatCanBeDeleted": MessageLookupByLibrary.simpleMessage(
            "Você não tem nenhum arquivo neste dispositivo que pode ser excluído"),
        "noDuplicates":
            MessageLookupByLibrary.simpleMessage("✨ Sem duplicados"),
        "noExifData": MessageLookupByLibrary.simpleMessage("Sem dados EXIF"),
        "noHiddenPhotosOrVideos": MessageLookupByLibrary.simpleMessage(
            "Nenhuma foto ou vídeos ocultos"),
        "noImagesWithLocation":
            MessageLookupByLibrary.simpleMessage("Nenhuma imagem com local"),
        "noInternetConnection":
            MessageLookupByLibrary.simpleMessage("Sem conexão à internet"),
        "noPhotosAreBeingBackedUpRightNow":
            MessageLookupByLibrary.simpleMessage(
                "No momento não há backup de fotos sendo feito"),
        "noPhotosFoundHere": MessageLookupByLibrary.simpleMessage(
            "Nenhuma foto encontrada aqui"),
        "noRecoveryKey": MessageLookupByLibrary.simpleMessage(
            "Nenhuma chave de recuperação?"),
        "noRecoveryKeyNoDecryption": MessageLookupByLibrary.simpleMessage(
            "Devido à natureza do nosso protocolo de criptografia de ponta a ponta, seus dados não podem ser descriptografados sem sua senha ou chave de recuperação"),
        "noResults": MessageLookupByLibrary.simpleMessage("Nenhum resultado"),
        "noResultsFound":
            MessageLookupByLibrary.simpleMessage("Nenhum resultado encontrado"),
        "nothingSharedWithYouYet": MessageLookupByLibrary.simpleMessage(
            "Nada compartilhado com você ainda"),
        "nothingToSeeHere":
            MessageLookupByLibrary.simpleMessage("Nada para ver aqui! 👀"),
        "notifications": MessageLookupByLibrary.simpleMessage("Notificações"),
        "ok": MessageLookupByLibrary.simpleMessage("Ok"),
        "onDevice": MessageLookupByLibrary.simpleMessage("No dispositivo"),
        "onEnte": MessageLookupByLibrary.simpleMessage(
            "Em <branding>ente</branding>"),
        "oops": MessageLookupByLibrary.simpleMessage("Ops"),
        "oopsCouldNotSaveEdits": MessageLookupByLibrary.simpleMessage(
            "Ops, não foi possível salvar edições"),
        "oopsSomethingWentWrong":
            MessageLookupByLibrary.simpleMessage("Ops! Algo deu errado"),
        "openSettings":
            MessageLookupByLibrary.simpleMessage("Abrir Configurações"),
        "openTheItem": MessageLookupByLibrary.simpleMessage("• Abra o item"),
        "openstreetmapContributors": MessageLookupByLibrary.simpleMessage(
            "Contribuidores do OpenStreetMap"),
        "optionalAsShortAsYouLike": MessageLookupByLibrary.simpleMessage(
            "Opcional, tão curta quanto quiser..."),
        "orPickAnExistingOne":
            MessageLookupByLibrary.simpleMessage("Ou escolha um existente"),
        "pair": MessageLookupByLibrary.simpleMessage("Parear"),
        "pairWithPin": MessageLookupByLibrary.simpleMessage("Parear com PIN"),
        "pairingComplete":
            MessageLookupByLibrary.simpleMessage("Pareamento concluído"),
        "passkey": MessageLookupByLibrary.simpleMessage("Chave de acesso"),
        "passkeyAuthTitle": MessageLookupByLibrary.simpleMessage(
            "Autenticação via Chave de acesso"),
        "password": MessageLookupByLibrary.simpleMessage("Senha"),
        "passwordChangedSuccessfully":
            MessageLookupByLibrary.simpleMessage("Senha alterada com sucesso"),
        "passwordLock":
            MessageLookupByLibrary.simpleMessage("Bloqueio de senha"),
        "passwordStrength": m36,
        "passwordWarning": MessageLookupByLibrary.simpleMessage(
            "Nós não salvamos essa senha, se você esquecer <underline> nós não poderemos descriptografar seus dados</underline>"),
        "paymentDetails":
            MessageLookupByLibrary.simpleMessage("Detalhes de pagamento"),
        "paymentFailed":
            MessageLookupByLibrary.simpleMessage("Falha no pagamento"),
        "paymentFailedMessage": MessageLookupByLibrary.simpleMessage(
            "Infelizmente o seu pagamento falhou. Entre em contato com o suporte e nós ajudaremos você!"),
        "paymentFailedTalkToProvider": m37,
        "pendingItems": MessageLookupByLibrary.simpleMessage("Itens pendentes"),
        "pendingSync":
            MessageLookupByLibrary.simpleMessage("Sincronização pendente"),
        "peopleUsingYourCode":
            MessageLookupByLibrary.simpleMessage("Pessoas que usam seu código"),
        "permDeleteWarning": MessageLookupByLibrary.simpleMessage(
            "Todos os itens na lixeira serão excluídos permanentemente\n\nEsta ação não pode ser desfeita"),
        "permanentlyDelete":
            MessageLookupByLibrary.simpleMessage("Excluir permanentemente"),
        "permanentlyDeleteFromDevice": MessageLookupByLibrary.simpleMessage(
            "Excluir permanentemente do dispositivo?"),
        "photoDescriptions":
            MessageLookupByLibrary.simpleMessage("Descrições das fotos"),
        "photoGridSize":
            MessageLookupByLibrary.simpleMessage("Tamanho da grade de fotos"),
        "photoSmallCase": MessageLookupByLibrary.simpleMessage("Foto"),
        "photos": MessageLookupByLibrary.simpleMessage("Fotos"),
        "photosAddedByYouWillBeRemovedFromTheAlbum":
            MessageLookupByLibrary.simpleMessage(
                "As fotos adicionadas por você serão removidas do álbum"),
        "pickCenterPoint":
            MessageLookupByLibrary.simpleMessage("Escolha o ponto central"),
        "pinAlbum": MessageLookupByLibrary.simpleMessage("Fixar álbum"),
        "playOnTv":
            MessageLookupByLibrary.simpleMessage("Reproduzir álbum na TV"),
        "playStoreFreeTrialValidTill": m38,
        "playstoreSubscription":
            MessageLookupByLibrary.simpleMessage("Assinatura da PlayStore"),
        "pleaseCheckYourInternetConnectionAndTryAgain":
            MessageLookupByLibrary.simpleMessage(
                "Verifique sua conexão com a internet e tente novamente."),
        "pleaseContactSupportAndWeWillBeHappyToHelp":
            MessageLookupByLibrary.simpleMessage(
                "Por favor, entre em contato com support@ente.io e nós ficaremos felizes em ajudar!"),
        "pleaseContactSupportIfTheProblemPersists":
            MessageLookupByLibrary.simpleMessage(
                "Por favor, contate o suporte se o problema persistir"),
        "pleaseEmailUsAt": m39,
        "pleaseGrantPermissions": MessageLookupByLibrary.simpleMessage(
            "Por favor, conceda as permissões"),
        "pleaseLoginAgain": MessageLookupByLibrary.simpleMessage(
            "Por favor, faça login novamente"),
        "pleaseSendTheLogsTo": m40,
        "pleaseTryAgain":
            MessageLookupByLibrary.simpleMessage("Por favor, tente novamente"),
        "pleaseVerifyTheCodeYouHaveEntered":
            MessageLookupByLibrary.simpleMessage(
                "Por favor, verifique o código que você inseriu"),
        "pleaseWait":
            MessageLookupByLibrary.simpleMessage("Por favor, aguarde..."),
        "pleaseWaitDeletingAlbum": MessageLookupByLibrary.simpleMessage(
            "Por favor, aguarde, excluindo álbum"),
        "pleaseWaitForSometimeBeforeRetrying":
            MessageLookupByLibrary.simpleMessage(
                "Por favor, aguarde algum tempo antes de tentar novamente"),
        "preparingLogs":
            MessageLookupByLibrary.simpleMessage("Preparando logs..."),
        "preserveMore": MessageLookupByLibrary.simpleMessage("Preservar mais"),
        "pressAndHoldToPlayVideo": MessageLookupByLibrary.simpleMessage(
            "Pressione e segure para reproduzir o vídeo"),
        "pressAndHoldToPlayVideoDetailed": MessageLookupByLibrary.simpleMessage(
            "Pressione e segure na imagem para reproduzir o vídeo"),
        "privacy": MessageLookupByLibrary.simpleMessage("Privacidade"),
        "privacyPolicyTitle":
            MessageLookupByLibrary.simpleMessage("Política de Privacidade"),
        "privateBackups":
            MessageLookupByLibrary.simpleMessage("Backups privados"),
        "privateSharing":
            MessageLookupByLibrary.simpleMessage("Compartilhamento privado"),
        "publicLinkCreated":
            MessageLookupByLibrary.simpleMessage("Link público criado"),
        "publicLinkEnabled":
            MessageLookupByLibrary.simpleMessage("Link público ativado"),
        "quickLinks": MessageLookupByLibrary.simpleMessage("Links rápidos"),
        "radius": MessageLookupByLibrary.simpleMessage("Raio"),
        "raiseTicket": MessageLookupByLibrary.simpleMessage("Abrir ticket"),
        "rateTheApp":
            MessageLookupByLibrary.simpleMessage("Avalie o aplicativo"),
        "rateUs": MessageLookupByLibrary.simpleMessage("Avalie-nos"),
        "rateUsOnStore": m41,
        "recover": MessageLookupByLibrary.simpleMessage("Recuperar"),
        "recoverAccount":
            MessageLookupByLibrary.simpleMessage("Recuperar conta"),
        "recoverButton": MessageLookupByLibrary.simpleMessage("Recuperar"),
        "recoveryKey":
            MessageLookupByLibrary.simpleMessage("Chave de recuperação"),
        "recoveryKeyCopiedToClipboard": MessageLookupByLibrary.simpleMessage(
            "Chaves de recuperação foram copiadas para a área de transferência"),
        "recoveryKeyOnForgotPassword": MessageLookupByLibrary.simpleMessage(
            "Caso você esqueça sua senha, a única maneira de recuperar seus dados é com essa chave."),
        "recoveryKeySaveDescription": MessageLookupByLibrary.simpleMessage(
            "Não armazenamos essa chave, por favor, salve essa chave de 24 palavras em um lugar seguro."),
        "recoveryKeySuccessBody": MessageLookupByLibrary.simpleMessage(
            "Ótimo! Sua chave de recuperação é válida. Obrigado por verificar.\n\nLembre-se de manter o backup seguro de sua chave de recuperação."),
        "recoveryKeyVerified": MessageLookupByLibrary.simpleMessage(
            "Chave de recuperação verificada"),
        "recoveryKeyVerifyReason": MessageLookupByLibrary.simpleMessage(
            "Sua chave de recuperação é a única maneira de recuperar suas fotos se você esquecer sua senha. Você pode encontrar sua chave de recuperação em Configurações > Conta.\n\nDigite sua chave de recuperação aqui para verificar se você a salvou corretamente."),
        "recoverySuccessful":
            MessageLookupByLibrary.simpleMessage("Recuperação bem sucedida!"),
        "recreatePasswordBody": MessageLookupByLibrary.simpleMessage(
            "O dispositivo atual não é poderoso o suficiente para verificar sua senha, mas podemos regenerar de uma forma que funcione com todos os dispositivos.\n\nPor favor, faça o login usando sua chave de recuperação e recrie sua senha (você pode usar o mesmo novamente se desejar)."),
        "recreatePasswordTitle":
            MessageLookupByLibrary.simpleMessage("Redefinir senha"),
        "reddit": MessageLookupByLibrary.simpleMessage("Reddit"),
        "referFriendsAnd2xYourPlan": MessageLookupByLibrary.simpleMessage(
            "Indique amigos e 2x seu plano"),
        "referralStep1": MessageLookupByLibrary.simpleMessage(
            "Envie esse código aos seus amigos"),
        "referralStep2": MessageLookupByLibrary.simpleMessage(
            "2. Eles se inscreveram para um plano pago"),
        "referralStep3": m42,
        "referrals": MessageLookupByLibrary.simpleMessage("Referências"),
        "referralsAreCurrentlyPaused": MessageLookupByLibrary.simpleMessage(
            "Referências estão atualmente pausadas"),
        "remindToEmptyDeviceTrash": MessageLookupByLibrary.simpleMessage(
            "Também vazio \"Excluído Recentemente\" de \"Configurações\" -> \"Armazenamento\" para reivindicar o espaço livre"),
        "remindToEmptyEnteTrash": MessageLookupByLibrary.simpleMessage(
            "Também esvazie sua \"Lixeira\" para reivindicar o espaço liberado"),
        "remoteImages": MessageLookupByLibrary.simpleMessage("Imagens remotas"),
        "remoteThumbnails":
            MessageLookupByLibrary.simpleMessage("Miniaturas remotas"),
        "remoteVideos": MessageLookupByLibrary.simpleMessage("Vídeos remotos"),
        "remove": MessageLookupByLibrary.simpleMessage("Remover"),
        "removeDuplicates":
            MessageLookupByLibrary.simpleMessage("Excluir duplicados"),
        "removeFromAlbum":
            MessageLookupByLibrary.simpleMessage("Remover do álbum"),
        "removeFromAlbumTitle":
            MessageLookupByLibrary.simpleMessage("Remover do álbum?"),
        "removeFromFavorite":
            MessageLookupByLibrary.simpleMessage("Remover dos favoritos"),
        "removeLink": MessageLookupByLibrary.simpleMessage("Remover link"),
        "removeParticipant":
            MessageLookupByLibrary.simpleMessage("Remover participante"),
        "removeParticipantBody": m43,
        "removePersonLabel":
            MessageLookupByLibrary.simpleMessage("Remove person label"),
        "removePublicLink":
            MessageLookupByLibrary.simpleMessage("Remover link público"),
        "removeShareItemsWarning": MessageLookupByLibrary.simpleMessage(
            "Alguns dos itens que você está removendo foram adicionados por outras pessoas, e você perderá o acesso a eles"),
        "removeWithQuestionMark":
            MessageLookupByLibrary.simpleMessage("Excluir?"),
        "removingFromFavorites":
            MessageLookupByLibrary.simpleMessage("Removendo dos favoritos..."),
        "rename": MessageLookupByLibrary.simpleMessage("Renomear"),
        "renameAlbum": MessageLookupByLibrary.simpleMessage("Renomear álbum"),
        "renameFile": MessageLookupByLibrary.simpleMessage("Renomear arquivo"),
        "renewSubscription":
            MessageLookupByLibrary.simpleMessage("Renovar assinatura"),
        "renewsOn": m44,
        "reportABug":
            MessageLookupByLibrary.simpleMessage("Reportar um problema"),
        "reportBug":
            MessageLookupByLibrary.simpleMessage("Reportar um problema"),
        "resendEmail": MessageLookupByLibrary.simpleMessage("Reenviar e-mail"),
        "resetIgnoredFiles": MessageLookupByLibrary.simpleMessage(
            "Redefinir arquivos ignorados"),
        "resetPasswordTitle":
            MessageLookupByLibrary.simpleMessage("Redefinir senha"),
        "resetToDefault":
            MessageLookupByLibrary.simpleMessage("Redefinir para o padrão"),
        "restore": MessageLookupByLibrary.simpleMessage("Restaurar"),
        "restoreToAlbum":
            MessageLookupByLibrary.simpleMessage("Restaurar para álbum"),
        "restoringFiles":
            MessageLookupByLibrary.simpleMessage("Restaurando arquivos..."),
        "retry": MessageLookupByLibrary.simpleMessage("Tentar novamente"),
        "reviewDeduplicateItems": MessageLookupByLibrary.simpleMessage(
            "Por favor, reveja e exclua os itens que você acredita serem duplicados."),
        "rotateLeft":
            MessageLookupByLibrary.simpleMessage("Girar para a esquerda"),
        "rotateRight":
            MessageLookupByLibrary.simpleMessage("Girar para a direita"),
        "safelyStored":
            MessageLookupByLibrary.simpleMessage("Armazenado com segurança"),
        "save": MessageLookupByLibrary.simpleMessage("Salvar"),
        "saveCollage": MessageLookupByLibrary.simpleMessage("Salvar colagem"),
        "saveCopy": MessageLookupByLibrary.simpleMessage("Salvar cópia"),
        "saveKey": MessageLookupByLibrary.simpleMessage("Salvar chave"),
        "saveYourRecoveryKeyIfYouHaventAlready":
            MessageLookupByLibrary.simpleMessage(
                "Salve sua chave de recuperação, caso ainda não o tenha feito"),
        "saving": MessageLookupByLibrary.simpleMessage("Salvando..."),
        "scanCode": MessageLookupByLibrary.simpleMessage("Escanear código"),
        "scanThisBarcodeWithnyourAuthenticatorApp":
            MessageLookupByLibrary.simpleMessage(
                "Escaneie este código de barras com\nseu aplicativo autenticador"),
        "search": MessageLookupByLibrary.simpleMessage("Pesquisar"),
        "searchAlbumsEmptySection":
            MessageLookupByLibrary.simpleMessage("Álbuns"),
        "searchByAlbumNameHint":
            MessageLookupByLibrary.simpleMessage("Nome do álbum"),
        "searchByExamples": MessageLookupByLibrary.simpleMessage(
            "• Nomes de álbuns (ex: \"Câmera\")\n• Tipos de arquivos (ex.: \"Vídeos\", \".gif\")\n• Anos e meses (e.. \"2022\", \"Janeiro\")\n• Feriados (por exemplo, \"Natal\")\n• Descrições de fotos (por exemplo, \"#divertido\")"),
        "searchCaptionEmptySection": MessageLookupByLibrary.simpleMessage(
            "Adicione descrições como \"#trip\" nas informações das fotos para encontrá-las aqui rapidamente"),
        "searchDatesEmptySection": MessageLookupByLibrary.simpleMessage(
            "Pesquisar por data, mês ou ano"),
        "searchFaceEmptySection": MessageLookupByLibrary.simpleMessage(
            "Encontre todas as fotos de uma pessoa"),
        "searchFileTypesAndNamesEmptySection":
            MessageLookupByLibrary.simpleMessage("Tipos de arquivo e nomes"),
        "searchHint1": MessageLookupByLibrary.simpleMessage(
            "Rápido, pesquisa no dispositivo"),
        "searchHint2":
            MessageLookupByLibrary.simpleMessage("Datas das fotos, descrições"),
        "searchHint3": MessageLookupByLibrary.simpleMessage(
            "Álbuns, nomes de arquivos e tipos"),
        "searchHint4": MessageLookupByLibrary.simpleMessage("Local"),
        "searchHint5": MessageLookupByLibrary.simpleMessage(
            "Em breve: Rostos e busca mágica ✨"),
        "searchLocationEmptySection": MessageLookupByLibrary.simpleMessage(
            "Fotos de grupo que estão sendo tiradas em algum raio da foto"),
        "searchPeopleEmptySection": MessageLookupByLibrary.simpleMessage(
            "Convide pessoas e você verá todas as fotos compartilhadas por elas aqui"),
        "searchResultCount": m45,
        "security": MessageLookupByLibrary.simpleMessage("Segurança"),
        "selectALocation":
            MessageLookupByLibrary.simpleMessage("Selecionar um local"),
        "selectALocationFirst":
            MessageLookupByLibrary.simpleMessage("Selecione um local primeiro"),
        "selectAlbum": MessageLookupByLibrary.simpleMessage("Selecionar álbum"),
        "selectAll": MessageLookupByLibrary.simpleMessage("Selecionar tudo"),
        "selectFoldersForBackup": MessageLookupByLibrary.simpleMessage(
            "Selecione pastas para backup"),
        "selectItemsToAdd": MessageLookupByLibrary.simpleMessage(
            "Selecionar itens para adicionar"),
        "selectLanguage":
            MessageLookupByLibrary.simpleMessage("Selecionar Idioma"),
        "selectMorePhotos":
            MessageLookupByLibrary.simpleMessage("Selecionar mais fotos"),
        "selectReason":
            MessageLookupByLibrary.simpleMessage("Selecione o motivo"),
        "selectYourPlan":
            MessageLookupByLibrary.simpleMessage("Selecione seu plano"),
        "selectedFilesAreNotOnEnte": MessageLookupByLibrary.simpleMessage(
            "Os arquivos selecionados não estão no Ente"),
        "selectedFoldersWillBeEncryptedAndBackedUp":
            MessageLookupByLibrary.simpleMessage(
                "As pastas selecionadas serão criptografadas e armazenadas em backup"),
        "selectedItemsWillBeDeletedFromAllAlbumsAndMoved":
            MessageLookupByLibrary.simpleMessage(
                "Os itens selecionados serão excluídos de todos os álbuns e movidos para o lixo."),
        "selectedPhotos": m46,
        "selectedPhotosWithYours": m47,
        "send": MessageLookupByLibrary.simpleMessage("Enviar"),
        "sendEmail": MessageLookupByLibrary.simpleMessage("Enviar e-mail"),
        "sendInvite": MessageLookupByLibrary.simpleMessage("Enviar convite"),
        "sendLink": MessageLookupByLibrary.simpleMessage("Enviar link"),
        "serverEndpoint":
            MessageLookupByLibrary.simpleMessage("Servidor endpoint"),
        "sessionExpired":
            MessageLookupByLibrary.simpleMessage("Sessão expirada"),
        "setAPassword":
            MessageLookupByLibrary.simpleMessage("Defina uma senha"),
        "setAs": MessageLookupByLibrary.simpleMessage("Definir como"),
        "setCover": MessageLookupByLibrary.simpleMessage("Definir capa"),
        "setLabel": MessageLookupByLibrary.simpleMessage("Aplicar"),
        "setPasswordTitle":
            MessageLookupByLibrary.simpleMessage("Definir senha"),
        "setRadius": MessageLookupByLibrary.simpleMessage("Definir raio"),
        "setupComplete":
            MessageLookupByLibrary.simpleMessage("Configuração concluída"),
        "share": MessageLookupByLibrary.simpleMessage("Compartilhar"),
        "shareALink": MessageLookupByLibrary.simpleMessage("Compartilhar link"),
        "shareAlbumHint": MessageLookupByLibrary.simpleMessage(
            "Abra um álbum e toque no botão compartilhar no canto superior direito para compartilhar."),
        "shareAnAlbumNow":
            MessageLookupByLibrary.simpleMessage("Compartilhar um álbum agora"),
        "shareLink": MessageLookupByLibrary.simpleMessage("Compartilhar link"),
        "shareMyVerificationID": m48,
        "shareOnlyWithThePeopleYouWant": MessageLookupByLibrary.simpleMessage(
            "Compartilhar apenas com as pessoas que você quiser"),
        "shareTextConfirmOthersVerificationID": m49,
        "shareTextRecommendUsingEnte": MessageLookupByLibrary.simpleMessage(
            "Baixe o Ente para que possamos compartilhar facilmente fotos e vídeos de qualidade original\n\nhttps://ente.io"),
        "shareTextReferralCode": m50,
        "shareWithNonenteUsers": MessageLookupByLibrary.simpleMessage(
            "Compartilhar com usuários não-Ente"),
        "shareWithPeopleSectionTitle": m51,
        "shareYourFirstAlbum": MessageLookupByLibrary.simpleMessage(
            "Compartilhar seu primeiro álbum"),
        "sharedAlbumSectionDescription": MessageLookupByLibrary.simpleMessage(
            "Criar álbuns compartilhados e colaborativos com outros usuários Ente, incluindo usuários em planos gratuitos."),
        "sharedByMe":
            MessageLookupByLibrary.simpleMessage("Compartilhada por mim"),
        "sharedByYou":
            MessageLookupByLibrary.simpleMessage("Compartilhado por você"),
        "sharedPhotoNotifications":
            MessageLookupByLibrary.simpleMessage("Novas fotos compartilhadas"),
        "sharedPhotoNotificationsExplanation": MessageLookupByLibrary.simpleMessage(
            "Receber notificações quando alguém adicionar uma foto em um álbum compartilhado que você faz parte"),
        "sharedWith": m52,
        "sharedWithMe":
            MessageLookupByLibrary.simpleMessage("Compartilhado comigo"),
        "sharedWithYou":
            MessageLookupByLibrary.simpleMessage("Compartilhado com você"),
        "sharing": MessageLookupByLibrary.simpleMessage("Compartilhando..."),
        "showMemories":
            MessageLookupByLibrary.simpleMessage("Mostrar memórias"),
        "signOutFromOtherDevices": MessageLookupByLibrary.simpleMessage(
            "Encerrar sessão em outros dispositivos"),
        "signOutOtherBody": MessageLookupByLibrary.simpleMessage(
            "Se você acha que alguém pode saber sua senha, você pode forçar todos os outros dispositivos que estão com sua conta a desconectar."),
        "signOutOtherDevices": MessageLookupByLibrary.simpleMessage(
            "Encerrar sessão em outros dispositivos"),
        "signUpTerms": MessageLookupByLibrary.simpleMessage(
            "Eu concordo com os <u-terms>termos de serviço</u-terms> e a <u-policy>política de privacidade</u-policy>"),
        "singleFileDeleteFromDevice": m53,
        "singleFileDeleteHighlight": MessageLookupByLibrary.simpleMessage(
            "Ele será excluído de todos os álbuns."),
        "singleFileInBothLocalAndRemote": m54,
        "singleFileInRemoteOnly": m55,
        "skip": MessageLookupByLibrary.simpleMessage("Pular"),
        "social": MessageLookupByLibrary.simpleMessage("Redes sociais"),
        "someItemsAreInBothEnteAndYourDevice":
            MessageLookupByLibrary.simpleMessage(
                "Alguns itens estão tanto no Ente quanto no seu dispositivo."),
        "someOfTheFilesYouAreTryingToDeleteAre":
            MessageLookupByLibrary.simpleMessage(
                "Alguns dos arquivos que você está tentando excluir só estão disponíveis no seu dispositivo e não podem ser recuperados se forem excluídos"),
        "someoneSharingAlbumsWithYouShouldSeeTheSameId":
            MessageLookupByLibrary.simpleMessage(
                "Alguém compartilhando álbuns com você deve ver o mesmo ID no dispositivo."),
        "somethingWentWrong":
            MessageLookupByLibrary.simpleMessage("Algo deu errado"),
        "somethingWentWrongPleaseTryAgain":
            MessageLookupByLibrary.simpleMessage(
                "Algo deu errado. Por favor, tente outra vez"),
        "sorry": MessageLookupByLibrary.simpleMessage("Desculpe"),
        "sorryCouldNotAddToFavorites": MessageLookupByLibrary.simpleMessage(
            "Desculpe, não foi possível adicionar aos favoritos!"),
        "sorryCouldNotRemoveFromFavorites":
            MessageLookupByLibrary.simpleMessage(
                "Desculpe, não foi possível remover dos favoritos!"),
        "sorryTheCodeYouveEnteredIsIncorrect":
            MessageLookupByLibrary.simpleMessage(
                "Desculpe, o código que você inseriu está incorreto"),
        "sorryWeCouldNotGenerateSecureKeysOnThisDevicennplease":
            MessageLookupByLibrary.simpleMessage(
                "Desculpe, não foi possível gerar chaves seguras neste dispositivo.\n\npor favor, faça o login com um dispositivo diferente."),
        "sortAlbumsBy": MessageLookupByLibrary.simpleMessage("Ordenar por"),
        "sortNewestFirst":
            MessageLookupByLibrary.simpleMessage("Mais recentes primeiro"),
        "sortOldestFirst":
            MessageLookupByLibrary.simpleMessage("Mais antigos primeiro"),
        "sparkleSuccess":
            MessageLookupByLibrary.simpleMessage("✨ Bem-sucedido"),
        "startBackup": MessageLookupByLibrary.simpleMessage("Iniciar backup"),
        "status": MessageLookupByLibrary.simpleMessage("Estado"),
        "stopCastingBody": MessageLookupByLibrary.simpleMessage(
            "Você quer parar a transmissão?"),
        "stopCastingTitle":
            MessageLookupByLibrary.simpleMessage("Parar transmissão"),
        "storage": MessageLookupByLibrary.simpleMessage("Armazenamento"),
        "storageBreakupFamily": MessageLookupByLibrary.simpleMessage("Família"),
        "storageBreakupYou": MessageLookupByLibrary.simpleMessage("Você"),
        "storageInGB": m56,
        "storageLimitExceeded": MessageLookupByLibrary.simpleMessage(
            "Limite de armazenamento excedido"),
        "storageUsageInfo": m57,
        "strongStrength": MessageLookupByLibrary.simpleMessage("Forte"),
        "subAlreadyLinkedErrMessage": m58,
        "subWillBeCancelledOn": m59,
        "subscribe": MessageLookupByLibrary.simpleMessage("Assinar"),
        "subscribeToEnableSharing": MessageLookupByLibrary.simpleMessage(
            "Parece que sua assinatura expirou. Por favor inscreva-se para ativar o compartilhamento."),
        "subscription": MessageLookupByLibrary.simpleMessage("Assinatura"),
        "success": MessageLookupByLibrary.simpleMessage("Bem-sucedido"),
        "successfullyArchived":
            MessageLookupByLibrary.simpleMessage("Arquivado com sucesso"),
        "successfullyHid":
            MessageLookupByLibrary.simpleMessage("Ocultado com sucesso"),
        "successfullyUnarchived":
            MessageLookupByLibrary.simpleMessage("Desarquivado com sucesso"),
        "successfullyUnhid":
            MessageLookupByLibrary.simpleMessage("Desocultado com sucesso"),
        "suggestFeatures":
            MessageLookupByLibrary.simpleMessage("Sugerir recurso"),
        "support": MessageLookupByLibrary.simpleMessage("Suporte"),
        "syncProgress": m60,
        "syncStopped":
            MessageLookupByLibrary.simpleMessage("Sincronização interrompida"),
        "syncing": MessageLookupByLibrary.simpleMessage("Sincronizando..."),
        "systemTheme": MessageLookupByLibrary.simpleMessage("Sistema"),
        "tapToCopy": MessageLookupByLibrary.simpleMessage("toque para copiar"),
        "tapToEnterCode":
            MessageLookupByLibrary.simpleMessage("Toque para inserir código"),
        "tempErrorContactSupportIfPersists": MessageLookupByLibrary.simpleMessage(
            "Parece que algo deu errado. Por favor, tente novamente mais tarde. Se o erro persistir, entre em contato com nossa equipe de suporte."),
        "terminate": MessageLookupByLibrary.simpleMessage("Encerrar"),
        "terminateSession":
            MessageLookupByLibrary.simpleMessage("Encerrar sessão?"),
        "terms": MessageLookupByLibrary.simpleMessage("Termos"),
        "termsOfServicesTitle": MessageLookupByLibrary.simpleMessage("Termos"),
        "thankYou": MessageLookupByLibrary.simpleMessage("Obrigado"),
        "thankYouForSubscribing":
            MessageLookupByLibrary.simpleMessage("Obrigado por assinar!"),
        "theDownloadCouldNotBeCompleted": MessageLookupByLibrary.simpleMessage(
            "Não foi possível concluir o download"),
        "theRecoveryKeyYouEnteredIsIncorrect":
            MessageLookupByLibrary.simpleMessage(
                "A chave de recuperação inserida está incorreta"),
        "theme": MessageLookupByLibrary.simpleMessage("Tema"),
        "theseItemsWillBeDeletedFromYourDevice":
            MessageLookupByLibrary.simpleMessage(
                "Estes itens serão excluídos do seu dispositivo."),
        "theyAlsoGetXGb": m61,
        "theyWillBeDeletedFromAllAlbums": MessageLookupByLibrary.simpleMessage(
            "Ele será excluído de todos os álbuns."),
        "thisActionCannotBeUndone": MessageLookupByLibrary.simpleMessage(
            "Esta ação não pode ser desfeita"),
        "thisAlbumAlreadyHDACollaborativeLink":
            MessageLookupByLibrary.simpleMessage(
                "Este álbum já tem um link colaborativo"),
        "thisCanBeUsedToRecoverYourAccountIfYou":
            MessageLookupByLibrary.simpleMessage(
                "Isso pode ser usado para recuperar sua conta se você perder seu segundo fator"),
        "thisDevice": MessageLookupByLibrary.simpleMessage("Este aparelho"),
        "thisEmailIsAlreadyInUse":
            MessageLookupByLibrary.simpleMessage("Este e-mail já está em uso"),
        "thisImageHasNoExifData": MessageLookupByLibrary.simpleMessage(
            "Esta imagem não tem dados exif"),
        "thisIsPersonVerificationId": m62,
        "thisIsYourVerificationId": MessageLookupByLibrary.simpleMessage(
            "Este é o seu ID de verificação"),
        "thisWillLogYouOutOfTheFollowingDevice":
            MessageLookupByLibrary.simpleMessage(
                "Isso fará com que você saia do seguinte dispositivo:"),
        "thisWillLogYouOutOfThisDevice": MessageLookupByLibrary.simpleMessage(
            "Isso fará com que você saia deste dispositivo!"),
        "toHideAPhotoOrVideo": MessageLookupByLibrary.simpleMessage(
            "Para ocultar uma foto ou vídeo"),
        "toResetVerifyEmail": MessageLookupByLibrary.simpleMessage(
            "Para redefinir a sua senha, por favor verifique o seu email primeiro."),
        "todaysLogs": MessageLookupByLibrary.simpleMessage("Logs de hoje"),
        "total": MessageLookupByLibrary.simpleMessage("total"),
        "totalSize": MessageLookupByLibrary.simpleMessage("Tamanho total"),
        "trash": MessageLookupByLibrary.simpleMessage("Lixeira"),
        "trashDaysLeft": m63,
        "tryAgain": MessageLookupByLibrary.simpleMessage("Tente novamente"),
        "turnOnBackupForAutoUpload": MessageLookupByLibrary.simpleMessage(
            "Ative o backup para enviar automaticamente arquivos adicionados a esta pasta do dispositivo para o Ente."),
        "twitter": MessageLookupByLibrary.simpleMessage("Twitter"),
        "twoMonthsFreeOnYearlyPlans": MessageLookupByLibrary.simpleMessage(
            "2 meses grátis em planos anuais"),
        "twofactor": MessageLookupByLibrary.simpleMessage("Dois fatores"),
        "twofactorAuthenticationHasBeenDisabled":
            MessageLookupByLibrary.simpleMessage(
                "A autenticação de dois fatores foi desativada"),
        "twofactorAuthenticationPageTitle":
            MessageLookupByLibrary.simpleMessage(
                "Autenticação de dois fatores"),
        "twofactorAuthenticationSuccessfullyReset":
            MessageLookupByLibrary.simpleMessage(
                "Autenticação de dois fatores redefinida com sucesso"),
        "twofactorSetup": MessageLookupByLibrary.simpleMessage(
            "Configuração de dois fatores"),
        "unarchive": MessageLookupByLibrary.simpleMessage("Desarquivar"),
        "unarchiveAlbum":
            MessageLookupByLibrary.simpleMessage("Desarquivar álbum"),
        "unarchiving": MessageLookupByLibrary.simpleMessage("Desarquivando..."),
        "uncategorized": MessageLookupByLibrary.simpleMessage("Sem categoria"),
        "unhide": MessageLookupByLibrary.simpleMessage("Desocultar"),
        "unhideToAlbum":
            MessageLookupByLibrary.simpleMessage("Reexibir para o álbum"),
        "unhiding": MessageLookupByLibrary.simpleMessage("Desocultando..."),
        "unhidingFilesToAlbum": MessageLookupByLibrary.simpleMessage(
            "Desocultando arquivos para o álbum"),
        "unlock": MessageLookupByLibrary.simpleMessage("Desbloquear"),
        "unpinAlbum": MessageLookupByLibrary.simpleMessage("Desafixar álbum"),
        "unselectAll": MessageLookupByLibrary.simpleMessage("Desmarque todos"),
        "update": MessageLookupByLibrary.simpleMessage("Atualização"),
        "updateAvailable":
            MessageLookupByLibrary.simpleMessage("Atualização disponível"),
        "updatingFolderSelection": MessageLookupByLibrary.simpleMessage(
            "Atualizando seleção de pasta..."),
        "upgrade": MessageLookupByLibrary.simpleMessage("Aprimorar"),
        "uploadingFilesToAlbum": MessageLookupByLibrary.simpleMessage(
            "Enviando arquivos para o álbum..."),
        "upto50OffUntil4thDec": MessageLookupByLibrary.simpleMessage(
            "Até 50% de desconto, até 4 de dezembro."),
        "usableReferralStorageInfo": MessageLookupByLibrary.simpleMessage(
            "Armazenamento utilizável é limitado pelo seu plano atual. O armazenamento reivindicado em excesso se tornará utilizável automaticamente quando você fizer a melhoria do seu plano."),
        "usePublicLinksForPeopleNotOnEnte":
            MessageLookupByLibrary.simpleMessage(
                "Usar links públicos para pessoas que não estão no Ente"),
        "useRecoveryKey":
            MessageLookupByLibrary.simpleMessage("Usar chave de recuperação"),
        "useSelectedPhoto":
            MessageLookupByLibrary.simpleMessage("Utilizar foto selecionada"),
        "usedSpace": MessageLookupByLibrary.simpleMessage("Espaço em uso"),
        "validTill": m64,
        "verificationFailedPleaseTryAgain":
            MessageLookupByLibrary.simpleMessage(
                "Falha na verificação, por favor, tente novamente"),
        "verificationId":
            MessageLookupByLibrary.simpleMessage("ID de Verificação"),
        "verify": MessageLookupByLibrary.simpleMessage("Verificar"),
        "verifyEmail": MessageLookupByLibrary.simpleMessage("Verificar e-mail"),
        "verifyEmailID": m65,
        "verifyIDLabel": MessageLookupByLibrary.simpleMessage("Verificar"),
        "verifyPasskey":
            MessageLookupByLibrary.simpleMessage("Verificar chave de acesso"),
        "verifyPassword":
            MessageLookupByLibrary.simpleMessage("Verificar senha"),
        "verifying": MessageLookupByLibrary.simpleMessage("Verificando..."),
        "verifyingRecoveryKey": MessageLookupByLibrary.simpleMessage(
            "Verificando chave de recuperação..."),
        "videoSmallCase": MessageLookupByLibrary.simpleMessage("Video"),
        "videos": MessageLookupByLibrary.simpleMessage("Vídeos"),
        "viewActiveSessions":
            MessageLookupByLibrary.simpleMessage("Ver sessões ativas"),
        "viewAddOnButton":
            MessageLookupByLibrary.simpleMessage("Ver complementos"),
        "viewAll": MessageLookupByLibrary.simpleMessage("Ver tudo"),
        "viewAllExifData":
            MessageLookupByLibrary.simpleMessage("Ver todos os dados EXIF"),
        "viewLogs": MessageLookupByLibrary.simpleMessage("Ver logs"),
        "viewRecoveryKey":
            MessageLookupByLibrary.simpleMessage("Ver chave de recuperação"),
        "viewer": MessageLookupByLibrary.simpleMessage("Visualizador"),
        "visitWebToManage": MessageLookupByLibrary.simpleMessage(
            "Por favor visite web.ente.io para gerenciar sua assinatura"),
        "waitingForVerification": MessageLookupByLibrary.simpleMessage(
            "Esperando por verificação..."),
        "waitingForWifi":
            MessageLookupByLibrary.simpleMessage("Esperando por Wi-Fi..."),
        "weAreOpenSource":
            MessageLookupByLibrary.simpleMessage("Somos de código aberto!"),
        "weDontSupportEditingPhotosAndAlbumsThatYouDont":
            MessageLookupByLibrary.simpleMessage(
                "Não suportamos a edição de fotos e álbuns que você ainda não possui"),
        "weHaveSendEmailTo": m66,
        "weakStrength": MessageLookupByLibrary.simpleMessage("Fraca"),
        "welcomeBack":
            MessageLookupByLibrary.simpleMessage("Bem-vindo de volta!"),
        "yearly": MessageLookupByLibrary.simpleMessage("Anual"),
        "yearsAgo": m67,
        "yes": MessageLookupByLibrary.simpleMessage("Sim"),
        "yesCancel": MessageLookupByLibrary.simpleMessage("Sim, cancelar"),
        "yesConvertToViewer": MessageLookupByLibrary.simpleMessage(
            "Sim, converter para visualizador"),
        "yesDelete": MessageLookupByLibrary.simpleMessage("Sim, excluir"),
        "yesDiscardChanges":
            MessageLookupByLibrary.simpleMessage("Sim, descartar alterações"),
        "yesLogout":
            MessageLookupByLibrary.simpleMessage("Sim, encerrar sessão"),
        "yesRemove": MessageLookupByLibrary.simpleMessage("Sim, excluir"),
        "yesRenew": MessageLookupByLibrary.simpleMessage("Sim, Renovar"),
        "you": MessageLookupByLibrary.simpleMessage("Você"),
        "youAreOnAFamilyPlan": MessageLookupByLibrary.simpleMessage(
            "Você está em um plano familiar!"),
        "youAreOnTheLatestVersion": MessageLookupByLibrary.simpleMessage(
            "Você está usando a versão mais recente"),
        "youCanAtMaxDoubleYourStorage": MessageLookupByLibrary.simpleMessage(
            "* Você pode duplicar seu armazenamento no máximo"),
        "youCanManageYourLinksInTheShareTab":
            MessageLookupByLibrary.simpleMessage(
                "Você pode gerenciar seus links na aba de compartilhamento."),
        "youCanTrySearchingForADifferentQuery":
            MessageLookupByLibrary.simpleMessage(
                "Você pode tentar procurar uma consulta diferente."),
        "youCannotDowngradeToThisPlan": MessageLookupByLibrary.simpleMessage(
            "Você não pode fazer o downgrade para este plano"),
        "youCannotShareWithYourself": MessageLookupByLibrary.simpleMessage(
            "Você não pode compartilhar consigo mesmo"),
        "youDontHaveAnyArchivedItems": MessageLookupByLibrary.simpleMessage(
            "Você não tem nenhum item arquivado."),
        "youHaveSuccessfullyFreedUp": m68,
        "yourAccountHasBeenDeleted":
            MessageLookupByLibrary.simpleMessage("Sua conta foi excluída"),
        "yourMap": MessageLookupByLibrary.simpleMessage("Seu mapa"),
        "yourPlanWasSuccessfullyDowngraded":
            MessageLookupByLibrary.simpleMessage(
                "Seu plano foi diminuido com sucesso"),
        "yourPlanWasSuccessfullyUpgraded": MessageLookupByLibrary.simpleMessage(
            "Seu plano foi aumentado com sucesso"),
        "yourPurchaseWasSuccessful": MessageLookupByLibrary.simpleMessage(
            "Sua compra foi efetuada com sucesso"),
        "yourStorageDetailsCouldNotBeFetched":
            MessageLookupByLibrary.simpleMessage(
                "Seus detalhes de armazenamento não puderam ser obtidos"),
        "yourSubscriptionHasExpired":
            MessageLookupByLibrary.simpleMessage("A sua assinatura expirou"),
        "yourSubscriptionWasUpdatedSuccessfully":
            MessageLookupByLibrary.simpleMessage(
                "Sua assinatura foi atualizada com sucesso"),
        "yourVerificationCodeHasExpired": MessageLookupByLibrary.simpleMessage(
            "O código de verificação expirou"),
        "youveNoDuplicateFilesThatCanBeCleared":
            MessageLookupByLibrary.simpleMessage(
                "Você não tem arquivos duplicados que possam ser limpos"),
        "youveNoFilesInThisAlbumThatCanBeDeleted":
            MessageLookupByLibrary.simpleMessage(
                "Você não tem arquivos neste álbum que possam ser excluídos"),
        "zoomOutToSeePhotos": MessageLookupByLibrary.simpleMessage(
            "Diminuir o zoom para ver fotos")
      };
}<|MERGE_RESOLUTION|>--- conflicted
+++ resolved
@@ -689,8 +689,6 @@
         "enterPassword": MessageLookupByLibrary.simpleMessage("Digite a senha"),
         "enterPasswordToEncrypt": MessageLookupByLibrary.simpleMessage(
             "Insira a senha para criptografar seus dados"),
-        "enterPersonName":
-            MessageLookupByLibrary.simpleMessage("Enter person name"),
         "enterReferralCode": MessageLookupByLibrary.simpleMessage(
             "Insira o código de referência"),
         "enterThe6digitCodeFromnyourAuthenticatorApp":
@@ -754,13 +752,8 @@
         "filesBackedUpInAlbum": m23,
         "filesDeleted":
             MessageLookupByLibrary.simpleMessage("Arquivos excluídos"),
-<<<<<<< HEAD
-        "findPeopleByName": MessageLookupByLibrary.simpleMessage(
-            "Find people quickly by searching by name"),
-=======
         "filesSavedToGallery":
             MessageLookupByLibrary.simpleMessage("Arquivos salvos na galeria"),
->>>>>>> f60e094a
         "flip": MessageLookupByLibrary.simpleMessage("Inverter"),
         "forYourMemories":
             MessageLookupByLibrary.simpleMessage("para suas memórias"),
@@ -1196,8 +1189,6 @@
         "removeParticipant":
             MessageLookupByLibrary.simpleMessage("Remover participante"),
         "removeParticipantBody": m43,
-        "removePersonLabel":
-            MessageLookupByLibrary.simpleMessage("Remove person label"),
         "removePublicLink":
             MessageLookupByLibrary.simpleMessage("Remover link público"),
         "removeShareItemsWarning": MessageLookupByLibrary.simpleMessage(
