--- conflicted
+++ resolved
@@ -1002,7 +1002,6 @@
         "matrix": MessageLookupByLibrary.simpleMessage("Matrix"),
         "memoryCount": m34,
         "merchandise": MessageLookupByLibrary.simpleMessage("Merchandise"),
-        "mlFunctions": MessageLookupByLibrary.simpleMessage("ML functions"),
         "mlIndexingDescription": MessageLookupByLibrary.simpleMessage(
             "Bitte beachte, dass Machine Learning zu einem höheren Bandbreiten- und Batterieverbrauch führt, bis alle Elemente indiziert sind."),
         "mobileWebDesktop":
@@ -1517,11 +1516,6 @@
         "suggestFeatures":
             MessageLookupByLibrary.simpleMessage("Verbesserung vorschlagen"),
         "support": MessageLookupByLibrary.simpleMessage("Support"),
-<<<<<<< HEAD
-        "swipeLockEnablePreSteps": MessageLookupByLibrary.simpleMessage(
-            "Um die Sperre für die Wischfunktion zu aktivieren, richte bitte einen Gerätepasscode oder eine Bildschirmsperre in den Systemeinstellungen ein."),
-=======
->>>>>>> 2274be94
         "syncProgress": m62,
         "syncStopped":
             MessageLookupByLibrary.simpleMessage("Synchronisierung angehalten"),
