--- conflicted
+++ resolved
@@ -59,65 +59,6 @@
 
   static String m18(albumName) => "${albumName} のコラボレーションリンクを生成しました";
 
-<<<<<<< HEAD
-  static String m20(familyAdminEmail) =>
-      "サブスクリプションを管理するには、 <green>${familyAdminEmail}</green> に連絡してください";
-
-  static String m21(provider) =>
-      "${provider} サブスクリプションを管理するには、support@ente.io までご連絡ください。";
-
-  static String m22(endpoint) => "${endpoint} に接続しました";
-
-  static String m23(count) =>
-      "${Intl.plural(count, one: '${count} 個の項目を削除', other: '${count} 個の項目を削除')}";
-
-  static String m24(currentlyDeleting, totalCount) =>
-      "${currentlyDeleting} / ${totalCount} を削除中";
-
-  static String m25(albumName) => "\"${albumName}\" にアクセスするための公開リンクが削除されます。";
-
-  static String m26(supportEmail) =>
-      "あなたの登録したメールアドレスから${supportEmail} にメールを送ってください";
-
-  static String m27(count, storageSaved) =>
-      "お掃除しました ${Intl.plural(count, one: '${count} 個の重複ファイル', other: '${count} 個の重複ファイル')}, (${storageSaved}が開放されます！)";
-
-  static String m28(count, formattedSize) =>
-      "${count} 個のファイル、それぞれ${formattedSize}";
-
-  static String m29(newEmail) => "メールアドレスが ${newEmail} に変更されました";
-
-  static String m30(email) =>
-      "${email} はEnteアカウントを持っていません。\n\n写真を共有するために「招待」を送信してください。";
-
-  static String m31(text) => "${text} の写真が見つかりました";
-
-  static String m32(count, formattedNumber) =>
-      "${Intl.plural(count, other: '${formattedNumber} 個のファイル')} が安全にバックアップされました";
-
-  static String m33(count, formattedNumber) =>
-      "${Intl.plural(count, other: '${formattedNumber} ファイル')} が安全にバックアップされました";
-
-  static String m34(storageAmountInGB) =>
-      "誰かが有料プランにサインアップしてコードを適用する度に ${storageAmountInGB} GB";
-
-  static String m35(endDate) => "無料トライアルは${endDate} までです";
-
-  static String m36(count) =>
-      "あなたが有効なサブスクリプションを持っている限りEnte上の ${Intl.plural(count, other: 'それらに')} アクセスできます";
-
-  static String m37(sizeInMBorGB) => "${sizeInMBorGB} を解放する";
-
-  static String m38(count, formattedSize) =>
-      "${Intl.plural(count, other: 'デバイスから削除して${formattedSize} 解放することができます')}";
-
-  static String m39(currentlyProcessing, totalCount) =>
-      "${currentlyProcessing} / ${totalCount} を処理中";
-
-  static String m40(count) => "${Intl.plural(count, other: '${count}個のアイテム')}";
-
-  static String m41(expiryTime) => "リンクは ${expiryTime} に期限切れになります";
-=======
   static String m19(familyAdminEmail) =>
       "サブスクリプションを管理するには、 <green>${familyAdminEmail}</green> に連絡してください";
 
@@ -175,21 +116,10 @@
   static String m39(count) => "${Intl.plural(count, other: '${count}個のアイテム')}";
 
   static String m40(expiryTime) => "リンクは ${expiryTime} に期限切れになります";
->>>>>>> afad2c78
 
   static String m3(count, formattedCount) =>
       "${Intl.plural(count, zero: '思い出なし', one: '${formattedCount} 思い出', other: '${formattedCount} 思い出')}";
 
-<<<<<<< HEAD
-  static String m42(count) =>
-      "${Intl.plural(count, one: '項目を移動', other: '項目を移動')}";
-
-  static String m43(albumName) => "${albumName} に移動しました";
-
-  static String m45(name) => "${name} ではありませんか？";
-
-  static String m46(familyAdminEmail) =>
-=======
   static String m41(count) =>
       "${Intl.plural(count, one: '項目を移動', other: '項目を移動')}";
 
@@ -198,89 +128,11 @@
   static String m44(name) => "${name} ではありませんか？";
 
   static String m45(familyAdminEmail) =>
->>>>>>> afad2c78
       "コードを変更するには、 ${familyAdminEmail} までご連絡ください。";
 
   static String m0(passwordStrengthValue) =>
       "パスワードの長さ: ${passwordStrengthValue}";
 
-<<<<<<< HEAD
-  static String m47(providerName) => "請求された場合は、 ${providerName} のサポートに連絡してください";
-
-  static String m49(endDate) =>
-      "${endDate} まで無料トライアルが有効です。\nその後、有料プランを選択することができます。";
-
-  static String m50(toEmail) => "${toEmail} にメールでご連絡ください";
-
-  static String m51(toEmail) => "ログを以下のアドレスに送信してください \n${toEmail}";
-
-  static String m52(folderName) => "${folderName} を処理中...";
-
-  static String m53(storeName) => "${storeName} で評価";
-
-  static String m54(storageInGB) => "3. お二人とも ${storageInGB} GB*を無料で手に入ります。";
-
-  static String m55(userEmail) =>
-      "${userEmail} はこの共有アルバムから退出します\n\n${userEmail} が追加した写真もアルバムから削除されます";
-
-  static String m56(endDate) => "サブスクリプションは ${endDate} に更新します";
-
-  static String m57(count) =>
-      "${Intl.plural(count, one: '${count} 個の結果', other: '${count} 個の結果')}";
-
-  static String m4(count) => "${count} 個を選択";
-
-  static String m59(count, yourCount) => "${count} 個選択中（${yourCount} あなた）";
-
-  static String m60(verificationID) => "私の確認ID: ente.ioの ${verificationID}";
-
-  static String m5(verificationID) =>
-      "これがあなたのente.io確認用IDであることを確認できますか？ ${verificationID}";
-
-  static String m61(referralCode, referralStorageInGB) =>
-      "リフェラルコード: ${referralCode}\n\n設定→一般→リフェラルで使うことで${referralStorageInGB}が無料になります(あなたが有料プランに加入したあと)。\n\nhttps://ente.io";
-
-  static String m62(numberOfPeople) =>
-      "${Intl.plural(numberOfPeople, zero: '誰かと共有しましょう', one: '1人と共有されています', other: '${numberOfPeople} 人と共有されています')}";
-
-  static String m63(emailIDs) => "${emailIDs} と共有中";
-
-  static String m64(fileType) => "${fileType} はEnteから削除されます。";
-
-  static String m65(fileType) => "この ${fileType} はEnteとお使いのデバイスの両方にあります。";
-
-  static String m66(fileType) => "${fileType} はEnteから削除されます。";
-
-  static String m1(storageAmountInGB) => "${storageAmountInGB} GB";
-
-  static String m67(
-          usedAmount, usedStorageUnit, totalAmount, totalStorageUnit) =>
-      "${usedAmount} ${usedStorageUnit} / ${totalAmount} ${totalStorageUnit} 使用";
-
-  static String m68(id) =>
-      "あなたの ${id} はすでに別のEnteアカウントにリンクされています。\nこのアカウントであなたの ${id} を使用したい場合は、サポートにお問い合わせください。";
-
-  static String m69(endDate) => "サブスクリプションは ${endDate} でキャンセルされます";
-
-  static String m70(completed, total) => "${completed}/${total} のメモリが保存されました";
-
-  static String m72(storageAmountInGB) => "紹介者も ${storageAmountInGB} GB を得ます";
-
-  static String m73(email) => "これは ${email} の確認用ID";
-
-  static String m74(count) =>
-      "${Intl.plural(count, zero: '', one: '1日', other: '${count} 日')}";
-
-  static String m77(count) => "${count} メモリを保存しています...";
-
-  static String m78(endDate) => "${endDate} まで";
-
-  static String m79(email) => "${email} を確認";
-
-  static String m2(email) => "<green>${email}</green>にメールを送りました";
-
-  static String m81(count) =>
-=======
   static String m46(providerName) => "請求された場合は、 ${providerName} のサポートに連絡してください";
 
   static String m47(endDate) =>
@@ -355,8 +207,7 @@
 
   static String m2(email) => "<green>${email}</green>にメールを送りました";
 
-  static String m79(count) =>
->>>>>>> afad2c78
+  static String m81(count) =>
       "${Intl.plural(count, one: '${count} 年前', other: '${count} 年前')}";
 
   static String m82(storageSaved) => "${storageSaved} を解放しました";
@@ -620,15 +471,9 @@
         "confirmYourRecoveryKey":
             MessageLookupByLibrary.simpleMessage("リカバリーキーを確認"),
         "connectToDevice": MessageLookupByLibrary.simpleMessage("デバイスに接続"),
-<<<<<<< HEAD
-        "contactFamilyAdmin": m20,
-        "contactSupport": MessageLookupByLibrary.simpleMessage("お問い合わせ"),
-        "contactToManageSubscription": m21,
-=======
         "contactFamilyAdmin": m19,
         "contactSupport": MessageLookupByLibrary.simpleMessage("お問い合わせ"),
         "contactToManageSubscription": m20,
->>>>>>> afad2c78
         "contacts": MessageLookupByLibrary.simpleMessage("連絡先"),
         "contents": MessageLookupByLibrary.simpleMessage("内容"),
         "continueLabel": MessageLookupByLibrary.simpleMessage("つづける"),
@@ -664,11 +509,7 @@
         "crop": MessageLookupByLibrary.simpleMessage("クロップ"),
         "currentUsageIs": MessageLookupByLibrary.simpleMessage("現在の使用状況 "),
         "custom": MessageLookupByLibrary.simpleMessage("カスタム"),
-<<<<<<< HEAD
-        "customEndpoint": m22,
-=======
         "customEndpoint": m21,
->>>>>>> afad2c78
         "darkTheme": MessageLookupByLibrary.simpleMessage("ダーク"),
         "dayToday": MessageLookupByLibrary.simpleMessage("今日"),
         "dayYesterday": MessageLookupByLibrary.simpleMessage("昨日"),
@@ -697,17 +538,10 @@
         "deleteFromBoth": MessageLookupByLibrary.simpleMessage("両方から削除"),
         "deleteFromDevice": MessageLookupByLibrary.simpleMessage("デバイスから削除"),
         "deleteFromEnte": MessageLookupByLibrary.simpleMessage("Enteから削除"),
-<<<<<<< HEAD
-        "deleteItemCount": m23,
-        "deleteLocation": MessageLookupByLibrary.simpleMessage("位置情報を削除"),
-        "deletePhotos": MessageLookupByLibrary.simpleMessage("写真を削除"),
-        "deleteProgress": m24,
-=======
         "deleteItemCount": m22,
         "deleteLocation": MessageLookupByLibrary.simpleMessage("位置情報を削除"),
         "deletePhotos": MessageLookupByLibrary.simpleMessage("写真を削除"),
         "deleteProgress": m23,
->>>>>>> afad2c78
         "deleteReason1": MessageLookupByLibrary.simpleMessage("いちばん必要な機能がない"),
         "deleteReason2":
             MessageLookupByLibrary.simpleMessage("アプリや特定の機能が想定通りに動かない"),
@@ -740,11 +574,7 @@
             "ビューアーはスクリーンショットを撮ったり、外部ツールを使用して写真のコピーを保存したりすることができます"),
         "disableDownloadWarningTitle":
             MessageLookupByLibrary.simpleMessage("ご注意ください"),
-<<<<<<< HEAD
-        "disableLinkMessage": m25,
-=======
         "disableLinkMessage": m24,
->>>>>>> afad2c78
         "disableTwofactor": MessageLookupByLibrary.simpleMessage("2段階認証を無効にする"),
         "disablingTwofactorAuthentication":
             MessageLookupByLibrary.simpleMessage("2要素認証を無効にしています..."),
@@ -779,15 +609,9 @@
         "download": MessageLookupByLibrary.simpleMessage("ダウンロード"),
         "downloadFailed": MessageLookupByLibrary.simpleMessage("ダウンロード失敗"),
         "downloading": MessageLookupByLibrary.simpleMessage("ダウンロード中…"),
-<<<<<<< HEAD
-        "dropSupportEmail": m26,
-        "duplicateFileCountWithStorageSaved": m27,
-        "duplicateItemsGroup": m28,
-=======
         "dropSupportEmail": m25,
         "duplicateFileCountWithStorageSaved": m26,
         "duplicateItemsGroup": m27,
->>>>>>> afad2c78
         "edit": MessageLookupByLibrary.simpleMessage("編集"),
         "editLocation": MessageLookupByLibrary.simpleMessage("位置情報を編集"),
         "editLocationTagTitle": MessageLookupByLibrary.simpleMessage("位置情報を編集"),
@@ -797,13 +621,8 @@
             MessageLookupByLibrary.simpleMessage("位置情報の編集はEnteでのみ表示されます"),
         "eligible": MessageLookupByLibrary.simpleMessage("対象となる"),
         "email": MessageLookupByLibrary.simpleMessage("Eメール"),
-<<<<<<< HEAD
-        "emailChangedTo": m29,
-        "emailNoEnteAccount": m30,
-=======
         "emailChangedTo": m28,
         "emailNoEnteAccount": m29,
->>>>>>> afad2c78
         "emailVerificationToggle":
             MessageLookupByLibrary.simpleMessage("メール確認"),
         "emailYourLogs": MessageLookupByLibrary.simpleMessage("ログをメールで送信"),
@@ -870,13 +689,7 @@
         "exportYourData": MessageLookupByLibrary.simpleMessage("データをエクスポート"),
         "extraPhotosFound":
             MessageLookupByLibrary.simpleMessage("追加の写真が見つかりました"),
-<<<<<<< HEAD
-        "extraPhotosFoundFor": m31,
-        "faceNotClusteredYet": MessageLookupByLibrary.simpleMessage(
-            "Face not clustered yet, please come back later"),
-=======
         "extraPhotosFoundFor": m30,
->>>>>>> afad2c78
         "faceRecognition": MessageLookupByLibrary.simpleMessage("顔認識"),
         "faces": MessageLookupByLibrary.simpleMessage("顔"),
         "failedToApplyCode":
@@ -908,13 +721,8 @@
             MessageLookupByLibrary.simpleMessage("ファイルをギャラリーに保存しました"),
         "fileTypes": MessageLookupByLibrary.simpleMessage("ファイルの種類"),
         "fileTypesAndNames": MessageLookupByLibrary.simpleMessage("ファイルの種類と名前"),
-<<<<<<< HEAD
-        "filesBackedUpFromDevice": m32,
-        "filesBackedUpInAlbum": m33,
-=======
         "filesBackedUpFromDevice": m31,
         "filesBackedUpInAlbum": m32,
->>>>>>> afad2c78
         "filesDeleted": MessageLookupByLibrary.simpleMessage("削除されたファイル"),
         "filesSavedToGallery":
             MessageLookupByLibrary.simpleMessage("ギャラリーに保存されたファイル"),
@@ -925,15 +733,6 @@
         "forgotPassword": MessageLookupByLibrary.simpleMessage("パスワードを忘れた"),
         "foundFaces": MessageLookupByLibrary.simpleMessage("見つかった顔"),
         "freeStorageClaimed": MessageLookupByLibrary.simpleMessage("空き容量を受け取る"),
-<<<<<<< HEAD
-        "freeStorageOnReferralSuccess": m34,
-        "freeStorageUsable":
-            MessageLookupByLibrary.simpleMessage("無料のストレージが利用可能です"),
-        "freeTrial": MessageLookupByLibrary.simpleMessage("無料トライアル"),
-        "freeTrialValidTill": m35,
-        "freeUpAccessPostDelete": m36,
-        "freeUpAmount": m37,
-=======
         "freeStorageOnReferralSuccess": m33,
         "freeStorageUsable":
             MessageLookupByLibrary.simpleMessage("無料のストレージが利用可能です"),
@@ -941,27 +740,18 @@
         "freeTrialValidTill": m34,
         "freeUpAccessPostDelete": m35,
         "freeUpAmount": m36,
->>>>>>> afad2c78
         "freeUpDeviceSpace":
             MessageLookupByLibrary.simpleMessage("デバイスの空き領域を解放する"),
         "freeUpDeviceSpaceDesc": MessageLookupByLibrary.simpleMessage(
             "すでにバックアップされているファイルを消去して、デバイスの容量を空けます。"),
         "freeUpSpace": MessageLookupByLibrary.simpleMessage("スペースを解放する"),
-<<<<<<< HEAD
-        "freeUpSpaceSaving": m38,
-=======
         "freeUpSpaceSaving": m37,
->>>>>>> afad2c78
         "galleryMemoryLimitInfo":
             MessageLookupByLibrary.simpleMessage("ギャラリーに表示されるメモリは最大1000個までです"),
         "general": MessageLookupByLibrary.simpleMessage("設定"),
         "generatingEncryptionKeys":
             MessageLookupByLibrary.simpleMessage("暗号化鍵を生成しています"),
-<<<<<<< HEAD
-        "genericProgress": m39,
-=======
         "genericProgress": m38,
->>>>>>> afad2c78
         "goToSettings": MessageLookupByLibrary.simpleMessage("設定に移動"),
         "googlePlayId": MessageLookupByLibrary.simpleMessage("Google Play ID"),
         "grantFullAccessPrompt": MessageLookupByLibrary.simpleMessage(
@@ -1030,11 +820,7 @@
         "itLooksLikeSomethingWentWrongPleaseRetryAfterSome":
             MessageLookupByLibrary.simpleMessage(
                 "問題が発生したようです。しばらくしてから再試行してください。エラーが解決しない場合は、サポートチームにお問い合わせください。"),
-<<<<<<< HEAD
-        "itemCount": m40,
-=======
         "itemCount": m39,
->>>>>>> afad2c78
         "itemsShowTheNumberOfDaysRemainingBeforePermanentDeletion":
             MessageLookupByLibrary.simpleMessage("完全に削除されるまでの日数が項目に表示されます"),
         "itemsWillBeRemovedFromAlbum":
@@ -1059,11 +845,7 @@
         "linkDeviceLimit": MessageLookupByLibrary.simpleMessage("デバイスの制限"),
         "linkEnabled": MessageLookupByLibrary.simpleMessage("有効"),
         "linkExpired": MessageLookupByLibrary.simpleMessage("期限切れ"),
-<<<<<<< HEAD
-        "linkExpiresOn": m41,
-=======
         "linkExpiresOn": m40,
->>>>>>> afad2c78
         "linkExpiry": MessageLookupByLibrary.simpleMessage("リンクの期限切れ"),
         "linkHasExpired": MessageLookupByLibrary.simpleMessage("リンクは期限切れです"),
         "linkNeverExpires": MessageLookupByLibrary.simpleMessage("なし"),
@@ -1166,17 +948,10 @@
         "moreDetails": MessageLookupByLibrary.simpleMessage("さらに詳細を表示"),
         "mostRecent": MessageLookupByLibrary.simpleMessage("新しい順"),
         "mostRelevant": MessageLookupByLibrary.simpleMessage("関連度順"),
-<<<<<<< HEAD
-        "moveItem": m42,
-        "moveToAlbum": MessageLookupByLibrary.simpleMessage("アルバムに移動"),
-        "moveToHiddenAlbum": MessageLookupByLibrary.simpleMessage("隠しアルバムに移動"),
-        "movedSuccessfullyTo": m43,
-=======
         "moveItem": m41,
         "moveToAlbum": MessageLookupByLibrary.simpleMessage("アルバムに移動"),
         "moveToHiddenAlbum": MessageLookupByLibrary.simpleMessage("隠しアルバムに移動"),
         "movedSuccessfullyTo": m42,
->>>>>>> afad2c78
         "movedToTrash": MessageLookupByLibrary.simpleMessage("ごみ箱へ移動"),
         "movingFilesToAlbum":
             MessageLookupByLibrary.simpleMessage("アルバムにファイルを移動中"),
@@ -1220,11 +995,7 @@
             MessageLookupByLibrary.simpleMessage("一致する結果が見つかりませんでした"),
         "noSystemLockFound":
             MessageLookupByLibrary.simpleMessage("システムロックが見つかりませんでした"),
-<<<<<<< HEAD
-        "notPersonLabel": m45,
-=======
         "notPersonLabel": m44,
->>>>>>> afad2c78
         "nothingSharedWithYouYet":
             MessageLookupByLibrary.simpleMessage("あなたに共有されたものはありません"),
         "nothingToSeeHere":
@@ -1234,11 +1005,7 @@
         "onDevice": MessageLookupByLibrary.simpleMessage("デバイス上"),
         "onEnte": MessageLookupByLibrary.simpleMessage(
             "<branding>Ente</branding>で保管"),
-<<<<<<< HEAD
-        "onlyFamilyAdminCanChangeCode": m46,
-=======
         "onlyFamilyAdminCanChangeCode": m45,
->>>>>>> afad2c78
         "oops": MessageLookupByLibrary.simpleMessage("Oops"),
         "oopsCouldNotSaveEdits":
             MessageLookupByLibrary.simpleMessage("編集を保存できませんでした"),
@@ -1275,11 +1042,7 @@
         "paymentFailed": MessageLookupByLibrary.simpleMessage("支払いに失敗しました"),
         "paymentFailedMessage": MessageLookupByLibrary.simpleMessage(
             "残念ながらお支払いに失敗しました。サポートにお問い合わせください。お手伝いします！"),
-<<<<<<< HEAD
-        "paymentFailedTalkToProvider": m47,
-=======
         "paymentFailedTalkToProvider": m46,
->>>>>>> afad2c78
         "pendingItems": MessageLookupByLibrary.simpleMessage("処理待ちの項目"),
         "pendingSync": MessageLookupByLibrary.simpleMessage("同期を保留中"),
         "people": MessageLookupByLibrary.simpleMessage("人物"),
@@ -1301,11 +1064,7 @@
         "pinAlbum": MessageLookupByLibrary.simpleMessage("アルバムをピンする"),
         "pinLock": MessageLookupByLibrary.simpleMessage("PINロック"),
         "playOnTv": MessageLookupByLibrary.simpleMessage("TVでアルバムを再生"),
-<<<<<<< HEAD
-        "playStoreFreeTrialValidTill": m49,
-=======
         "playStoreFreeTrialValidTill": m47,
->>>>>>> afad2c78
         "playstoreSubscription":
             MessageLookupByLibrary.simpleMessage("PlayStoreサブスクリプション"),
         "pleaseCheckYourInternetConnectionAndTryAgain":
@@ -1315,21 +1074,13 @@
                 "Support@ente.ioにお問い合わせください、お手伝いいたします。"),
         "pleaseContactSupportIfTheProblemPersists":
             MessageLookupByLibrary.simpleMessage("問題が解決しない場合はサポートにお問い合わせください"),
-<<<<<<< HEAD
-        "pleaseEmailUsAt": m50,
-=======
         "pleaseEmailUsAt": m48,
->>>>>>> afad2c78
         "pleaseGrantPermissions":
             MessageLookupByLibrary.simpleMessage("権限を付与してください"),
         "pleaseLoginAgain": MessageLookupByLibrary.simpleMessage("もう一度試してください"),
         "pleaseSelectQuickLinksToRemove":
             MessageLookupByLibrary.simpleMessage("削除するクイックリンクを選択してください"),
-<<<<<<< HEAD
-        "pleaseSendTheLogsTo": m51,
-=======
         "pleaseSendTheLogsTo": m49,
->>>>>>> afad2c78
         "pleaseTryAgain": MessageLookupByLibrary.simpleMessage("もう一度試してください"),
         "pleaseVerifyTheCodeYouHaveEntered":
             MessageLookupByLibrary.simpleMessage("入力したコードを確認してください"),
@@ -1349,11 +1100,7 @@
             MessageLookupByLibrary.simpleMessage("プライバシーポリシー"),
         "privateBackups": MessageLookupByLibrary.simpleMessage("プライベートバックアップ"),
         "privateSharing": MessageLookupByLibrary.simpleMessage("プライベート共有"),
-<<<<<<< HEAD
-        "processingImport": m52,
-=======
         "processingImport": m50,
->>>>>>> afad2c78
         "publicLinkCreated":
             MessageLookupByLibrary.simpleMessage("公開リンクが作成されました"),
         "publicLinkEnabled":
@@ -1363,11 +1110,7 @@
         "raiseTicket": MessageLookupByLibrary.simpleMessage("サポートを受ける"),
         "rateTheApp": MessageLookupByLibrary.simpleMessage("アプリを評価"),
         "rateUs": MessageLookupByLibrary.simpleMessage("評価して下さい"),
-<<<<<<< HEAD
-        "rateUsOnStore": m53,
-=======
         "rateUsOnStore": m51,
->>>>>>> afad2c78
         "recover": MessageLookupByLibrary.simpleMessage("復元"),
         "recoverAccount": MessageLookupByLibrary.simpleMessage("アカウントを復元"),
         "recoverButton": MessageLookupByLibrary.simpleMessage("復元"),
@@ -1399,11 +1142,7 @@
         "referralStep1":
             MessageLookupByLibrary.simpleMessage("1. このコードを友達に贈りましょう"),
         "referralStep2": MessageLookupByLibrary.simpleMessage("2. 友達が有料プランに登録"),
-<<<<<<< HEAD
-        "referralStep3": m54,
-=======
         "referralStep3": m52,
->>>>>>> afad2c78
         "referrals": MessageLookupByLibrary.simpleMessage("リフェラル"),
         "referralsAreCurrentlyPaused":
             MessageLookupByLibrary.simpleMessage("リフェラルは現在一時停止しています"),
@@ -1426,11 +1165,7 @@
             MessageLookupByLibrary.simpleMessage("お気に入りリストから外す"),
         "removeLink": MessageLookupByLibrary.simpleMessage("リンクを削除"),
         "removeParticipant": MessageLookupByLibrary.simpleMessage("参加者を削除"),
-<<<<<<< HEAD
-        "removeParticipantBody": m55,
-=======
         "removeParticipantBody": m53,
->>>>>>> afad2c78
         "removePersonLabel": MessageLookupByLibrary.simpleMessage("人名を削除"),
         "removePublicLink": MessageLookupByLibrary.simpleMessage("公開リンクを削除"),
         "removePublicLinks": MessageLookupByLibrary.simpleMessage("公開リンクを削除"),
@@ -1445,11 +1180,7 @@
         "renameFile": MessageLookupByLibrary.simpleMessage("ファイル名を変更"),
         "renewSubscription":
             MessageLookupByLibrary.simpleMessage("サブスクリプションの更新"),
-<<<<<<< HEAD
-        "renewsOn": m56,
-=======
         "renewsOn": m54,
->>>>>>> afad2c78
         "reportABug": MessageLookupByLibrary.simpleMessage("バグを報告"),
         "reportBug": MessageLookupByLibrary.simpleMessage("バグを報告"),
         "resendEmail": MessageLookupByLibrary.simpleMessage("メールを再送信"),
@@ -1508,11 +1239,7 @@
             MessageLookupByLibrary.simpleMessage("当時の直近で撮影された写真をグループ化"),
         "searchPeopleEmptySection":
             MessageLookupByLibrary.simpleMessage("友達を招待すると、共有される写真はここから閲覧できます"),
-<<<<<<< HEAD
-        "searchResultCount": m57,
-=======
         "searchResultCount": m55,
->>>>>>> afad2c78
         "security": MessageLookupByLibrary.simpleMessage("セキュリティ"),
         "selectALocation": MessageLookupByLibrary.simpleMessage("場所を選択"),
         "selectALocationFirst":
@@ -1535,11 +1262,7 @@
             MessageLookupByLibrary.simpleMessage(
                 "選択したアイテムはすべてのアルバムから削除され、ゴミ箱に移動されます。"),
         "selectedPhotos": m4,
-<<<<<<< HEAD
-        "selectedPhotosWithYours": m59,
-=======
         "selectedPhotosWithYours": m57,
->>>>>>> afad2c78
         "send": MessageLookupByLibrary.simpleMessage("送信"),
         "sendEmail": MessageLookupByLibrary.simpleMessage("メールを送信する"),
         "sendInvite": MessageLookupByLibrary.simpleMessage("招待を送る"),
@@ -1561,27 +1284,16 @@
             MessageLookupByLibrary.simpleMessage("アルバムを開いて右上のシェアボタンをタップ"),
         "shareAnAlbumNow": MessageLookupByLibrary.simpleMessage("アルバムを共有"),
         "shareLink": MessageLookupByLibrary.simpleMessage("リンクの共有"),
-<<<<<<< HEAD
-        "shareMyVerificationID": m60,
-=======
         "shareMyVerificationID": m58,
->>>>>>> afad2c78
         "shareOnlyWithThePeopleYouWant":
             MessageLookupByLibrary.simpleMessage("選んだ人と共有します"),
         "shareTextConfirmOthersVerificationID": m5,
         "shareTextRecommendUsingEnte": MessageLookupByLibrary.simpleMessage(
             "Enteをダウンロードして、写真や動画の共有を簡単に！\n\nhttps://ente.io"),
-<<<<<<< HEAD
-        "shareTextReferralCode": m61,
-        "shareWithNonenteUsers":
-            MessageLookupByLibrary.simpleMessage("Enteを使っていない人に共有"),
-        "shareWithPeopleSectionTitle": m62,
-=======
         "shareTextReferralCode": m59,
         "shareWithNonenteUsers":
             MessageLookupByLibrary.simpleMessage("Enteを使っていない人に共有"),
         "shareWithPeopleSectionTitle": m60,
->>>>>>> afad2c78
         "shareYourFirstAlbum":
             MessageLookupByLibrary.simpleMessage("アルバムの共有をしてみましょう"),
         "sharedAlbumSectionDescription": MessageLookupByLibrary.simpleMessage(
@@ -1592,11 +1304,7 @@
             MessageLookupByLibrary.simpleMessage("新しい共有写真"),
         "sharedPhotoNotificationsExplanation":
             MessageLookupByLibrary.simpleMessage("誰かが写真を共有アルバムに追加した時に通知を受け取る"),
-<<<<<<< HEAD
-        "sharedWith": m63,
-=======
         "sharedWith": m61,
->>>>>>> afad2c78
         "sharedWithMe": MessageLookupByLibrary.simpleMessage("あなたと共有されたアルバム"),
         "sharedWithYou": MessageLookupByLibrary.simpleMessage("あなたと共有されています"),
         "sharing": MessageLookupByLibrary.simpleMessage("共有中..."),
@@ -1610,19 +1318,11 @@
             MessageLookupByLibrary.simpleMessage("他のデバイスからサインアウトする"),
         "signUpTerms": MessageLookupByLibrary.simpleMessage(
             "<u-terms>利用規約</u-terms>と<u-policy>プライバシーポリシー</u-policy>に同意します"),
-<<<<<<< HEAD
-        "singleFileDeleteFromDevice": m64,
-        "singleFileDeleteHighlight":
-            MessageLookupByLibrary.simpleMessage("全てのアルバムから削除されます。"),
-        "singleFileInBothLocalAndRemote": m65,
-        "singleFileInRemoteOnly": m66,
-=======
         "singleFileDeleteFromDevice": m62,
         "singleFileDeleteHighlight":
             MessageLookupByLibrary.simpleMessage("全てのアルバムから削除されます。"),
         "singleFileInBothLocalAndRemote": m63,
         "singleFileInRemoteOnly": m64,
->>>>>>> afad2c78
         "skip": MessageLookupByLibrary.simpleMessage("スキップ"),
         "social": MessageLookupByLibrary.simpleMessage("SNS"),
         "someItemsAreInBothEnteAndYourDevice":
@@ -1663,17 +1363,10 @@
         "storageInGB": m1,
         "storageLimitExceeded":
             MessageLookupByLibrary.simpleMessage("ストレージの上限を超えました"),
-<<<<<<< HEAD
-        "storageUsageInfo": m67,
-        "strongStrength": MessageLookupByLibrary.simpleMessage("強いパスワード"),
-        "subAlreadyLinkedErrMessage": m68,
-        "subWillBeCancelledOn": m69,
-=======
         "storageUsageInfo": m65,
         "strongStrength": MessageLookupByLibrary.simpleMessage("強いパスワード"),
         "subAlreadyLinkedErrMessage": m66,
         "subWillBeCancelledOn": m67,
->>>>>>> afad2c78
         "subscribe": MessageLookupByLibrary.simpleMessage("サブスクライブ"),
         "subscribeToEnableSharing": MessageLookupByLibrary.simpleMessage(
             "共有を有効にするには、有料サブスクリプションが必要です。"),
@@ -1687,11 +1380,7 @@
         "successfullyUnhid": MessageLookupByLibrary.simpleMessage("非表示を解除しました"),
         "suggestFeatures": MessageLookupByLibrary.simpleMessage("機能を提案"),
         "support": MessageLookupByLibrary.simpleMessage("サポート"),
-<<<<<<< HEAD
-        "syncProgress": m70,
-=======
         "syncProgress": m68,
->>>>>>> afad2c78
         "syncStopped": MessageLookupByLibrary.simpleMessage("同期が停止しました"),
         "syncing": MessageLookupByLibrary.simpleMessage("同期中..."),
         "systemTheme": MessageLookupByLibrary.simpleMessage("システム"),
@@ -1714,11 +1403,7 @@
         "theme": MessageLookupByLibrary.simpleMessage("テーマ"),
         "theseItemsWillBeDeletedFromYourDevice":
             MessageLookupByLibrary.simpleMessage("これらの項目はデバイスから削除されます。"),
-<<<<<<< HEAD
-        "theyAlsoGetXGb": m72,
-=======
         "theyAlsoGetXGb": m70,
->>>>>>> afad2c78
         "theyWillBeDeletedFromAllAlbums":
             MessageLookupByLibrary.simpleMessage("全てのアルバムから削除されます。"),
         "thisActionCannotBeUndone":
@@ -1734,11 +1419,7 @@
             MessageLookupByLibrary.simpleMessage("このメールアドレスはすでに使用されています。"),
         "thisImageHasNoExifData":
             MessageLookupByLibrary.simpleMessage("この画像にEXIFデータはありません"),
-<<<<<<< HEAD
-        "thisIsPersonVerificationId": m73,
-=======
         "thisIsPersonVerificationId": m71,
->>>>>>> afad2c78
         "thisIsYourVerificationId":
             MessageLookupByLibrary.simpleMessage("これはあなたの認証IDです"),
         "thisWillLogYouOutOfTheFollowingDevice":
@@ -1761,11 +1442,7 @@
         "total": MessageLookupByLibrary.simpleMessage("合計"),
         "totalSize": MessageLookupByLibrary.simpleMessage("合計サイズ"),
         "trash": MessageLookupByLibrary.simpleMessage("ゴミ箱"),
-<<<<<<< HEAD
-        "trashDaysLeft": m74,
-=======
         "trashDaysLeft": m72,
->>>>>>> afad2c78
         "trim": MessageLookupByLibrary.simpleMessage("トリミング"),
         "tryAgain": MessageLookupByLibrary.simpleMessage("もう一度試してください"),
         "turnOnBackupForAutoUpload": MessageLookupByLibrary.simpleMessage(
@@ -1802,11 +1479,7 @@
         "upgrade": MessageLookupByLibrary.simpleMessage("アップグレード"),
         "uploadingFilesToAlbum":
             MessageLookupByLibrary.simpleMessage("アルバムにファイルをアップロード中"),
-<<<<<<< HEAD
-        "uploadingMultipleMemories": m77,
-=======
         "uploadingMultipleMemories": m75,
->>>>>>> afad2c78
         "uploadingSingleMemory":
             MessageLookupByLibrary.simpleMessage("1メモリを保存しています..."),
         "upto50OffUntil4thDec":
@@ -1820,21 +1493,13 @@
         "useRecoveryKey": MessageLookupByLibrary.simpleMessage("リカバリーキーを使用"),
         "useSelectedPhoto": MessageLookupByLibrary.simpleMessage("選択した写真を使用"),
         "usedSpace": MessageLookupByLibrary.simpleMessage("使用済み領域"),
-<<<<<<< HEAD
-        "validTill": m78,
-=======
         "validTill": m76,
->>>>>>> afad2c78
         "verificationFailedPleaseTryAgain":
             MessageLookupByLibrary.simpleMessage("確認に失敗しました、再試行してください"),
         "verificationId": MessageLookupByLibrary.simpleMessage("確認用ID"),
         "verify": MessageLookupByLibrary.simpleMessage("確認"),
         "verifyEmail": MessageLookupByLibrary.simpleMessage("Eメールの確認"),
-<<<<<<< HEAD
-        "verifyEmailID": m79,
-=======
         "verifyEmailID": m77,
->>>>>>> afad2c78
         "verifyIDLabel": MessageLookupByLibrary.simpleMessage("確認"),
         "verifyPasskey": MessageLookupByLibrary.simpleMessage("パスキーを確認"),
         "verifyPassword": MessageLookupByLibrary.simpleMessage("パスワードの確認"),
