--- conflicted
+++ resolved
@@ -22,10 +22,6 @@
 
   final messages = _notInlinedMessages(_notInlinedMessages);
   static Map<String, Function> _notInlinedMessages(_) => <String, Function>{
-<<<<<<< HEAD
-        "enterYourEmailAddress": MessageLookupByLibrary.simpleMessage(
-            "Εισάγετε την διεύθυνση ηλ. ταχυδρομείου σας")
-=======
         "allPersonGroupingWillReset": MessageLookupByLibrary.simpleMessage(
             "All groupings for this person will be reset, and you will lose all suggestions made for this person"),
         "areYouSureYouWantToResetThisPerson":
@@ -36,6 +32,5 @@
         "resetPerson": MessageLookupByLibrary.simpleMessage("Reset person"),
         "yesResetPerson":
             MessageLookupByLibrary.simpleMessage("Yes, reset person")
->>>>>>> 27188596
       };
 }