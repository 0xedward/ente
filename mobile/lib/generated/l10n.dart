--- conflicted
+++ resolved
@@ -8975,13 +8975,16 @@
     );
   }
 
-<<<<<<< HEAD
   /// `Panorama`
   String get panorama {
     return Intl.message(
       'Panorama',
       name: 'panorama',
-=======
+      desc: '',
+      args: [],
+    );
+  }
+
   /// `Re-enter password`
   String get reenterPassword {
     return Intl.message(
@@ -9107,7 +9110,6 @@
     return Intl.message(
       'Too many incorrect attempts',
       name: 'tooManyIncorrectAttempts',
->>>>>>> f217d85b
       desc: '',
       args: [],
     );
