{
  "@@locale ": "en",
  "enterYourEmailAddress": "Ange din e-postadress",
  "accountWelcomeBack": "Välkommen tillbaka!",
  "email": "E-post",
  "cancel": "Avbryt",
  "verify": "Bekräfta",
  "invalidEmailAddress": "Ogiltig e-postadress",
  "enterValidEmail": "Ange en giltig e-postadress.",
  "deleteAccount": "Radera konto",
  "askDeleteReason": "Vad är den främsta anledningen till att du raderar ditt konto?",
  "deleteAccountFeedbackPrompt": "Vi är ledsna att se dig lämna oss. Vänligen dela dina synpunkter för att hjälpa oss att förbättra.",
  "feedback": "Feedback",
  "kindlyHelpUsWithThisInformation": "Vänligen hjälp oss med denna information",
  "confirmAccountDeletion": "Bekräfta radering av konto",
  "deleteAccountPermanentlyButton": "Radera kontot permanent",
  "yourAccountHasBeenDeleted": "Ditt konto har raderats",
  "selectReason": "Välj anledning",
  "deleteReason1": "Det saknas en viktig funktion som jag behöver",
  "deleteReason2": "Appen eller en viss funktion beter sig inte som jag tycker det ska",
  "deleteReason3": "Jag hittade en annan tjänst som jag gillar bättre",
  "deleteReason4": "Min orsak finns inte med",
  "sendEmail": "Skicka e-post",
  "deleteRequestSLAText": "Din begäran kommer att hanteras inom 72 timmar.",
  "deleteEmailRequest": "Vänligen skicka ett e-postmeddelande till <warning>account-deletion@ente.io</warning> från din registrerade e-postadress.",
  "entePhotosPerm": "Ente <i>behöver tillåtelse att</i> bevara dina foton",
  "ok": "OK",
  "createAccount": "Skapa konto",
  "createNewAccount": "Skapa nytt konto",
  "password": "Lösenord",
  "confirmPassword": "Bekräfta lösenord",
  "activeSessions": "Aktiva sessioner",
  "oops": "Hoppsan",
  "somethingWentWrongPleaseTryAgain": "Något gick fel, vänligen försök igen",
  "thisWillLogYouOutOfThisDevice": "Detta kommer att logga ut dig från denna enhet!",
  "thisWillLogYouOutOfTheFollowingDevice": "Detta kommer att logga ut dig från följande enhet:",
  "terminateSession": "Avsluta sessionen?",
  "terminate": "Avsluta",
  "thisDevice": "Den här enheten",
  "recoverButton": "Återställ",
  "recoverySuccessful": "Återställning lyckades!",
  "decrypting": "Dekrypterar...",
  "incorrectRecoveryKeyTitle": "Felaktig återställningsnyckel",
  "incorrectRecoveryKeyBody": "Återställningsnyckeln du angav är felaktig",
  "forgotPassword": "Glömt lösenord",
  "enterYourRecoveryKey": "Ange din återställningsnyckel",
  "noRecoveryKey": "Ingen återställningsnyckel?",
  "sorry": "Förlåt",
  "noRecoveryKeyNoDecryption": "På grund av vårt punkt-till-punkt-krypteringssystem så kan dina data inte avkrypteras utan ditt lösenord eller återställningsnyckel",
  "verifyEmail": "Bekräfta e-postadress",
  "toResetVerifyEmail": "För att återställa ditt lösenord måste du först bekräfta din e-postadress.",
  "checkInboxAndSpamFolder": "Kontrollera din inkorg (och skräppost) för att slutföra verifieringen",
  "tapToEnterCode": "Tryck för att ange kod",
  "resendEmail": "Skicka e-postmeddelandet igen",
  "weHaveSendEmailTo": "Vi har skickat ett e-postmeddelande till <green>{email}</green>",
  "@weHaveSendEmailTo": {
    "description": "Text to indicate that we have sent a mail to the user",
    "placeholders": {
      "email": {
        "description": "The email address of the user",
        "type": "String",
        "example": "example@ente.io"
      }
    }
  },
  "setPasswordTitle": "Välj lösenord",
  "changePasswordTitle": "Ändra lösenord",
  "resetPasswordTitle": "Återställ lösenord",
  "encryptionKeys": "Krypteringsnycklar",
  "passwordWarning": "Vi lagrar inte detta lösenord, så om du glömmer bort det, <underline>kan vi inte dekryptera dina data</underline>",
  "enterPasswordToEncrypt": "Ange ett lösenord som vi kan använda för att kryptera din data",
  "enterNewPasswordToEncrypt": "Ange ett nytt lösenord som vi kan använda för att kryptera din data",
  "weakStrength": "Svagt",
  "strongStrength": "Starkt",
  "moderateStrength": "Måttligt",
  "passwordStrength": "Lösenordsstyrka: {passwordStrengthValue}",
  "@passwordStrength": {
    "description": "Text to indicate the password strength",
    "placeholders": {
      "passwordStrengthValue": {
        "description": "The strength of the password as a string",
        "type": "String",
        "example": "Weak or Moderate or Strong"
      }
    },
    "message": "Password Strength: {passwordStrengthText}"
  },
  "passwordChangedSuccessfully": "Lösenordet har ändrats",
  "generatingEncryptionKeys": "Skapar krypteringsnycklar...",
  "pleaseWait": "Var god vänta...",
  "continueLabel": "Fortsätt",
  "insecureDevice": "Osäker enhet",
  "sorryWeCouldNotGenerateSecureKeysOnThisDevicennplease": "Tyvärr, vi kunde inte generera säkra nycklar på den här enheten.\n\nVänligen registrera dig från en annan enhet.",
  "howItWorks": "Så här fungerar det",
  "encryption": "Kryptering",
  "ackPasswordLostWarning": "Jag förstår att om jag förlorar mitt lösenord kan jag förlora mina data eftersom min data är <underline>end-to-end-krypterad</underline>.",
  "privacyPolicyTitle": "Integritetspolicy",
  "termsOfServicesTitle": "Villkor",
  "signUpTerms": "Jag samtycker till <u-terms>användarvillkoren</u-terms> och <u-policy>integritetspolicyn</u-policy>",
  "logInLabel": "Logga in",
  "loginTerms": "Genom att klicka på logga in godkänner jag <u-terms>användarvillkoren</u-terms> och våran <u-policy>integritetspolicy</u-policy>",
  "changeEmail": "Ändra e-postadress",
  "enterYourPassword": "Ange ditt lösenord",
  "welcomeBack": "Välkommen tillbaka!",
  "contactSupport": "Kontakta support",
  "incorrectPasswordTitle": "Felaktigt lösenord",
  "pleaseTryAgain": "Försök igen",
  "recreatePasswordTitle": "Återskapa lösenord",
  "useRecoveryKey": "Använd återställningsnyckel",
  "recreatePasswordBody": "Denna enhet är inte tillräckligt kraftfull för att verifiera ditt lösenord, men vi kan återskapa det på ett sätt som fungerar med alla enheter.\n\nLogga in med din återställningsnyckel och återskapa ditt lösenord (du kan använda samma igen om du vill).",
  "verifyPassword": "Bekräfta lösenord",
  "recoveryKey": "Återställningsnyckel",
  "recoveryKeyOnForgotPassword": "Om du glömmer ditt lösenord är det enda sättet du kan återställa dina data med denna nyckel.",
  "recoveryKeySaveDescription": "Vi lagrar inte och har därför inte åtkomst till denna nyckel, vänligen spara denna 24 ords nyckel på en säker plats.",
  "doThisLater": "Gör detta senare",
  "saveKey": "Spara nyckel",
  "recoveryKeyCopiedToClipboard": "Återställningsnyckel kopierad till urklipp",
  "recoverAccount": "Återställ konto",
  "recover": "Återställ",
  "dropSupportEmail": "Vänligen skicka ett e-postmeddelande till {supportEmail} från din registrerade e-postadress",
  "@dropSupportEmail": {
    "placeholders": {
      "supportEmail": {
        "description": "The support email address",
        "type": "String",
        "example": "support@ente.io"
      }
    }
  },
  "twofactorSetup": "Tvåfaktorskonfiguration",
  "enterCode": "Ange kod",
  "scanCode": "Skanna kod",
  "codeCopiedToClipboard": "Koden har kopierats till urklipp",
  "copypasteThisCodentoYourAuthenticatorApp": "Kopiera-klistra in den här koden\ntill din autentiseringsapp",
  "tapToCopy": "tryck för att kopiera",
  "scanThisBarcodeWithnyourAuthenticatorApp": "Skanna denna streckkod med\ndin autentiseringsapp",
  "enterThe6digitCodeFromnyourAuthenticatorApp": "Ange den 6-siffriga koden från din autentiseringsapp",
  "confirm": "Bekräfta",
  "setupComplete": "Konfiguration slutförd",
  "saveYourRecoveryKeyIfYouHaventAlready": "Spara din återställningsnyckel om du inte redan har gjort det",
  "thisCanBeUsedToRecoverYourAccountIfYou": "Detta kan användas för att återställa ditt konto om du förlorar din andra faktor",
  "twofactorAuthenticationPageTitle": "Tvåfaktorsautentisering",
  "lostDevice": "Förlorad enhet?",
  "verifyingRecoveryKey": "Verifierar återställningsnyckel...",
  "recoveryKeyVerified": "Återställningsnyckel verifierad",
  "recoveryKeySuccessBody": "Grymt! Din återställningsnyckel är giltig. Tack för att du verifierade.\n\nKom ihåg att hålla din återställningsnyckel säker med backups.",
  "invalidRecoveryKey": "Återställningsnyckeln du angav är inte giltig. Kontrollera att den innehåller 24 ord och kontrollera stavningen av varje ord.\n\nOm du har angett en äldre återställnings kod, se till att den är 64 tecken lång, och kontrollera var och en av bokstäverna.",
  "invalidKey": "Ogiltig nyckel",
  "tryAgain": "Försök igen",
  "viewRecoveryKey": "Visa återställningsnyckel",
  "confirmRecoveryKey": "Bekräfta återställningsnyckel",
  "confirmYourRecoveryKey": "Bekräfta din återställningsnyckel",
  "addViewer": "Lägg till bildvy",
  "addCollaborator": "Lägg till samarbetspartner",
  "addANewEmail": "Lägg till en ny e-postadress",
  "orPickAnExistingOne": "Eller välj en befintlig",
  "collaboratorsCanAddPhotosAndVideosToTheSharedAlbum": "Samarbetspartner kan lägga till foton och videor till det delade albumet.",
  "enterEmail": "Ange e-post",
  "albumOwner": "Ägare",
  "@albumOwner": {
    "description": "Role of the album owner"
  },
  "you": "Du",
  "collaborator": "Samarbetspartner",
  "addMore": "Lägg till fler",
  "@addMore": {
    "description": "Button text to add more collaborators/viewers"
  },
  "viewer": "Bildvy",
  "remove": "Ta bort",
  "removeParticipant": "Ta bort användaren",
  "@removeParticipant": {
    "description": "menuSectionTitle for removing a participant"
  },
  "manage": "Hantera",
  "addedAs": "Lades till som",
  "changePermissions": "Ändra behörighet?",
  "yesConvertToViewer": "Ja, konvertera till bildvy",
  "cannotAddMorePhotosAfterBecomingViewer": "{user} kommer inte att kunna lägga till fler foton till detta album\n\nDe kommer fortfarande att kunna ta bort befintliga foton som lagts till av dem",
  "allowAddingPhotos": "Tillåt lägga till foton",
  "@allowAddingPhotos": {
    "description": "Switch button to enable uploading photos to a public link"
  },
  "allowAddPhotosDescription": "Tillåt personer med länken att även lägga till foton i det delade albumet.",
  "passwordLock": "Lösenordskydd",
  "disableDownloadWarningTitle": "Vänligen notera:",
  "disableDownloadWarningBody": "Besökare kan fortfarande ta skärmdumpar eller spara en kopia av dina foton med hjälp av externa verktyg",
  "allowDownloads": "Tillåt nedladdningar",
  "linkDeviceLimit": "Enhetsgräns",
  "noDeviceLimit": "Ingen",
  "@noDeviceLimit": {
    "description": "Text to indicate that there is limit on number of devices"
  },
  "linkExpiry": "Länken upphör",
  "linkExpired": "Upphört",
  "linkEnabled": "Aktiverat",
  "linkNeverExpires": "Aldrig",
  "expiredLinkInfo": "Denna länk har upphört att gälla. Välj ett nytt datum eller inaktivera tidsbegränsningen.",
  "setAPassword": "Ange ett lösenord",
  "lockButtonLabel": "Lås",
  "enterPassword": "Ange lösenord",
  "removeLink": "Radera länk",
  "manageLink": "Hantera länk",
  "linkExpiresOn": "Länken upphör att gälla {expiryTime}",
  "albumUpdated": "Album uppdaterat",
  "never": "Aldrig",
  "custom": "Anpassad",
  "@custom": {
    "description": "Label for setting custom value for link expiry"
  },
  "after1Hour": "Om en timme",
  "after1Day": "Om en dag",
  "after1Week": "Om en vecka",
  "after1Month": "Om en månad",
  "after1Year": "Om ett år",
  "manageParticipants": "Hantera",
  "albumParticipantsCount": "{count, plural, =0 {Inga deltagare} =1 {1 deltagare} other {{count} deltagare}}",
  "@albumParticipantsCount": {
    "placeholders": {
      "count": {
        "type": "int",
        "example": "5"
      }
    },
    "description": "Number of participants in an album, including the album owner."
  },
  "collabLinkSectionDescription": "Skapa en länk så att personer kan lägga till och visa foton i ditt delade album utan att behöva en Ente app eller konto. Perfekt för att samla in bilder från evenemang.",
  "collectPhotos": "Samla in foton",
  "collaborativeLink": "Samarbetslänk",
  "shareWithNonenteUsers": "Dela med icke-Ente användare",
  "createPublicLink": "Skapa offentlig länk",
  "sendLink": "Skicka länk",
  "copyLink": "Kopiera länk",
  "linkHasExpired": "Länk har upphört att gälla",
  "publicLinkEnabled": "Offentlig länk aktiverad",
  "shareALink": "Dela en länk",
  "sharedAlbumSectionDescription": "Skapa delade och samarbetande album med andra Ente användare, inklusive användare med gratisnivån.",
  "shareWithPeopleSectionTitle": "{numberOfPeople, plural, =0 {Dela med specifika personer} =1 {Delad med en person} other {Delad med {numberOfPeople} personer}}",
  "@shareWithPeopleSectionTitle": {
    "placeholders": {
      "numberOfPeople": {
        "type": "int",
        "example": "2"
      }
    }
  },
  "thisIsYourVerificationId": "Detta är ditt verifierings-ID",
  "someoneSharingAlbumsWithYouShouldSeeTheSameId": "Någon som delar album med dig bör se samma ID på deras enhet.",
  "howToViewShareeVerificationID": "Be dem att långtrycka på sin e-postadress på inställningsskärmen och verifiera att ID:n på båda enheterna matchar.",
  "thisIsPersonVerificationId": "Detta är {email}s verifierings-ID",
  "@thisIsPersonVerificationId": {
    "placeholders": {
      "email": {
        "type": "String",
        "example": "someone@ente.io"
      }
    }
  },
  "verificationId": "Verifierings-ID",
  "verifyEmailID": "Bekräfta {email}",
  "emailNoEnteAccount": "{email} har inte ett Ente-konto.\n\nSkicka dem en inbjudan för att dela bilder.",
  "shareMyVerificationID": "Här är mitt verifierings-ID: {verificationID} för ente.io.",
  "shareTextConfirmOthersVerificationID": "Hallå, kan du bekräfta att detta är ditt ente.io verifierings-ID: {verificationID}",
  "somethingWentWrong": "Något gick fel",
  "sendInvite": "Skicka inbjudan",
  "shareTextRecommendUsingEnte": "Ladda ner Ente så att vi enkelt kan dela bilder och videor med originell kvalitet\n\nhttps://ente.io",
  "done": "Klar",
  "applyCodeTitle": "Använd kod",
  "enterCodeDescription": "Ange koden som din vän har angett för att få gratis lagring för er båda",
  "apply": "Verkställ",
  "failedToApplyCode": "Det gick inte att använda koden",
  "enterReferralCode": "Ange hänvisningskod",
  "codeAppliedPageTitle": "Kod tillämpad",
  "change": "Ändra",
  "onlyFamilyAdminCanChangeCode": "Kontakta {familyAdminEmail} för att ändra din kod.",
  "storageInGB": "{storageAmountInGB} GB",
  "claimed": "Nyttjad",
  "@claimed": {
    "description": "Used to indicate storage claimed, like 10GB Claimed"
  },
  "inviteYourFriends": "Bjud in dina vänner",
  "help": "Hjälp",
  "subscribe": "Prenumerera",
  "deleteAlbum": "Radera album",
  "deletePhotos": "Radera foton",
  "trash": "Papperskorg",
  "photoSmallCase": "foto",
  "yesDelete": "Ja, radera",
  "deleteFromDevice": "Radera från enhet",
  "newAlbum": "Nytt album",
  "albums": "Album",
  "machineLearning": "Maskininlärning",
  "mlConsent": "Aktivera maskininlärning",
  "mlConsentTitle": "Aktivera maskininlärning?",
  "discover_receipts": "Kvitton",
  "discover_notes": "Anteckningar",
  "status": "Status",
  "skip": "Hoppa över",
  "itemCount": "{count, plural, one{{count} objekt} other{{count} objekt}}",
  "deleteItemCount": "{count, plural, =1 {Radera {count} objekt} other {Radera {count} objekt}}",
  "yearsAgo": "{count, plural, one{{count} år sedan} other{{count} år sedan}}",
  "about": "Om",
  "terms": "Villkor",
  "account": "Konto",
  "manageSubscription": "Hantera prenumeration",
  "changePassword": "Ändra lösenord",
  "exportYourData": "Exportera din data",
  "logout": "Logga ut",
  "areYouSureYouWantToLogout": "Är du säker på att du vill logga ut?",
  "yesLogout": "Ja, logga ut",
  "aNewVersionOfEnteIsAvailable": "En ny version av Ente är tillgänglig.",
  "update": "Uppdatera",
  "ignoreUpdate": "Ignorera",
  "retry": "Försök igen",
  "viewActiveSessions": "Visa aktiva sessioner",
  "no": "Nej",
  "yes": "Ja",
  "rateUsOnStore": "Betygsätt oss på {storeName}",
  "blog": "Blogg",
  "twitter": "Twitter",
  "mastodon": "Mastodon",
  "matrix": "Matrix",
  "discord": "Discord",
  "reddit": "Reddit",
  "theme": "Tema",
  "lightTheme": "Ljust",
  "darkTheme": "Mörkt",
  "freeTrial": "Gratis provperiod",
  "subscription": "Prenumeration",
  "renewSubscription": "Förnya prenumeration",
  "yesRenew": "Ja, förnya",
  "yesCancel": "Ja, avbryt",
  "send": "Skicka",
  "thankYou": "Tack",
  "leave": "Lämna",
  "pleaseLoginAgain": "Logga in igen",
  "upgrade": "Uppgradera",
  "name": "Namn",
  "moveToAlbum": "Flytta till album",
  "shareLink": "Dela länk",
  "delete": "Radera",
  "share": "Dela",
  "moveItem": "{count, plural, one {Flytta objekt} other {Flytta objekt}}",
  "@moveItem": {
    "description": "Page title while moving one or more items to an album"
  },
  "addItem": "{count, plural, one {Lägg till objekt} other {Lägg till objekt}}",
  "@addItem": {
    "description": "Page title while adding one or more items to album"
  },
  "createOrSelectAlbum": "Skapa eller välj album",
  "selectAlbum": "Välj album",
  "searchByAlbumNameHint": "Albumnamn",
  "enterAlbumName": "Ange albumnamn",
  "movingFilesToAlbum": "Flyttar filer till album...",
  "shareYourFirstAlbum": "Dela ditt första album",
  "trashDaysLeft": "{count, plural, =0 {} =1 {1 dag} other {{count} dagar}}",
  "@trashDaysLeft": {
    "description": "Text to indicate number of days remaining before permanent deletion",
    "placeholders": {
      "count": {
        "example": "1|2|3",
        "type": "int"
      }
    }
  },
  "deleteAll": "Radera alla",
  "sortAlbumsBy": "Sortera efter",
  "noResultsFound": "Inga resultat hittades",
  "viewAllExifData": "Visa all EXIF-data",
  "noExifData": "Ingen EXIF-data",
  "exif": "EXIF",
  "noResults": "Inga resultat",
  "close": "Stäng",
  "incorrectCode": "Felaktig kod",
  "authenticationFailedPleaseTryAgain": "Autentisering misslyckades, försök igen",
  "incorrectRecoveryKey": "Felaktig återställningsnyckel",
  "theRecoveryKeyYouEnteredIsIncorrect": "Återställningsnyckeln du angav är felaktig",
  "twofactorAuthenticationHasBeenDisabled": "Tvåfaktorsautentisering har inaktiverats",
  "uploadingMultipleMemories": "Bevarar {count} minnen...",
  "uploadingSingleMemory": "Bevarar 1 minne...",
  "viewLogs": "Visa loggar",
  "copyEmailAddress": "Kopiera e-postadress",
  "searchAlbumsEmptySection": "Album",
  "searchFileTypesAndNamesEmptySection": "Filtyper och namn",
  "language": "Språk",
  "selectLanguage": "Välj språk",
  "kiloMeterUnit": "km",
  "addLocationButton": "Lägg till",
  "save": "Spara",
  "resetToDefault": "Återställ till standard",
  "@resetToDefault": {
    "description": "Button text to reset cover photo to default"
  },
  "edit": "Redigera",
  "saveCopy": "Spara kopia",
  "color": "Färg",
  "storageBreakupYou": "Du",
  "@storageBreakupYou": {
    "description": "Label to indicate how much storage you are using when you are part of a family plan"
  },
  "availableStorageSpace": "{freeAmount} {storageUnit} gratis",
  "appVersion": "Version: {versionValue}",
  "fileInfoAddDescHint": "Lägg till en beskrivning...",
  "androidCancelButton": "Avbryt",
  "@androidCancelButton": {
    "description": "Message showed on a button that the user can click to leave the current dialog. It is used on Android side. Maximum 30 characters."
  },
  "goToSettings": "Gå till inställningar",
  "@goToSettings": {
    "description": "Message showed on a button that the user can click to go to settings pages from the current dialog. It is used on both Android and iOS side. Maximum 30 characters."
  },
  "iOSOkButton": "OK",
  "@iOSOkButton": {
    "description": "Message showed on a button that the user can click to leave the current dialog. It is used on iOS side. Maximum 30 characters."
  },
  "addFromDevice": "Lägg till från enhet",
  "addPhotos": "Lägg till foton",
  "create": "Skapa",
  "viewAll": "Visa alla",
  "inviteYourFriendsToEnte": "Bjud in dina vänner till Ente",
  "fileTypes": "Filtyper",
  "searchResultCount": "{count, plural, one{{count} resultat hittades} other{{count} resultat hittades}}",
  "@searchResultCount": {
    "description": "Text to tell user how many results were found for their search query",
    "placeholders": {
      "count": {
        "example": "1|2|3",
        "type": "int"
      }
    }
  },
  "contacts": "Kontakter",
  "noInternetConnection": "Ingen internetanslutning",
  "pleaseCheckYourInternetConnectionAndTryAgain": "Kontrollera din internetanslutning och försök igen.",
  "passkey": "Nyckel",
  "loginSessionExpiredDetails": "Din session har upphört. Logga in igen.",
  "verifyPasskey": "Verifiera nyckel",
  "search": "Sök",
  "whatsNew": "Nyheter",
  "useAsCover": "Använd som omslag",
  "notPersonLabel": "Inte {name}?",
  "@notPersonLabel": {
    "description": "Label to indicate that the person in the photo is not the person whose name is mentioned",
    "placeholders": {
      "name": {
        "content": "{name}",
        "type": "String"
      }
    }
  },
  "next": "Nästa",
  "guestView": "Gästvy",
  "showPerson": "Visa person",
  "sort": "Sortera",
  "newPerson": "Ny person",
  "addName": "Lägg till namn",
  "add": "Lägg till",
<<<<<<< HEAD
  "faceNotClusteredYet": "Face not clustered yet, please come back later"
=======
  "theLinkYouAreTryingToAccessHasExpired": "The link you are trying to access has expired.",
  "openFile": "Open file",
  "backupFile": "Backup file",
  "openAlbumInBrowser": "Open album in browser",
  "openAlbumInBrowserTitle": "Please use the web app to add photos to this album",
  "allow": "Allow",
  "allowAppToOpenSharedAlbumLinks": "Allow app to open shared album links",
  "seePublicAlbumLinksInApp": "See public album links in app"
>>>>>>> bf7d6a5f
}<|MERGE_RESOLUTION|>--- conflicted
+++ resolved
@@ -456,9 +456,7 @@
   "newPerson": "Ny person",
   "addName": "Lägg till namn",
   "add": "Lägg till",
-<<<<<<< HEAD
-  "faceNotClusteredYet": "Face not clustered yet, please come back later"
-=======
+  "faceNotClusteredYet": "Face not clustered yet, please come back later",
   "theLinkYouAreTryingToAccessHasExpired": "The link you are trying to access has expired.",
   "openFile": "Open file",
   "backupFile": "Backup file",
@@ -467,5 +465,4 @@
   "allow": "Allow",
   "allowAppToOpenSharedAlbumLinks": "Allow app to open shared album links",
   "seePublicAlbumLinksInApp": "See public album links in app"
->>>>>>> bf7d6a5f
 }