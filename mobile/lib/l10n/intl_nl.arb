{
  "@@locale ": "en",
  "enterYourEmailAddress": "Voer uw e-mailadres in",
  "accountWelcomeBack": "Welkom terug!",
  "email": "E-mail",
  "cancel": "Annuleer",
  "verify": "Verifiëren",
  "invalidEmailAddress": "Ongeldig e-mailadres",
  "enterValidEmail": "Voer een geldig e-mailadres in.",
  "deleteAccount": "Account verwijderen",
  "askDeleteReason": "Wat is de voornaamste reden dat je jouw account verwijdert?",
  "deleteAccountFeedbackPrompt": "We vinden het jammer je te zien gaan. Deel je feedback om ons te helpen verbeteren.",
  "feedback": "Feedback",
  "kindlyHelpUsWithThisInformation": "Help ons alsjeblieft met deze informatie",
  "confirmDeletePrompt": "Ja, ik wil mijn account en de bijbehorende gegevens verspreid over alle apps permanent verwijderen.",
  "confirmAccountDeletion": "Account verwijderen bevestigen",
  "deleteAccountPermanentlyButton": "Account permanent verwijderen",
  "yourAccountHasBeenDeleted": "Je account is verwijderd",
  "selectReason": "Selecteer reden",
  "deleteReason1": "Ik mis een belangrijke functie",
  "deleteReason2": "De app of een bepaalde functie functioneert niet zoals ik verwacht",
  "deleteReason3": "Ik heb een andere dienst gevonden die me beter bevalt",
  "deleteReason4": "Mijn reden wordt niet vermeld",
  "sendEmail": "E-mail versturen",
  "deleteRequestSLAText": "Je verzoek wordt binnen 72 uur verwerkt.",
  "deleteEmailRequest": "Stuur een e-mail naar <warning>account-deletion@ente.io</warning> vanaf het door jou geregistreerde e-mailadres.",
  "entePhotosPerm": "Ente <i>heeft toestemming nodig om</i> je foto's te bewaren",
  "ok": "Oké",
  "createAccount": "Account aanmaken",
  "createNewAccount": "Nieuw account aanmaken",
  "password": "Wachtwoord",
  "confirmPassword": "Wachtwoord bevestigen",
  "activeSessions": "Actieve sessies",
  "oops": "Oeps",
  "somethingWentWrongPleaseTryAgain": "Er is iets fout gegaan, probeer het opnieuw",
  "thisWillLogYouOutOfThisDevice": "Dit zal je uitloggen van dit apparaat!",
  "thisWillLogYouOutOfTheFollowingDevice": "Dit zal je uitloggen van het volgende apparaat:",
  "terminateSession": "Sessie beëindigen?",
  "terminate": "Beëindigen",
  "thisDevice": "Dit apparaat",
  "recoverButton": "Herstellen",
  "recoverySuccessful": "Herstel succesvol!",
  "decrypting": "Ontsleutelen...",
  "incorrectRecoveryKeyTitle": "Onjuiste herstelsleutel",
  "incorrectRecoveryKeyBody": "De ingevoerde herstelsleutel is onjuist",
  "forgotPassword": "Wachtwoord vergeten",
  "enterYourRecoveryKey": "Voer je herstelcode in",
  "noRecoveryKey": "Geen herstelcode?",
  "sorry": "Sorry",
  "noRecoveryKeyNoDecryption": "Door de aard van ons end-to-end encryptieprotocol kunnen je gegevens niet worden ontsleuteld zonder je wachtwoord of herstelsleutel",
  "verifyEmail": "Bevestig e-mail",
  "toResetVerifyEmail": "Verifieer eerst je e-mailadres om je wachtwoord opnieuw in te stellen.",
  "checkInboxAndSpamFolder": "Controleer je inbox (en spam) om verificatie te voltooien",
  "tapToEnterCode": "Tik om code in te voeren",
  "resendEmail": "E-mail opnieuw versturen",
  "weHaveSendEmailTo": "We hebben een e-mail gestuurd naar <green>{email}</green>",
  "@weHaveSendEmailTo": {
    "description": "Text to indicate that we have sent a mail to the user",
    "placeholders": {
      "email": {
        "description": "The email address of the user",
        "type": "String",
        "example": "example@ente.io"
      }
    }
  },
  "setPasswordTitle": "Wachtwoord instellen",
  "changePasswordTitle": "Wachtwoord wijzigen",
  "resetPasswordTitle": "Wachtwoord resetten",
  "encryptionKeys": "Encryptiesleutels",
  "passwordWarning": "Wij slaan dit wachtwoord niet op, dus als je het vergeet, kunnen <underline>we je gegevens niet ontsleutelen</underline>",
  "enterPasswordToEncrypt": "Voer een wachtwoord in dat we kunnen gebruiken om je gegevens te versleutelen",
  "enterNewPasswordToEncrypt": "Voer een nieuw wachtwoord in dat we kunnen gebruiken om je gegevens te versleutelen",
  "weakStrength": "Zwak",
  "strongStrength": "Sterk",
  "moderateStrength": "Matig",
  "passwordStrength": "Wachtwoord sterkte: {passwordStrengthValue}",
  "@passwordStrength": {
    "description": "Text to indicate the password strength",
    "placeholders": {
      "passwordStrengthValue": {
        "description": "The strength of the password as a string",
        "type": "String",
        "example": "Weak or Moderate or Strong"
      }
    },
    "message": "Password Strength: {passwordStrengthText}"
  },
  "passwordChangedSuccessfully": "Wachtwoord succesvol aangepast",
  "generatingEncryptionKeys": "Encryptiesleutels genereren...",
  "pleaseWait": "Een ogenblik geduld...",
  "continueLabel": "Doorgaan",
  "insecureDevice": "Onveilig apparaat",
  "sorryWeCouldNotGenerateSecureKeysOnThisDevicennplease": "Sorry, we konden geen beveiligde sleutels genereren op dit apparaat.\n\nGelieve je aan te melden vanaf een ander apparaat.",
  "howItWorks": "Hoe het werkt",
  "encryption": "Encryptie",
  "ackPasswordLostWarning": "Ik begrijp dat als ik mijn wachtwoord verlies, ik mijn gegevens kan verliezen omdat mijn gegevens <underline>end-to-end versleuteld</underline> zijn.",
  "privacyPolicyTitle": "Privacybeleid",
  "termsOfServicesTitle": "Voorwaarden",
  "signUpTerms": "Ik ga akkoord met de <u-terms>gebruiksvoorwaarden</u-terms> en <u-policy>privacybeleid</u-policy>",
  "logInLabel": "Inloggen",
  "loginTerms": "Door op inloggen te klikken, ga ik akkoord met de <u-terms>gebruiksvoorwaarden</u-terms> en <u-policy>privacybeleid</u-policy>",
  "changeEmail": "E-mail wijzigen",
  "enterYourPassword": "Voer je wachtwoord in",
  "welcomeBack": "Welkom terug!",
  "contactSupport": "Contacteer klantenservice",
  "incorrectPasswordTitle": "Onjuist wachtwoord",
  "pleaseTryAgain": "Probeer het nog eens",
  "recreatePasswordTitle": "Wachtwoord opnieuw instellen",
  "useRecoveryKey": "Herstelcode gebruiken",
  "recreatePasswordBody": "Het huidige apparaat is niet krachtig genoeg om je wachtwoord te verifiëren, dus moeten we de code een keer opnieuw genereren op een manier die met alle apparaten werkt.\n\nLog in met behulp van uw herstelcode en genereer opnieuw uw wachtwoord (je kunt dezelfde indien gewenst opnieuw gebruiken).",
  "verifyPassword": "Bevestig wachtwoord",
  "recoveryKey": "Herstelsleutel",
  "recoveryKeyOnForgotPassword": "Als je je wachtwoord vergeet, kun je alleen met deze sleutel je gegevens herstellen.",
  "recoveryKeySaveDescription": "We slaan deze sleutel niet op, bewaar deze 24 woorden sleutel op een veilige plaats.",
  "doThisLater": "Doe dit later",
  "saveKey": "Bewaar sleutel",
  "recoveryKeyCopiedToClipboard": "Herstelsleutel gekopieerd naar klembord",
  "recoverAccount": "Account herstellen",
  "recover": "Herstellen",
  "dropSupportEmail": "Stuur een e-mail naar {supportEmail} vanaf het door jou geregistreerde e-mailadres",
  "@dropSupportEmail": {
    "placeholders": {
      "supportEmail": {
        "description": "The support email address",
        "type": "String",
        "example": "support@ente.io"
      }
    }
  },
  "twofactorSetup": "Tweestapsverificatie",
  "enterCode": "Voer code in",
  "scanCode": "Scan code",
  "codeCopiedToClipboard": "Code gekopieerd naar klembord",
  "copypasteThisCodentoYourAuthenticatorApp": "Kopieer en plak deze code\nnaar je authenticator app",
  "tapToCopy": "tik om te kopiëren",
  "scanThisBarcodeWithnyourAuthenticatorApp": "Scan deze barcode met\nje authenticator app",
  "enterThe6digitCodeFromnyourAuthenticatorApp": "Voer de 6-cijferige code van je verificatie-app in",
  "confirm": "Bevestig",
  "setupComplete": "Setup voltooid",
  "saveYourRecoveryKeyIfYouHaventAlready": "Sla je herstelsleutel op als je dat nog niet gedaan hebt",
  "thisCanBeUsedToRecoverYourAccountIfYou": "Dit kan worden gebruikt om je account te herstellen als je je tweede factor verliest",
  "twofactorAuthenticationPageTitle": "Tweestapsverificatie",
  "lostDevice": "Apparaat verloren?",
  "verifyingRecoveryKey": "Herstelsleutel verifiëren...",
  "recoveryKeyVerified": "Herstel sleutel geverifieerd",
  "recoveryKeySuccessBody": "Super! Je herstelsleutel is geldig. Bedankt voor het verifiëren.\n\nVergeet niet om je herstelsleutel veilig te bewaren.",
  "invalidRecoveryKey": "De herstelsleutel die je hebt ingevoerd is niet geldig. Zorg ervoor dat deze 24 woorden bevat en controleer de spelling van elk van deze woorden.\n\nAls je een oudere herstelcode hebt ingevoerd, zorg ervoor dat deze 64 tekens lang is, en controleer ze allemaal.",
  "invalidKey": "Ongeldige sleutel",
  "tryAgain": "Probeer opnieuw",
  "viewRecoveryKey": "Toon herstelsleutel",
  "confirmRecoveryKey": "Bevestig herstelsleutel",
  "recoveryKeyVerifyReason": "Je herstelsleutel is de enige manier om je foto's te herstellen als je je wachtwoord bent vergeten. Je vindt je herstelsleutel in Instellingen > Account.\n\nVoer hier je herstelsleutel in om te controleren of je hem correct hebt opgeslagen.",
  "confirmYourRecoveryKey": "Bevestig herstelsleutel",
  "addViewer": "Voeg kijker toe",
  "addCollaborator": "Samenwerker toevoegen",
  "addANewEmail": "Nieuw e-mailadres toevoegen",
  "orPickAnExistingOne": "Of kies een bestaande",
  "collaboratorsCanAddPhotosAndVideosToTheSharedAlbum": "Samenwerkers kunnen foto's en video's toevoegen aan het gedeelde album.",
  "enterEmail": "Voer e-mailadres in",
  "albumOwner": "Eigenaar",
  "@albumOwner": {
    "description": "Role of the album owner"
  },
  "you": "Jij",
  "collaborator": "Samenwerker",
  "addMore": "Meer toevoegen",
  "@addMore": {
    "description": "Button text to add more collaborators/viewers"
  },
  "viewer": "Kijker",
  "remove": "Verwijder",
  "removeParticipant": "Deelnemer verwijderen",
  "@removeParticipant": {
    "description": "menuSectionTitle for removing a participant"
  },
  "manage": "Beheren",
  "addedAs": "Toegevoegd als",
  "changePermissions": "Rechten aanpassen?",
  "yesConvertToViewer": "Ja, converteren naar viewer",
  "cannotAddMorePhotosAfterBecomingViewer": "{user} zal geen foto's meer kunnen toevoegen aan dit album\n\nDe gebruiker zal nog steeds bestaande foto's kunnen verwijderen die door hen zijn toegevoegd",
  "allowAddingPhotos": "Foto's toevoegen toestaan",
  "@allowAddingPhotos": {
    "description": "Switch button to enable uploading photos to a public link"
  },
  "allowAddPhotosDescription": "Sta toe dat mensen met de link ook foto's kunnen toevoegen aan het gedeelde album.",
  "passwordLock": "Wachtwoord slot",
  "disableDownloadWarningTitle": "Let op",
  "disableDownloadWarningBody": "Kijkers kunnen nog steeds screenshots maken of een kopie van je foto's opslaan met behulp van externe tools",
  "allowDownloads": "Downloads toestaan",
  "linkDeviceLimit": "Apparaat limiet",
  "noDeviceLimit": "Geen",
  "@noDeviceLimit": {
    "description": "Text to indicate that there is limit on number of devices"
  },
  "linkExpiry": "Vervaldatum",
  "linkExpired": "Verlopen",
  "linkEnabled": "Ingeschakeld",
  "linkNeverExpires": "Nooit",
  "expiredLinkInfo": "Deze link is verlopen. Selecteer een nieuwe vervaltijd of schakel de vervaldatum uit.",
  "setAPassword": "Stel een wachtwoord in",
  "lockButtonLabel": "Vergrendel",
  "enterPassword": "Voer wachtwoord in",
  "removeLink": "Verwijder link",
  "manageLink": "Beheer link",
  "linkExpiresOn": "Link vervalt op {expiryTime}",
  "albumUpdated": "Album bijgewerkt",
  "never": "Nooit",
  "custom": "Aangepast",
  "@custom": {
    "description": "Label for setting custom value for link expiry"
  },
  "after1Hour": "Na 1 uur",
  "after1Day": "Na 1 dag",
  "after1Week": "Na 1 week",
  "after1Month": "Na 1 maand",
  "after1Year": "Na 1 jaar",
  "manageParticipants": "Beheren",
  "albumParticipantsCount": "{count, plural, =0 {Geen deelnemers} =1 {1 deelnemer} other {{count} deelnemers}}",
  "@albumParticipantsCount": {
    "placeholders": {
      "count": {
        "type": "int",
        "example": "5"
      }
    },
    "description": "Number of participants in an album, including the album owner."
  },
  "collabLinkSectionDescription": "Maak een link waarmee mensen foto's in jouw gedeelde album kunnen toevoegen en bekijken zonder dat ze daarvoor een Ente app of account nodig hebben. Handig voor het verzamelen van foto's van evenementen.",
  "collectPhotos": "Foto's verzamelen",
  "collaborativeLink": "Gezamenlijke link",
  "shareWithNonenteUsers": "Delen met niet-Ente gebruikers",
  "createPublicLink": "Maak publieke link",
  "sendLink": "Stuur link",
  "copyLink": "Kopieer link",
  "linkHasExpired": "Link is vervallen",
  "publicLinkEnabled": "Publieke link ingeschakeld",
  "shareALink": "Deel een link",
  "sharedAlbumSectionDescription": "Maak gedeelde en collaboratieve albums met andere Ente gebruikers, inclusief gebruikers met gratis abonnementen.",
  "shareWithPeopleSectionTitle": "{numberOfPeople, plural, =0 {Deel met specifieke mensen} =1 {Gedeeld met 1 persoon} other {Gedeeld met {numberOfPeople} mensen}}",
  "@shareWithPeopleSectionTitle": {
    "placeholders": {
      "numberOfPeople": {
        "type": "int",
        "example": "2"
      }
    }
  },
  "thisIsYourVerificationId": "Dit is uw verificatie-ID",
  "someoneSharingAlbumsWithYouShouldSeeTheSameId": "Iemand die albums met je deelt zou hetzelfde ID op hun apparaat moeten zien.",
  "howToViewShareeVerificationID": "Vraag hen om hun e-mailadres lang in te drukken op het instellingenscherm en te controleren dat de ID's op beide apparaten overeenkomen.",
  "thisIsPersonVerificationId": "Dit is de verificatie-ID van {email}",
  "@thisIsPersonVerificationId": {
    "placeholders": {
      "email": {
        "type": "String",
        "example": "someone@ente.io"
      }
    }
  },
  "verificationId": "Verificatie ID",
  "verifyEmailID": "Verifieer {email}",
  "emailNoEnteAccount": "{email} heeft geen Ente account.\n\nStuur ze een uitnodiging om foto's te delen.",
  "shareMyVerificationID": "Hier is mijn verificatie-ID: {verificationID} voor ente.io.",
  "shareTextConfirmOthersVerificationID": "Hey, kunt u bevestigen dat dit uw ente.io verificatie-ID is: {verificationID}",
  "somethingWentWrong": "Er ging iets mis",
  "sendInvite": "Stuur een uitnodiging",
  "shareTextRecommendUsingEnte": "Download Ente zodat we gemakkelijk foto's en video's in originele kwaliteit kunnen delen\n\nhttps://ente.io",
  "done": "Voltooid",
  "applyCodeTitle": "Code toepassen",
  "enterCodeDescription": "Voer de code van de vriend in om gratis opslag voor jullie beiden te claimen",
  "apply": "Toepassen",
  "failedToApplyCode": "Code toepassen mislukt",
  "enterReferralCode": "Voer verwijzingscode in",
  "codeAppliedPageTitle": "Code toegepast",
  "changeYourReferralCode": "Wijzig uw verwijzingscode",
  "change": "Wijzigen",
  "unavailableReferralCode": "Deze code is helaas niet beschikbaar.",
  "codeChangeLimitReached": "Sorry, u heeft de limiet van het aantal codewijzigingen bereikt.",
  "onlyFamilyAdminCanChangeCode": "Neem contact op met {familyAdminEmail} om uw code te wijzigen.",
  "storageInGB": "{storageAmountInGB} GB",
  "claimed": "Geclaimd",
  "@claimed": {
    "description": "Used to indicate storage claimed, like 10GB Claimed"
  },
  "details": "Details",
  "claimMore": "Claim meer!",
  "theyAlsoGetXGb": "Zij krijgen ook {storageAmountInGB} GB",
  "freeStorageOnReferralSuccess": "{storageAmountInGB} GB telkens als iemand zich aanmeldt voor een betaald abonnement en je code toepast",
  "shareTextReferralCode": "Ente verwijzingscode: {referralCode} \n\nPas het toe bij Instellingen → Algemeen → Verwijzingen om {referralStorageInGB} GB gratis te krijgen nadat je je hebt aangemeld voor een betaald abonnement\n\nhttps://ente.io",
  "claimFreeStorage": "Claim gratis opslag",
  "inviteYourFriends": "Vrienden uitnodigen",
  "failedToFetchReferralDetails": "Kan geen verwijzingsgegevens ophalen. Probeer het later nog eens.",
  "referralStep1": "1. Geef deze code aan je vrienden",
  "referralStep2": "2. Ze registreren voor een betaald plan",
  "referralStep3": "Jullie krijgen allebei {storageInGB} GB* gratis",
  "referralsAreCurrentlyPaused": "Verwijzingen zijn momenteel gepauzeerd",
  "youCanAtMaxDoubleYourStorage": "* Je kunt maximaal je opslag verdubbelen",
  "claimedStorageSoFar": "{isFamilyMember, select, true {Jouw familie heeft {storageAmountInGb} GB geclaimd tot nu toe} false {Je hebt {storageAmountInGb} GB geclaimd tot nu toe} other {Je hebt {storageAmountInGb} GB geclaimd tot nu toe!}}",
  "@claimedStorageSoFar": {
    "placeholders": {
      "isFamilyMember": {
        "type": "String",
        "example": "true"
      },
      "storageAmountInGb": {
        "type": "int",
        "example": "10"
      }
    }
  },
  "faq": "Veelgestelde vragen",
  "help": "Hulp",
  "oopsSomethingWentWrong": "Oeps, er is iets misgegaan",
  "peopleUsingYourCode": "Mensen die jouw code gebruiken",
  "eligible": "gerechtigd",
  "total": "totaal",
  "codeUsedByYou": "Code gebruikt door jou",
  "freeStorageClaimed": "Gratis opslag geclaimd",
  "freeStorageUsable": "Gratis opslag bruikbaar",
  "usableReferralStorageInfo": "Bruikbare opslag is beperkt door je huidige abonnement. Buitensporige geclaimde opslag zal automatisch bruikbaar worden wanneer je je abonnement upgrade.",
  "removeFromAlbumTitle": "Uit album verwijderen?",
  "removeFromAlbum": "Verwijder uit album",
  "itemsWillBeRemovedFromAlbum": "Geselecteerde items zullen worden verwijderd uit dit album",
  "removeShareItemsWarning": "Sommige van de items die je verwijdert zijn door andere mensen toegevoegd, en je verliest de toegang daartoe",
  "addingToFavorites": "Toevoegen aan favorieten...",
  "removingFromFavorites": "Verwijderen uit favorieten...",
  "sorryCouldNotAddToFavorites": "Sorry, kon niet aan favorieten worden toegevoegd!",
  "sorryCouldNotRemoveFromFavorites": "Sorry, kon niet uit favorieten worden verwijderd!",
  "subscribeToEnableSharing": "Je hebt een actief betaald abonnement nodig om delen mogelijk te maken.",
  "subscribe": "Abonneer",
  "canOnlyRemoveFilesOwnedByYou": "Kan alleen bestanden verwijderen die jouw eigendom zijn",
  "deleteSharedAlbum": "Gedeeld album verwijderen?",
  "deleteAlbum": "Verwijder album",
  "deleteAlbumDialog": "Verwijder de foto's (en video's) van dit album ook uit <bold>alle</bold> andere albums waar deze deel van uitmaken?",
  "deleteSharedAlbumDialogBody": "Het album wordt verwijderd voor iedereen\n\nJe verliest de toegang tot gedeelde foto's in dit album die eigendom zijn van anderen",
  "yesRemove": "Ja, verwijderen",
  "creatingLink": "Link aanmaken...",
  "removeWithQuestionMark": "Verwijder?",
  "removeParticipantBody": "{userEmail} zal worden verwijderd uit dit gedeelde album\n\nAlle door hen toegevoegde foto's worden ook uit het album verwijderd",
  "keepPhotos": "Foto's behouden",
  "deletePhotos": "Foto's verwijderen",
  "inviteToEnte": "Uitnodigen voor Ente",
  "removePublicLink": "Verwijder publieke link",
  "disableLinkMessage": "Dit verwijdert de openbare link voor toegang tot \"{albumName}\".",
  "sharing": "Delen...",
  "youCannotShareWithYourself": "Je kunt niet met jezelf delen",
  "archive": "Archiveer",
  "createAlbumActionHint": "Lang indrukken om foto's te selecteren en klik + om een album te maken",
  "importing": "Importeren....",
  "failedToLoadAlbums": "Laden van albums mislukt",
  "hidden": "Verborgen",
  "authToViewYourHiddenFiles": "Gelieve te verifiëren om je verborgen bestanden te bekijken",
  "trash": "Prullenbak",
  "uncategorized": "Ongecategoriseerd",
  "videoSmallCase": "video",
  "photoSmallCase": "foto",
  "singleFileDeleteHighlight": "Het wordt uit alle albums verwijderd.",
  "singleFileInBothLocalAndRemote": "Deze {fileType} staat zowel in Ente als op jouw apparaat.",
  "singleFileInRemoteOnly": "Deze {fileType} zal worden verwijderd uit Ente.",
  "singleFileDeleteFromDevice": "Deze {fileType} zal worden verwijderd van jouw apparaat.",
  "deleteFromEnte": "Verwijder van Ente",
  "yesDelete": "Ja, verwijderen",
  "movedToTrash": "Naar prullenbak verplaatst",
  "deleteFromDevice": "Verwijder van apparaat",
  "deleteFromBoth": "Verwijder van beide",
  "newAlbum": "Nieuw album",
  "albums": "Albums",
  "memoryCount": "{count, plural, zero{geen herinneringen} one{{formattedCount} herinnering} other{{formattedCount} herinneringen}}",
  "@memoryCount": {
    "description": "The text to display the number of memories",
    "type": "text",
    "placeholders": {
      "count": {
        "example": "1",
        "type": "int"
      },
      "formattedCount": {
        "type": "String",
        "example": "11.513, 11,511"
      }
    }
  },
  "selectedPhotos": "{count} geselecteerd",
  "@selectedPhotos": {
    "description": "Display the number of selected photos",
    "type": "text",
    "placeholders": {
      "count": {
        "example": "5",
        "type": "int"
      }
    }
  },
  "selectedPhotosWithYours": "{count} geselecteerd ({yourCount} van jou)",
  "@selectedPhotosWithYours": {
    "description": "Display the number of selected photos, including the number of selected photos owned by the user",
    "type": "text",
    "placeholders": {
      "count": {
        "example": "12",
        "type": "int"
      },
      "yourCount": {
        "example": "2",
        "type": "int"
      }
    }
  },
  "advancedSettings": "Geavanceerd",
  "@advancedSettings": {
    "description": "The text to display in the advanced settings section"
  },
  "photoGridSize": "Foto raster grootte",
  "manageDeviceStorage": "Apparaatopslag beheren",
  "machineLearning": "Machine Learning",
  "mlConsent": "Schakel machine learning in",
  "mlConsentTitle": "Machine learning inschakelen?",
  "mlConsentDescription": "Als u machine learning inschakelt, zal Ente informatie zoals gezichtsgeometrie uit bestanden extraheren, inclusief degenen die met u gedeeld worden.\n\nDit gebeurt op uw apparaat, en alle gegenereerde biometrische informatie zal end-to-end versleuteld worden.",
  "mlConsentPrivacy": "Klik hier voor meer details over deze functie in ons privacybeleid.",
  "mlConsentConfirmation": "Ik begrijp het, en wil machine learning inschakelen",
  "magicSearch": "Magische zoekfunctie",
  "discover": "Ontdek",
  "@discover": {
    "description": "The text to display for the discover section under which we show receipts, screenshots, sunsets, greenery, etc."
  },
  "discover_identity": "Identiteit",
  "discover_screenshots": "Schermafbeeldingen",
  "discover_receipts": "Bonnen",
  "discover_notes": "Notities",
  "discover_memes": "Memes",
  "discover_visiting_cards": "Visite kaartjes",
  "discover_babies": "Baby's",
  "discover_pets": "Huisdieren",
  "discover_selfies": "Selfies",
  "discover_wallpapers": "Achtergronden",
  "discover_food": "Voedsel",
  "discover_celebrations": "Vieringen",
  "discover_sunset": "Zonsondergang",
  "discover_hills": "Heuvels",
  "discover_greenery": "Natuur",
  "mlIndexingDescription": "Houd er rekening mee dat machine learning zal leiden tot hoger bandbreedte- en batterijgebruik totdat alle items geïndexeerd zijn. Overweeg het gebruik van de desktop app voor snellere indexering. Alle resultaten worden automatisch gesynchroniseerd.",
  "loadingModel": "Modellen downloaden...",
  "waitingForWifi": "Wachten op WiFi...",
  "status": "Status",
  "indexedItems": "Geïndexeerde bestanden",
  "pendingItems": "Bestanden in behandeling",
  "clearIndexes": "Index wissen",
  "selectFoldersForBackup": "Selecteer mappen voor back-up",
  "selectedFoldersWillBeEncryptedAndBackedUp": "Geselecteerde mappen worden versleuteld en geback-upt",
  "unselectAll": "Deselecteer alles",
  "selectAll": "Selecteer alles",
  "skip": "Overslaan",
  "updatingFolderSelection": "Map selectie bijwerken...",
  "itemCount": "{count, plural, one{{count} item} other{{count} items}}",
  "deleteItemCount": "{count, plural, one {Verwijder {count} bestand} other {Verwijder {count} bestanden}}",
  "duplicateItemsGroup": "{count} bestanden, elk {formattedSize}",
  "@duplicateItemsGroup": {
    "description": "Display the number of duplicate files and their size",
    "type": "text",
    "placeholders": {
      "count": {
        "example": "12",
        "type": "int"
      },
      "formattedSize": {
        "example": "2.3 MB",
        "type": "String"
      }
    }
  },
  "showMemories": "Toon herinneringen",
  "yearsAgo": "{count, plural, one{{count} jaar geleden} other{{count} jaar geleden}}",
  "backupSettings": "Back-up instellingen",
  "backupStatus": "Back-upstatus",
  "backupStatusDescription": "Items die zijn geback-upt, worden hier getoond",
  "backupOverMobileData": "Back-up maken via mobiele data",
  "backupVideos": "Back-up video's",
  "disableAutoLock": "Automatisch vergrendelen uitschakelen",
  "deviceLockExplanation": "Schakel de schermvergrendeling van het apparaat uit wanneer Ente op de voorgrond is en er een back-up aan de gang is. Dit is normaal gesproken niet nodig, maar kan grote uploads en initiële imports van grote mappen sneller laten verlopen.",
  "about": "Over",
  "weAreOpenSource": "We zijn open source!",
  "privacy": "Privacy",
  "terms": "Voorwaarden",
  "checkForUpdates": "Controleer op updates",
  "checkStatus": "Status controleren",
  "checking": "Controleren...",
  "youAreOnTheLatestVersion": "Je hebt de laatste versie",
  "account": "Account",
  "manageSubscription": "Abonnement beheren",
  "authToChangeYourEmail": "Gelieve te verifiëren om je e-mailadres te wijzigen",
  "changePassword": "Wachtwoord wijzigen",
  "authToChangeYourPassword": "Gelieve te verifiëren om je wachtwoord te wijzigen",
  "emailVerificationToggle": "E-mailverificatie",
  "authToChangeEmailVerificationSetting": "Gelieve te verifiëren om de e-mailverificatie te wijzigen",
  "exportYourData": "Exporteer je gegevens",
  "logout": "Uitloggen",
  "authToInitiateAccountDeletion": "Gelieve te verifiëren om het verwijderen van je account te starten",
  "areYouSureYouWantToLogout": "Weet je zeker dat je wilt uitloggen?",
  "yesLogout": "Ja, log uit",
  "aNewVersionOfEnteIsAvailable": "Er is een nieuwe versie van Ente beschikbaar.",
  "update": "Update",
  "installManually": "Installeer handmatig",
  "criticalUpdateAvailable": "Belangrijke update beschikbaar",
  "updateAvailable": "Update beschikbaar",
  "ignoreUpdate": "Negeren",
  "downloading": "Downloaden...",
  "cannotDeleteSharedFiles": "Kan gedeelde bestanden niet verwijderen",
  "theDownloadCouldNotBeCompleted": "De download kon niet worden voltooid",
  "retry": "Opnieuw",
  "backedUpFolders": "Back-up mappen",
  "backup": "Back-up",
  "freeUpDeviceSpace": "Apparaatruimte vrijmaken",
  "freeUpDeviceSpaceDesc": "Bespaar ruimte op je apparaat door bestanden die al geback-upt zijn te wissen.",
  "allClear": "✨ Alles in orde",
  "noDeviceThatCanBeDeleted": "Je hebt geen bestanden op dit apparaat die verwijderd kunnen worden",
  "removeDuplicates": "Duplicaten verwijderen",
  "removeDuplicatesDesc": "Controleer en verwijder bestanden die exacte kopieën zijn.",
  "viewLargeFiles": "Grote bestanden",
  "viewLargeFilesDesc": "Bekijk bestanden die de meeste opslagruimte verbruiken.",
  "noDuplicates": "✨ Geen duplicaten",
  "youveNoDuplicateFilesThatCanBeCleared": "Je hebt geen dubbele bestanden die kunnen worden gewist",
  "success": "Succes",
  "rateUs": "Beoordeel ons",
  "remindToEmptyDeviceTrash": "Leeg ook \"Onlangs verwijderd\" uit \"Instellingen\" -> \"Opslag\" om de vrij gekomen ruimte te benutten",
  "youHaveSuccessfullyFreedUp": "Je hebt {storageSaved} succesvol vrijgemaakt!",
  "@youHaveSuccessfullyFreedUp": {
    "description": "The text to display when the user has successfully freed up storage",
    "type": "text",
    "placeholders": {
      "storageSaved": {
        "example": "1.2 GB",
        "type": "String"
      }
    }
  },
  "remindToEmptyEnteTrash": "Leeg ook uw \"Prullenbak\" om de vrij gekomen ruimte te benutten",
  "sparkleSuccess": "✨ Succes",
  "duplicateFileCountWithStorageSaved": "Je hebt {count, plural, one{{count} dubbel bestand} other{{count} dubbele bestanden}} opgeruimd, totaal ({storageSaved}!)",
  "@duplicateFileCountWithStorageSaved": {
    "description": "The text to display when the user has successfully cleaned up duplicate files",
    "type": "text",
    "placeholders": {
      "count": {
        "example": "1",
        "type": "int"
      },
      "storageSaved": {
        "example": "1.2 GB",
        "type": "String"
      }
    }
  },
  "familyPlans": "Familie abonnement",
  "referrals": "Referenties",
  "notifications": "Meldingen",
  "sharedPhotoNotifications": "Nieuwe gedeelde foto's",
  "sharedPhotoNotificationsExplanation": "Ontvang meldingen wanneer iemand een foto toevoegt aan een gedeeld album waar je deel van uitmaakt",
  "advanced": "Geavanceerd",
  "general": "Algemeen",
  "security": "Beveiliging",
  "authToViewYourRecoveryKey": "Graag verifiëren om uw herstelsleutel te bekijken",
  "twofactor": "Tweestapsverificatie",
  "authToConfigureTwofactorAuthentication": "Graag verifiëren om tweestapsverificatie te configureren",
  "lockscreen": "Vergrendelscherm",
  "authToChangeLockscreenSetting": "Graag verifiëren om de vergrendelscherm instellingen te wijzigen",
  "viewActiveSessions": "Actieve sessies bekijken",
  "authToViewYourActiveSessions": "Graag verifiëren om uw actieve sessies te bekijken",
  "disableTwofactor": "Tweestapsverificatie uitschakelen",
  "confirm2FADisable": "Weet u zeker dat u tweestapsverificatie wilt uitschakelen?",
  "no": "Nee",
  "yes": "Ja",
  "social": "Sociale media",
  "rateUsOnStore": "Beoordeel ons op {storeName}",
  "blog": "Blog",
  "merchandise": "Merchandise",
  "twitter": "Twitter",
  "mastodon": "Mastodon",
  "matrix": "Matrix",
  "discord": "Discord",
  "reddit": "Reddit",
  "yourStorageDetailsCouldNotBeFetched": "Uw opslaggegevens konden niet worden opgehaald",
  "reportABug": "Een fout melden",
  "reportBug": "Fout melden",
  "suggestFeatures": "Features voorstellen",
  "support": "Ondersteuning",
  "theme": "Thema",
  "lightTheme": "Licht",
  "darkTheme": "Donker",
  "systemTheme": "Systeem",
  "freeTrial": "Gratis proefversie",
  "selectYourPlan": "Kies uw abonnement",
  "enteSubscriptionPitch": "Ente bewaart uw herinneringen, zodat ze altijd beschikbaar voor u zijn, zelfs als u uw apparaat verliest.",
  "enteSubscriptionShareWithFamily": "Je familie kan ook aan je abonnement worden toegevoegd.",
  "currentUsageIs": "Huidig gebruik is ",
  "@currentUsageIs": {
    "description": "This text is followed by storage usage",
    "examples": {
      "0": "Current usage is 1.2 GB"
    },
    "type": "text"
  },
  "faqs": "Veelgestelde vragen",
  "renewsOn": "Wordt verlengd op {endDate}",
  "freeTrialValidTill": "Gratis proefversie geldig tot {endDate}",
  "validTill": "Geldig tot {endDate}",
  "addOnValidTill": "Jouw {storageAmount} add-on is geldig tot {endDate}",
  "playStoreFreeTrialValidTill": "Gratis proefperiode geldig tot {endDate}.\nU kunt naderhand een betaald abonnement kiezen.",
  "subWillBeCancelledOn": "Uw abonnement loopt af op {endDate}",
  "subscription": "Abonnement",
  "paymentDetails": "Betaalgegevens",
  "manageFamily": "Familie abonnement beheren",
  "contactToManageSubscription": "Neem contact met ons op via support@ente.io om uw {provider} abonnement te beheren.",
  "renewSubscription": "Abonnement verlengen",
  "cancelSubscription": "Abonnement opzeggen",
  "areYouSureYouWantToRenew": "Weet u zeker dat u wilt verlengen?",
  "yesRenew": "Ja, verlengen",
  "areYouSureYouWantToCancel": "Weet u zeker dat u wilt opzeggen?",
  "yesCancel": "Ja, opzeggen",
  "failedToRenew": "Verlengen mislukt",
  "failedToCancel": "Opzeggen mislukt",
  "twoMonthsFreeOnYearlyPlans": "Krijg 2 maanden gratis op jaarlijkse abonnementen",
  "monthly": "Maandelijks",
  "@monthly": {
    "description": "The text to display for monthly plans",
    "type": "text"
  },
  "yearly": "Jaarlijks",
  "@yearly": {
    "description": "The text to display for yearly plans",
    "type": "text"
  },
  "confirmPlanChange": "Bevestig verandering van abonnement",
  "areYouSureYouWantToChangeYourPlan": "Weet u zeker dat u uw abonnement wilt wijzigen?",
  "youCannotDowngradeToThisPlan": "U kunt niet downgraden naar dit abonnement",
  "cancelOtherSubscription": "Annuleer eerst uw bestaande abonnement bij {paymentProvider}",
  "@cancelOtherSubscription": {
    "description": "The text to display when the user has an existing subscription from a different payment provider",
    "type": "text",
    "placeholders": {
      "paymentProvider": {
        "example": "Apple",
        "type": "String"
      }
    }
  },
  "optionalAsShortAsYouLike": "Optioneel, zo kort als je wilt...",
  "send": "Verzenden",
  "askCancelReason": "Uw abonnement is opgezegd. Wilt u de reden delen?",
  "thankYouForSubscribing": "Dank je wel voor het abonneren!",
  "yourPurchaseWasSuccessful": "Uw betaling is geslaagd",
  "yourPlanWasSuccessfullyUpgraded": "Uw abonnement is succesvol opgewaardeerd",
  "yourPlanWasSuccessfullyDowngraded": "Uw abonnement is succesvol gedegradeerd",
  "yourSubscriptionWasUpdatedSuccessfully": "Uw abonnement is succesvol bijgewerkt",
  "googlePlayId": "Google Play ID",
  "appleId": "Apple ID",
  "playstoreSubscription": "PlayStore abonnement",
  "appstoreSubscription": "PlayStore abonnement",
  "subAlreadyLinkedErrMessage": "Jouw {id} is al aan een ander Ente account gekoppeld.\nAls je jouw {id} wilt gebruiken met dit account, neem dan contact op met onze klantenservice",
  "visitWebToManage": "Bezoek alstublieft web.ente.io om uw abonnement te beheren",
  "couldNotUpdateSubscription": "Kon abonnement niet wijzigen",
  "pleaseContactSupportAndWeWillBeHappyToHelp": "Neem alstublieft contact op met support@ente.io en we helpen u graag!",
  "paymentFailed": "Betaling mislukt",
  "paymentFailedTalkToProvider": "Praat met {providerName} klantenservice als u in rekening bent gebracht",
  "@paymentFailedTalkToProvider": {
    "description": "The text to display when the payment failed",
    "type": "text",
    "placeholders": {
      "providerName": {
        "example": "AppStore|PlayStore",
        "type": "String"
      }
    }
  },
  "continueOnFreeTrial": "Doorgaan met gratis proefversie",
  "areYouSureYouWantToExit": "Weet u zeker dat u wilt afsluiten?",
  "thankYou": "Bedankt",
  "failedToVerifyPaymentStatus": "Betalingsstatus verifiëren mislukt",
  "pleaseWaitForSometimeBeforeRetrying": "Gelieve even te wachten voordat u opnieuw probeert",
  "paymentFailedMessage": "Helaas is je betaling mislukt. Neem contact op met support zodat we je kunnen helpen!",
  "youAreOnAFamilyPlan": "U bent onderdeel van een familie abonnement!",
  "contactFamilyAdmin": "Neem contact op met <green>{familyAdminEmail}</green> om uw abonnement te beheren",
  "leaveFamily": "Familie abonnement verlaten",
  "areYouSureThatYouWantToLeaveTheFamily": "Weet u zeker dat u het familie abonnement wilt verlaten?",
  "leave": "Verlaten",
  "rateTheApp": "Beoordeel de app",
  "startBackup": "Back-up starten",
  "noPhotosAreBeingBackedUpRightNow": "Er worden momenteel geen foto's geback-upt",
  "preserveMore": "Meer bewaren",
  "grantFullAccessPrompt": "Geef toegang tot alle foto's in de Instellingen app",
  "openSettings": "Instellingen openen",
  "selectMorePhotos": "Selecteer meer foto's",
  "existingUser": "Bestaande gebruiker",
  "privateBackups": "Privé back-ups",
  "forYourMemories": "voor uw herinneringen",
  "endtoendEncryptedByDefault": "Standaard end-to-end versleuteld",
  "safelyStored": "Veilig opgeslagen",
  "atAFalloutShelter": "in een kernbunker",
  "designedToOutlive": "Ontworpen om levenslang mee te gaan",
  "available": "Beschikbaar",
  "everywhere": "overal",
  "androidIosWebDesktop": "Android, iOS, Web, Desktop",
  "mobileWebDesktop": "Mobiel, Web, Desktop",
  "newToEnte": "Nieuw bij Ente",
  "pleaseLoginAgain": "Log opnieuw in",
  "autoLogoutMessage": "Door een technische storing bent u uitgelogd. Onze excuses voor het ongemak.",
  "yourSubscriptionHasExpired": "Uw abonnement is verlopen",
  "storageLimitExceeded": "Opslaglimiet overschreden",
  "upgrade": "Upgraden",
  "raiseTicket": "Meld probleem",
  "@raiseTicket": {
    "description": "Button text for raising a support tickets in case of unhandled errors during backup",
    "type": "text"
  },
  "backupFailed": "Back-up mislukt",
  "couldNotBackUpTryLater": "We konden uw gegevens niet back-uppen.\nWe zullen het later opnieuw proberen.",
  "enteCanEncryptAndPreserveFilesOnlyIfYouGrant": "Ente kan bestanden alleen versleutelen en bewaren als u toegang tot ze geeft",
  "pleaseGrantPermissions": "Geef alstublieft toestemming",
  "grantPermission": "Toestemming verlenen",
  "privateSharing": "Privé delen",
  "shareOnlyWithThePeopleYouWant": "Deel alleen met de mensen die u wilt",
  "usePublicLinksForPeopleNotOnEnte": "Gebruik publieke links voor mensen die geen Ente account hebben",
  "allowPeopleToAddPhotos": "Mensen toestaan foto's toe te voegen",
  "shareAnAlbumNow": "Deel nu een album",
  "collectEventPhotos": "Foto's van gebeurtenissen verzamelen",
  "sessionExpired": "Sessie verlopen",
  "loggingOut": "Uitloggen...",
  "@onDevice": {
    "description": "The text displayed above folders/albums stored on device",
    "type": "text"
  },
  "onDevice": "Op het apparaat",
  "@onEnte": {
    "description": "The text displayed above albums backed up to Ente",
    "type": "text"
  },
  "onEnte": "Op <branding>ente</branding>",
  "name": "Naam",
  "newest": "Nieuwste",
  "lastUpdated": "Laatst gewijzigd",
  "deleteEmptyAlbums": "Lege albums verwijderen",
  "deleteEmptyAlbumsWithQuestionMark": "Lege albums verwijderen?",
  "deleteAlbumsDialogBody": "Hiermee worden alle lege albums verwijderd. Dit is handig wanneer je rommel in je albumlijst wilt verminderen.",
  "deleteProgress": "Verwijderen van {currentlyDeleting} / {totalCount}",
  "genericProgress": "Verwerken van {currentlyProcessing} / {totalCount}",
  "@genericProgress": {
    "description": "Generic progress text to display when processing multiple items",
    "type": "text",
    "placeholders": {
      "currentlyProcessing": {
        "example": "1",
        "type": "int"
      },
      "totalCount": {
        "example": "10",
        "type": "int"
      }
    }
  },
  "permanentlyDelete": "Permanent verwijderen",
  "canOnlyCreateLinkForFilesOwnedByYou": "Kan alleen een link maken voor bestanden die van u zijn",
  "publicLinkCreated": "Publieke link aangemaakt",
  "youCanManageYourLinksInTheShareTab": "U kunt uw links beheren in het tabblad 'Delen'.",
  "linkCopiedToClipboard": "Link gekopieerd naar klembord",
  "restore": "Herstellen",
  "@restore": {
    "description": "Display text for an action which triggers a restore of item from trash",
    "type": "text"
  },
  "moveToAlbum": "Verplaats naar album",
  "unhide": "Zichtbaar maken",
  "unarchive": "Uit archief halen",
  "favorite": "Toevoegen aan favorieten",
  "removeFromFavorite": "Verwijder van favorieten",
  "shareLink": "Link delen",
  "createCollage": "Creëer collage",
  "saveCollage": "Sla collage op",
  "collageSaved": "Collage opgeslagen in gallerij",
  "collageLayout": "Layout",
  "addToEnte": "Toevoegen aan Ente",
  "addToAlbum": "Toevoegen aan album",
  "delete": "Verwijderen",
  "hide": "Verbergen",
  "share": "Delen",
  "unhideToAlbum": "Zichtbaar maken in album",
  "restoreToAlbum": "Terugzetten naar album",
  "moveItem": "{count, plural, one {Bestand verplaatsen} other {Bestanden verplaatsen}}",
  "@moveItem": {
    "description": "Page title while moving one or more items to an album"
  },
  "addItem": "{count, plural, one {Bestand toevoegen} other {Bestanden toevoegen}}",
  "@addItem": {
    "description": "Page title while adding one or more items to album"
  },
  "createOrSelectAlbum": "Maak of selecteer album",
  "selectAlbum": "Album selecteren",
  "searchByAlbumNameHint": "Albumnaam",
  "albumTitle": "Albumtitel",
  "enterAlbumName": "Voer albumnaam in",
  "restoringFiles": "Bestanden herstellen...",
  "movingFilesToAlbum": "Bestanden verplaatsen naar album...",
  "unhidingFilesToAlbum": "Bestanden zichtbaar maken in album",
  "canNotUploadToAlbumsOwnedByOthers": "Kan niet uploaden naar albums die van anderen zijn",
  "uploadingFilesToAlbum": "Bestanden worden geüpload naar album...",
  "addedSuccessfullyTo": "Succesvol toegevoegd aan  {albumName}",
  "movedSuccessfullyTo": "Succesvol verplaatst naar {albumName}",
  "thisAlbumAlreadyHDACollaborativeLink": "Dit album heeft al een gezamenlijke link",
  "collaborativeLinkCreatedFor": "Gezamenlijke link aangemaakt voor {albumName}",
  "askYourLovedOnesToShare": "Vraag uw dierbaren om te delen",
  "invite": "Uitnodigen",
  "shareYourFirstAlbum": "Deel jouw eerste album",
  "sharedWith": "Gedeeld met {emailIDs}",
  "sharedWithMe": "Gedeeld met mij",
  "sharedByMe": "Gedeeld door mij",
  "doubleYourStorage": "Verdubbel uw opslagruimte",
  "referFriendsAnd2xYourPlan": "Verwijs vrienden en 2x uw abonnement",
  "shareAlbumHint": "Open een album en tik op de deelknop rechts bovenaan om te delen.",
  "itemsShowTheNumberOfDaysRemainingBeforePermanentDeletion": "Bestanden tonen het aantal resterende dagen voordat ze permanent worden verwijderd",
  "trashDaysLeft": "{count, plural, =0 {} =1 {1 dag} other {{count} dagen}}",
  "@trashDaysLeft": {
    "description": "Text to indicate number of days remaining before permanent deletion",
    "placeholders": {
      "count": {
        "example": "1|2|3",
        "type": "int"
      }
    }
  },
  "deleteAll": "Alles Verwijderen",
  "renameAlbum": "Albumnaam wijzigen",
  "convertToAlbum": "Omzetten naar album",
  "setCover": "Omslag instellen",
  "@setCover": {
    "description": "Text to set cover photo for an album"
  },
  "sortAlbumsBy": "Sorteren op",
  "sortNewestFirst": "Nieuwste eerst",
  "sortOldestFirst": "Oudste eerst",
  "rename": "Naam wijzigen",
  "leaveSharedAlbum": "Gedeeld album verlaten?",
  "leaveAlbum": "Album verlaten",
  "photosAddedByYouWillBeRemovedFromTheAlbum": "Foto's toegevoegd door u zullen worden verwijderd uit het album",
  "youveNoFilesInThisAlbumThatCanBeDeleted": "Je hebt geen bestanden in dit album die verwijderd kunnen worden",
  "youDontHaveAnyArchivedItems": "U heeft geen gearchiveerde bestanden.",
  "ignoredFolderUploadReason": "Sommige bestanden in dit album worden genegeerd voor uploaden omdat ze eerder van Ente zijn verwijderd.",
  "resetIgnoredFiles": "Reset genegeerde bestanden",
  "deviceFilesAutoUploading": "Bestanden toegevoegd aan dit album van dit apparaat zullen automatisch geüpload worden naar Ente.",
  "turnOnBackupForAutoUpload": "Schakel back-up in om bestanden die toegevoegd zijn aan deze map op dit apparaat automatisch te uploaden.",
  "noHiddenPhotosOrVideos": "Geen verborgen foto's of video's",
  "toHideAPhotoOrVideo": "Om een foto of video te verbergen",
  "openTheItem": "• Open het item",
  "clickOnTheOverflowMenu": "• Klik op het menu",
  "click": "• Click",
  "nothingToSeeHere": "Nog niets te zien hier! 👀",
  "unarchiveAlbum": "Album uit archief halen",
  "archiveAlbum": "Album archiveren",
  "calculating": "Berekenen...",
  "pleaseWaitDeletingAlbum": "Een ogenblik geduld, album wordt verwijderd",
  "searchByExamples": "• Albumnamen (bijv. \"Camera\")\n• Types van bestanden (bijv. \"Video's\", \".gif\")\n• Jaren en maanden (bijv. \"2022\", \"januari\")\n• Feestdagen (bijv. \"Kerstmis\")\n• Fotobeschrijvingen (bijv. \"#fun\")",
  "youCanTrySearchingForADifferentQuery": "U kunt proberen een andere zoekopdracht te vinden.",
  "noResultsFound": "Geen resultaten gevonden",
  "addedBy": "Toegevoegd door {emailOrName}",
  "loadingExifData": "EXIF-gegevens laden...",
  "viewAllExifData": "Bekijk alle EXIF gegevens",
  "noExifData": "Geen EXIF gegevens",
  "thisImageHasNoExifData": "Deze foto heeft geen exif gegevens",
  "exif": "EXIF",
  "noResults": "Geen resultaten",
  "weDontSupportEditingPhotosAndAlbumsThatYouDont": "We ondersteunen het bewerken van foto's en albums waar je niet de eigenaar van bent nog niet",
  "failedToFetchOriginalForEdit": "Fout bij ophalen origineel voor bewerking",
  "close": "Sluiten",
  "setAs": "Instellen als",
  "fileSavedToGallery": "Bestand opgeslagen in galerij",
  "filesSavedToGallery": "Bestand opgeslagen in galerij",
  "fileFailedToSaveToGallery": "Opslaan van bestand naar galerij mislukt",
  "download": "Downloaden",
  "pressAndHoldToPlayVideo": "Ingedrukt houden om video af te spelen",
  "pressAndHoldToPlayVideoDetailed": "Houd de afbeelding ingedrukt om video af te spelen",
  "downloadFailed": "Download mislukt",
  "deduplicateFiles": "Dubbele bestanden verwijderen",
  "deselectAll": "Alles deselecteren",
  "reviewDeduplicateItems": "Controleer en verwijder de bestanden die u denkt dat dubbel zijn.",
  "clubByCaptureTime": "Samenvoegen op tijd",
  "clubByFileName": "Samenvoegen op bestandsnaam",
  "count": "Aantal",
  "totalSize": "Totale grootte",
  "longpressOnAnItemToViewInFullscreen": "Houd een bestand lang ingedrukt om te bekijken op volledig scherm",
  "decryptingVideo": "Video ontsleutelen...",
  "authToViewYourMemories": "Graag verifiëren om uw herinneringen te bekijken",
  "unlock": "Ontgrendelen",
  "freeUpSpace": "Ruimte vrijmaken",
  "freeUpSpaceSaving": "{count, plural, one {Het kan verwijderd worden van het apparaat om {formattedSize} vrij te maken} other {Ze kunnen verwijderd worden van het apparaat om {formattedSize} vrij te maken}}",
  "filesBackedUpInAlbum": "{count, plural, one {1 bestand} other {{formattedNumber} bestanden}} in dit album is veilig geback-upt",
  "@filesBackedUpInAlbum": {
    "description": "Text to tell user how many files have been backed up in the album",
    "placeholders": {
      "count": {
        "example": "1",
        "type": "int"
      },
      "formattedNumber": {
        "content": "{formattedNumber}",
        "example": "1,000",
        "type": "String"
      }
    }
  },
  "filesBackedUpFromDevice": "{count, plural, one {1 bestand} other {{formattedNumber} bestanden}} in dit album zijn veilig geback-upt",
  "@filesBackedUpFromDevice": {
    "description": "Text to tell user how many files have been backed up from this device",
    "placeholders": {
      "count": {
        "example": "1",
        "type": "int"
      },
      "formattedNumber": {
        "content": "{formattedNumber}",
        "example": "1,000",
        "type": "String"
      }
    }
  },
  "@freeUpSpaceSaving": {
    "description": "Text to tell user how much space they can free up by deleting items from the device"
  },
  "freeUpAccessPostDelete": "Je hebt nog steeds toegang tot {count, plural, one {het} other {ze}} op Ente zolang je een actief abonnement hebt",
  "@freeUpAccessPostDelete": {
    "placeholders": {
      "count": {
        "example": "1",
        "type": "int"
      }
    }
  },
  "freeUpAmount": "Maak {sizeInMBorGB} vrij",
  "thisEmailIsAlreadyInUse": "Dit e-mailadres is al in gebruik",
  "incorrectCode": "Onjuiste code",
  "authenticationFailedPleaseTryAgain": "Verificatie mislukt, probeer het opnieuw",
  "verificationFailedPleaseTryAgain": "Verificatie mislukt, probeer het opnieuw",
  "authenticating": "Verifiëren...",
  "authenticationSuccessful": "Verificatie geslaagd!",
  "incorrectRecoveryKey": "Onjuiste herstelsleutel",
  "theRecoveryKeyYouEnteredIsIncorrect": "De ingevoerde herstelsleutel is onjuist",
  "twofactorAuthenticationSuccessfullyReset": "Tweestapsverificatie succesvol gereset",
  "pleaseVerifyTheCodeYouHaveEntered": "Controleer de code die u hebt ingevoerd",
  "pleaseContactSupportIfTheProblemPersists": "Neem contact op met klantenservice als het probleem aanhoudt",
  "twofactorAuthenticationHasBeenDisabled": "Tweestapsverificatie is uitgeschakeld",
  "sorryTheCodeYouveEnteredIsIncorrect": "Sorry, de ingevoerde code is onjuist",
  "yourVerificationCodeHasExpired": "Uw verificatiecode is verlopen",
  "emailChangedTo": "E-mailadres gewijzigd naar {newEmail}",
  "verifying": "Verifiëren...",
  "disablingTwofactorAuthentication": "Tweestapsverificatie uitschakelen...",
  "allMemoriesPreserved": "Alle herinneringen bewaard",
  "loadingGallery": "Laden van gallerij...",
  "syncing": "Synchroniseren...",
  "encryptingBackup": "Back-up versleutelen...",
  "syncStopped": "Synchronisatie gestopt",
  "syncProgress": "{completed}/{total} herinneringen bewaard",
  "uploadingMultipleMemories": "{count} herinneringen veiligstellen...",
  "uploadingSingleMemory": "1 herinnering veiligstellen...",
  "@syncProgress": {
    "description": "Text to tell user how many memories have been preserved",
    "placeholders": {
      "completed": {
        "type": "String"
      },
      "total": {
        "type": "String"
      }
    }
  },
  "archiving": "Archiveren...",
  "unarchiving": "Uit het archief halen...",
  "successfullyArchived": "Succesvol gearchiveerd",
  "successfullyUnarchived": "Succesvol uit archief gehaald",
  "renameFile": "Bestandsnaam wijzigen",
  "enterFileName": "Geef bestandsnaam op",
  "filesDeleted": "Bestanden verwijderd",
  "selectedFilesAreNotOnEnte": "Geselecteerde bestanden staan niet op Ente",
  "thisActionCannotBeUndone": "Deze actie kan niet ongedaan gemaakt worden",
  "emptyTrash": "Prullenbak leegmaken?",
  "permDeleteWarning": "Alle bestanden in de prullenbak zullen permanent worden verwijderd\n\nDeze actie kan niet ongedaan worden gemaakt",
  "empty": "Leeg",
  "couldNotFreeUpSpace": "Kon geen ruimte vrijmaken",
  "permanentlyDeleteFromDevice": "Permanent verwijderen van apparaat?",
  "someOfTheFilesYouAreTryingToDeleteAre": "Sommige bestanden die u probeert te verwijderen zijn alleen beschikbaar op uw apparaat en kunnen niet hersteld worden als deze verwijderd worden",
  "theyWillBeDeletedFromAllAlbums": "Ze zullen uit alle albums worden verwijderd.",
  "someItemsAreInBothEnteAndYourDevice": "Sommige bestanden bevinden zich zowel in Ente als op jouw apparaat.",
  "selectedItemsWillBeDeletedFromAllAlbumsAndMoved": "Geselecteerde bestanden worden verwijderd uit alle albums en verplaatst naar de prullenbak.",
  "theseItemsWillBeDeletedFromYourDevice": "Deze bestanden zullen worden verwijderd van uw apparaat.",
  "itLooksLikeSomethingWentWrongPleaseRetryAfterSome": "Het lijkt erop dat er iets fout is gegaan. Probeer het later opnieuw. Als de fout zich blijft voordoen, neem dan contact op met ons supportteam.",
  "error": "Foutmelding",
  "tempErrorContactSupportIfPersists": "Het lijkt erop dat er iets fout is gegaan. Probeer het later opnieuw. Als de fout zich blijft voordoen, neem dan contact op met ons supportteam.",
  "networkHostLookUpErr": "Kan geen verbinding maken met Ente, controleer uw netwerkinstellingen en neem contact op met ondersteuning als de fout zich blijft voordoen.",
  "networkConnectionRefusedErr": "Kan geen verbinding maken met Ente, probeer het later opnieuw. Als de fout zich blijft voordoen, neem dan contact op met support.",
  "cachedData": "Cachegegevens",
  "clearCaches": "Cache legen",
  "remoteImages": "Externe afbeeldingen",
  "remoteVideos": "Externe video's",
  "remoteThumbnails": "Externe thumbnails",
  "pendingSync": "Synchronisatie in behandeling",
  "localGallery": "Lokale galerij",
  "todaysLogs": "Logboeken van vandaag",
  "viewLogs": "Logboeken bekijken",
  "logsDialogBody": "Dit zal logboeken verzenden om ons te helpen uw probleem op te lossen. Houd er rekening mee dat bestandsnamen zullen worden meegenomen om problemen met specifieke bestanden bij te houden.",
  "preparingLogs": "Logboeken voorbereiden...",
  "emailYourLogs": "E-mail uw logboeken",
  "pleaseSendTheLogsTo": "Verstuur de logboeken alstublieft naar {toEmail}",
  "copyEmailAddress": "E-mailadres kopiëren",
  "exportLogs": "Logboek exporteren",
  "pleaseEmailUsAt": "Stuur ons een e-mail op {toEmail}",
  "dismiss": "Afwijzen",
  "didYouKnow": "Wist u dat?",
  "loadingMessage": "Uw foto's laden...",
  "loadMessage1": "U kunt uw abonnement met uw familie delen",
  "loadMessage2": "We hebben tot nu toe meer dan tien miljoen herinneringen bewaard",
  "loadMessage3": "We bewaren 3 kopieën van uw bestanden, één in een ondergrondse kernbunker",
  "loadMessage4": "Al onze apps zijn open source",
  "loadMessage5": "Onze broncode en cryptografie zijn extern gecontroleerd en geverifieerd",
  "loadMessage6": "Je kunt links naar je albums delen met je dierbaren",
  "loadMessage7": "Onze mobiele apps draaien op de achtergrond om alle nieuwe foto's die je maakt te versleutelen en te back-uppen",
  "loadMessage8": "web.ente.io heeft een vlotte uploader",
  "loadMessage9": "We gebruiken Xchacha20Poly1305 om uw gegevens veilig te versleutelen",
  "photoDescriptions": "Foto beschrijvingen",
  "fileTypesAndNames": "Bestandstypen en namen",
  "location": "Locatie",
  "moments": "Momenten",
  "searchFaceEmptySection": "Mensen worden hier getoond als het indexeren klaar is",
  "searchDatesEmptySection": "Zoeken op een datum, maand of jaar",
  "searchLocationEmptySection": "Foto's groeperen die in een bepaalde straal van een foto worden genomen",
  "searchPeopleEmptySection": "Nodig mensen uit, en je ziet alle foto's die door hen worden gedeeld hier",
  "searchAlbumsEmptySection": "Albums",
  "searchFileTypesAndNamesEmptySection": "Bestandstypen en namen",
  "searchCaptionEmptySection": "Voeg beschrijvingen zoals \"#weekendje weg\" toe in foto-info om ze snel hier te vinden",
  "language": "Taal",
  "selectLanguage": "Taal selecteren",
  "locationName": "Locatie naam",
  "addLocation": "Locatie toevoegen",
  "groupNearbyPhotos": "Groep foto's in de buurt",
  "kiloMeterUnit": "km",
  "addLocationButton": "Toevoegen",
  "radius": "Straal",
  "locationTagFeatureDescription": "Een locatie tag groept alle foto's die binnen een bepaalde straal van een foto zijn genomen",
  "galleryMemoryLimitInfo": "Tot 1000 herinneringen getoond in de galerij",
  "save": "Opslaan",
  "centerPoint": "Middelpunt",
  "pickCenterPoint": "Kies middelpunt",
  "useSelectedPhoto": "Gebruik geselecteerde foto",
  "resetToDefault": "Standaardinstellingen herstellen",
  "@resetToDefault": {
    "description": "Button text to reset cover photo to default"
  },
  "edit": "Bewerken",
  "deleteLocation": "Verwijder locatie",
  "rotateLeft": "Roteer links",
  "flip": "Omdraaien",
  "rotateRight": "Rechtsom draaien",
  "saveCopy": "Kopie opslaan",
  "light": "Licht",
  "color": "Kleur",
  "yesDiscardChanges": "Ja, wijzigingen negeren",
  "doYouWantToDiscardTheEditsYouHaveMade": "Wilt u de bewerkingen die u hebt gemaakt annuleren?",
  "saving": "Opslaan...",
  "editsSaved": "Bewerkingen opgeslagen",
  "oopsCouldNotSaveEdits": "Oeps, kon bewerkingen niet opslaan",
  "distanceInKMUnit": "km",
  "@distanceInKMUnit": {
    "description": "Unit for distance in km"
  },
  "dayToday": "Vandaag",
  "dayYesterday": "Gisteren",
  "storage": "Opslagruimte",
  "usedSpace": "Gebruikte ruimte",
  "storageBreakupFamily": "Familie",
  "storageBreakupYou": "Jij",
  "@storageBreakupYou": {
    "description": "Label to indicate how much storage you are using when you are part of a family plan"
  },
  "storageUsageInfo": "{usedAmount} {usedStorageUnit} van {totalAmount} {totalStorageUnit} gebruikt",
  "@storageUsageInfo": {
    "description": "Example: 1.2 GB of 2 GB used or 100 GB or 2TB used"
  },
  "availableStorageSpace": "{freeAmount} {storageUnit} vrij",
  "appVersion": "Versie: {versionValue}",
  "verifyIDLabel": "Verifiëren",
  "fileInfoAddDescHint": "Voeg een beschrijving toe...",
  "editLocationTagTitle": "Locatie bewerken",
  "setLabel": "Instellen",
  "@setLabel": {
    "description": "Label of confirm button to add a new custom radius to the radius selector of a location tag"
  },
  "setRadius": "Radius instellen",
  "familyPlanPortalTitle": "Familie",
  "familyPlanOverview": "Voeg 5 gezinsleden toe aan je bestaande abonnement zonder extra te betalen.\n\nElk lid krijgt zijn eigen privé ruimte en kan elkaars bestanden niet zien tenzij ze zijn gedeeld.\n\nFamilieplannen zijn beschikbaar voor klanten die een betaald Ente abonnement hebben.\n\nAbonneer nu om aan de slag te gaan!",
  "androidBiometricHint": "Identiteit verifiëren",
  "@androidBiometricHint": {
    "description": "Hint message advising the user how to authenticate with biometrics. It is used on Android side. Maximum 60 characters."
  },
  "androidBiometricNotRecognized": "Niet herkend. Probeer het opnieuw.",
  "@androidBiometricNotRecognized": {
    "description": "Message to let the user know that authentication was failed. It is used on Android side. Maximum 60 characters."
  },
  "androidBiometricSuccess": "Succes",
  "@androidBiometricSuccess": {
    "description": "Message to let the user know that authentication was successful. It is used on Android side. Maximum 60 characters."
  },
  "androidCancelButton": "Annuleren",
  "@androidCancelButton": {
    "description": "Message showed on a button that the user can click to leave the current dialog. It is used on Android side. Maximum 30 characters."
  },
  "androidSignInTitle": "Verificatie vereist",
  "@androidSignInTitle": {
    "description": "Message showed as a title in a dialog which indicates the user that they need to scan biometric to continue. It is used on Android side. Maximum 60 characters."
  },
  "androidBiometricRequiredTitle": "Biometrische verificatie vereist",
  "@androidBiometricRequiredTitle": {
    "description": "Message showed as a title in a dialog which indicates the user has not set up biometric authentication on their device. It is used on Android side. Maximum 60 characters."
  },
  "androidDeviceCredentialsRequiredTitle": "Apparaatgegevens vereist",
  "@androidDeviceCredentialsRequiredTitle": {
    "description": "Message showed as a title in a dialog which indicates the user has not set up credentials authentication on their device. It is used on Android side. Maximum 60 characters."
  },
  "androidDeviceCredentialsSetupDescription": "Apparaatgegevens vereist",
  "@androidDeviceCredentialsSetupDescription": {
    "description": "Message advising the user to go to the settings and configure device credentials on their device. It shows in a dialog on Android side."
  },
  "goToSettings": "Ga naar instellingen",
  "@goToSettings": {
    "description": "Message showed on a button that the user can click to go to settings pages from the current dialog. It is used on both Android and iOS side. Maximum 30 characters."
  },
  "androidGoToSettingsDescription": "Biometrische verificatie is niet ingesteld op uw apparaat. Ga naar 'Instellingen > Beveiliging' om biometrische verificatie toe te voegen.",
  "@androidGoToSettingsDescription": {
    "description": "Message advising the user to go to the settings and configure biometric on their device. It shows in a dialog on Android side."
  },
  "iOSLockOut": "Biometrische verificatie is uitgeschakeld. Vergrendel en ontgrendel uw scherm om het in te schakelen.",
  "@iOSLockOut": {
    "description": "Message advising the user to re-enable biometrics on their device. It shows in a dialog on iOS side."
  },
  "iOSGoToSettingsDescription": "Biometrische authenticatie is niet ingesteld op uw apparaat. Schakel Touch ID of Face ID in op uw telefoon.",
  "@iOSGoToSettingsDescription": {
    "description": "Message advising the user to go to the settings and configure Biometrics for their device. It shows in a dialog on iOS side."
  },
  "iOSOkButton": "Oké",
  "@iOSOkButton": {
    "description": "Message showed on a button that the user can click to leave the current dialog. It is used on iOS side. Maximum 30 characters."
  },
  "openstreetmapContributors": "OpenStreetMap bijdragers",
  "hostedAtOsmFrance": "Gehost bij OSM France",
  "map": "Kaart",
  "@map": {
    "description": "Label for the map view"
  },
  "maps": "Kaarten",
  "enableMaps": "Kaarten inschakelen",
  "enableMapsDesc": "Dit toont jouw foto's op een wereldkaart.\n\nDeze kaart wordt gehost door Open Street Map, en de exacte locaties van jouw foto's worden nooit gedeeld.\n\nJe kunt deze functie op elk gewenst moment uitschakelen via de instellingen.",
  "quickLinks": "Snelle links",
  "selectItemsToAdd": "Selecteer items om toe te voegen",
  "addSelected": "Voeg geselecteerde toe",
  "addFromDevice": "Toevoegen vanaf apparaat",
  "addPhotos": "Foto's toevoegen",
  "noPhotosFoundHere": "Geen foto's gevonden hier",
  "zoomOutToSeePhotos": "Zoom uit om foto's te zien",
  "noImagesWithLocation": "Geen afbeeldingen met locatie",
  "unpinAlbum": "Album losmaken",
  "pinAlbum": "Album bovenaan vastzetten",
  "create": "Creëren",
  "viewAll": "Alles weergeven",
  "nothingSharedWithYouYet": "Nog niets met je gedeeld",
  "noAlbumsSharedByYouYet": "Nog geen albums gedeeld door jou",
  "sharedWithYou": "Gedeeld met jou",
  "sharedByYou": "Gedeeld door jou",
  "inviteYourFriendsToEnte": "Vrienden uitnodigen voor Ente",
  "failedToDownloadVideo": "Downloaden van video mislukt",
  "hiding": "Verbergen...",
  "unhiding": "Zichtbaar maken...",
  "successfullyHid": "Succesvol verborgen",
  "successfullyUnhid": "Met succes zichtbaar gemaakt",
  "crashReporting": "Crash rapportering",
  "resumableUploads": "Hervatbare uploads",
  "addToHiddenAlbum": "Toevoegen aan verborgen album",
  "moveToHiddenAlbum": "Verplaatsen naar verborgen album",
  "fileTypes": "Bestandstype",
  "deleteConfirmDialogBody": "Dit account is gekoppeld aan andere Ente apps, als je er gebruik van maakt. Je geüploade gegevens worden in alle Ente apps gepland voor verwijdering, en je account wordt permanent verwijderd voor alle Ente diensten.",
  "hearUsWhereTitle": "Hoe hoorde je over Ente? (optioneel)",
  "hearUsExplanation": "Wij gebruiken geen tracking. Het zou helpen als je ons vertelt waar je ons gevonden hebt!",
  "viewAddOnButton": "Add-ons bekijken",
  "addOns": "Add-ons",
  "addOnPageSubtitle": "Details van add-ons",
  "yourMap": "Jouw kaart",
  "modifyYourQueryOrTrySearchingFor": "Pas je zoekopdracht aan of zoek naar",
  "blackFridaySale": "Black Friday-aanbieding",
  "upto50OffUntil4thDec": "Tot 50% korting, tot 4 december.",
  "photos": "Foto's",
  "videos": "Video's",
  "livePhotos": "Live foto",
  "searchHint1": "Snelle, lokale zoekfunctie",
  "searchHint2": "Foto datums, beschrijvingen",
  "searchHint3": "Albums, bestandsnamen en typen",
  "searchHint4": "Locatie",
  "searchHint5": "Binnenkort beschikbaar: Gezichten & magische zoekopdrachten ✨",
  "addYourPhotosNow": "Voeg nu je foto's toe",
  "searchResultCount": "{count, plural, one{{count} resultaat gevonden} other{{count} resultaten gevonden}}",
  "@searchResultCount": {
    "description": "Text to tell user how many results were found for their search query",
    "placeholders": {
      "count": {
        "example": "1|2|3",
        "type": "int"
      }
    }
  },
  "faces": "Gezichten",
  "people": "Personen",
  "contents": "Inhoud",
  "addNew": "Nieuwe toevoegen",
  "@addNew": {
    "description": "Text to add a new item (location tag, album, caption etc)"
  },
  "contacts": "Contacten",
  "noInternetConnection": "Geen internetverbinding",
  "pleaseCheckYourInternetConnectionAndTryAgain": "Controleer je internetverbinding en probeer het opnieuw.",
  "signOutFromOtherDevices": "Log uit op andere apparaten",
  "signOutOtherBody": "Als je denkt dat iemand je wachtwoord zou kunnen kennen, kun je alle andere apparaten die je account gebruiken dwingen om uit te loggen.",
  "signOutOtherDevices": "Log uit op andere apparaten",
  "doNotSignOut": "Niet uitloggen",
  "editLocation": "Locatie bewerken",
  "selectALocation": "Selecteer een locatie",
  "selectALocationFirst": "Selecteer eerst een locatie",
  "changeLocationOfSelectedItems": "Locatie van geselecteerde items wijzigen?",
  "editsToLocationWillOnlyBeSeenWithinEnte": "Bewerkte locatie wordt alleen gezien binnen Ente",
  "cleanUncategorized": "Ongecategoriseerd opschonen",
  "cleanUncategorizedDescription": "Verwijder alle bestanden van Ongecategoriseerd die aanwezig zijn in andere albums",
  "waitingForVerification": "Wachten op verificatie...",
  "passkey": "Passkey",
  "passkeyAuthTitle": "Passkey verificatie",
  "passKeyPendingVerification": "Verificatie is nog in behandeling",
  "loginSessionExpired": "Sessie verlopen",
  "loginSessionExpiredDetails": "Jouw sessie is verlopen. Log opnieuw in.",
  "verifyPasskey": "Bevestig passkey",
  "playOnTv": "Album afspelen op TV",
  "pair": "Koppelen",
  "deviceNotFound": "Apparaat niet gevonden",
  "castInstruction": "Bezoek cast.ente.io op het apparaat dat u wilt koppelen.\n\nVoer de code hieronder in om het album op uw TV af te spelen.",
  "deviceCodeHint": "Voer de code in",
  "joinDiscord": "Join de Discord",
  "locations": "Locaties",
  "descriptions": "Beschrijvingen",
  "addAName": "Een naam toevoegen",
  "findThemQuickly": "Vind ze snel",
  "@findThemQuickly": {
    "description": "Subtitle to indicate that the user can find people quickly by name"
  },
  "findPeopleByName": "Mensen snel op naam zoeken",
  "addViewers": "{count, plural, one {Voeg kijker toe} other {Voeg kijkers toe}}",
  "addCollaborators": "{count, plural, zero {Voeg samenwerker toe} one {Voeg samenwerker toe} other {Voeg samenwerkers toe}}",
  "longPressAnEmailToVerifyEndToEndEncryption": "Druk lang op een e-mail om de versleuteling te verifiëren.",
  "developerSettingsWarning": "Weet je zeker dat je de ontwikkelaarsinstellingen wilt wijzigen?",
  "developerSettings": "Ontwikkelaarsinstellingen",
  "serverEndpoint": "Server eindpunt",
  "invalidEndpoint": "Ongeldig eindpunt",
  "invalidEndpointMessage": "Sorry, het eindpunt dat je hebt ingevoerd is ongeldig. Voer een geldig eindpunt in en probeer het opnieuw.",
  "endpointUpdatedMessage": "Eindpunt met succes bijgewerkt",
  "customEndpoint": "Verbonden met {endpoint}",
  "createCollaborativeLink": "Maak een gezamenlijke link",
  "search": "Zoeken",
  "enterPersonName": "Naam van persoon invoeren",
  "enterName": "Naam invoeren",
  "savePerson": "Persoon opslaan",
  "editPerson": "Persoon bewerken",
  "mergedPhotos": "Samengevoegde foto's",
  "orMergeWithExistingPerson": "Of samenvoegen met bestaande",
  "enterDateOfBirth": "Verjaardag (optioneel)",
  "birthday": "Verjaardag",
  "removePersonLabel": "Verwijder persoonslabel",
  "autoPairDesc": "Automatisch koppelen werkt alleen met apparaten die Chromecast ondersteunen.",
  "manualPairDesc": "Koppelen met de PIN werkt met elk scherm waarop je jouw album wilt zien.",
  "connectToDevice": "Verbinding maken met apparaat",
  "autoCastDialogBody": "Je zult de beschikbare Cast apparaten hier zien.",
  "autoCastiOSPermission": "Zorg ervoor dat lokale netwerkrechten zijn ingeschakeld voor de Ente Photos app, in Instellingen.",
  "noDeviceFound": "Geen apparaat gevonden",
  "stopCastingTitle": "Casten stoppen",
  "stopCastingBody": "Wil je stoppen met casten?",
  "castIPMismatchTitle": "Album casten mislukt",
  "castIPMismatchBody": "Zorg ervoor dat je op hetzelfde netwerk zit als de tv.",
  "pairingComplete": "Koppeling voltooid",
  "savingEdits": "Bewerken opslaan...",
  "autoPair": "Automatisch koppelen",
  "pairWithPin": "Koppelen met PIN",
  "faceRecognition": "Gezichtsherkenning",
  "foundFaces": "Gezichten gevonden",
  "clusteringProgress": "Voortgang clusteren",
  "indexingIsPaused": "Indexeren is gepauzeerd. Het zal automatisch hervatten wanneer het apparaat klaar is.",
  "trim": "Knippen",
  "crop": "Bijsnijden",
  "rotate": "Roteren",
  "left": "Links",
  "right": "Rechts",
  "whatsNew": "Nieuw",
  "reviewSuggestions": "Suggesties beoordelen",
  "review": "Beoordelen",
  "useAsCover": "Als cover gebruiken",
  "notPersonLabel": "Niet {name}?",
  "@notPersonLabel": {
    "description": "Label to indicate that the person in the photo is not the person whose name is mentioned",
    "placeholders": {
      "name": {
        "content": "{name}",
        "type": "String"
      }
    }
  },
  "enable": "Inschakelen",
  "enabled": "Ingeschakeld",
  "moreDetails": "Meer details",
  "enableMLIndexingDesc": "Ente ondersteunt on-device machine learning voor gezichtsherkenning, magisch zoeken en andere geavanceerde zoekfuncties",
  "magicSearchHint": "Magisch zoeken maakt het mogelijk om foto's op hun inhoud worden gezocht, bijvoorbeeld \"bloem\", \"rode auto\", \"identiteitsdocumenten\"",
  "panorama": "Panorama",
  "reenterPassword": "Wachtwoord opnieuw invoeren",
  "reenterPin": "PIN opnieuw invoeren",
  "deviceLock": "Apparaat vergrendeld",
  "pinLock": "PIN vergrendeling",
  "next": "Volgende",
  "setNewPassword": "Nieuw wachtwoord instellen",
  "enterPin": "PIN invoeren",
  "setNewPin": "Nieuwe PIN instellen",
  "appLock": "App-vergrendeling",
  "noSystemLockFound": "Geen systeemvergrendeling gevonden",
  "tapToUnlock": "Tik om te ontgrendelen",
  "tooManyIncorrectAttempts": "Te veel onjuiste pogingen",
  "videoInfo": "Video-info",
  "autoLock": "Automatische vergrendeling",
  "immediately": "Onmiddellijk",
  "autoLockFeatureDescription": "Tijd waarna de app wordt vergrendeld wanneer deze in achtergrond-modus is gezet",
  "hideContent": "Inhoud verbergen",
  "hideContentDescriptionAndroid": "Verbergt app-inhoud in de app-schakelaar en schakelt schermopnamen uit",
  "hideContentDescriptionIos": "Verbergt de inhoud van de app in de app-schakelaar",
  "passwordStrengthInfo": "De wachtwoordsterkte wordt berekend aan de hand van de lengte van het wachtwoord, de gebruikte tekens en of het wachtwoord al dan niet in de top 10.000 van meest gebruikte wachtwoorden staat",
  "noQuickLinksSelected": "Geen snelle links geselecteerd",
  "pleaseSelectQuickLinksToRemove": "Selecteer snelle links om te verwijderen",
  "removePublicLinks": "Verwijder publieke link",
  "thisWillRemovePublicLinksOfAllSelectedQuickLinks": "Hiermee worden openbare links van alle geselecteerde snelle links verwijderd.",
  "guestView": "Gasten weergave",
  "guestViewEnablePreSteps": "Om gasten weergave in te schakelen, moet u een toegangscode of schermvergrendeling instellen in uw systeeminstellingen.",
  "nameTheAlbum": "Album benoemen",
  "collectPhotosDescription": "Maak een link waarin je vrienden foto's kunnen uploaden in de originele kwaliteit.",
  "collect": "Verzamelen",
  "appLockDescriptions": "Kies tussen het standaard vergrendelscherm van uw apparaat en een aangepast vergrendelscherm met een pincode of wachtwoord.",
  "toEnableAppLockPleaseSetupDevicePasscodeOrScreen": "Om appvergrendeling in te schakelen, moet u een toegangscode of schermvergrendeling instellen in uw systeeminstellingen.",
  "authToViewPasskey": "Verifieer uzelf om uw toegangssleutel te bekijken",
  "loopVideoOn": "Video in lus afspelen aan",
  "loopVideoOff": "Video in lus afspelen uit",
  "localSyncErrorMessage": "Het lijkt erop dat er iets mis is gegaan omdat het synchroniseren van lokale foto's meer tijd kost dan verwacht. Neem contact op met ons supportteam",
  "showPerson": "Toon persoon",
  "sort": "Sorteren",
  "mostRecent": "Meest recent",
  "mostRelevant": "Meest relevant",
  "loadingYourPhotos": "Je foto's worden geladen...",
  "processingImport": "Verwerken van {folderName}...",
  "personName": "Naam van persoon",
  "addNewPerson": "Nieuw persoon toevoegen",
  "addNameOrMerge": "Naam toevoegen of samenvoegen",
  "mergeWithExisting": "Samenvoegen met bestaand",
  "newPerson": "Nieuw persoon",
  "addName": "Naam toevoegen",
  "add": "Toevoegen",
  "extraPhotosFoundFor": "Extra foto's gevonden voor {text}",
  "@extraPhotosFoundFor": {
    "placeholders": {
      "text": {
        "type": "String"
      }
    }
  },
  "extraPhotosFound": "Extra foto's gevonden",
  "configuration": "Configuratie",
  "localIndexing": "Lokaal indexeren",
  "resetPerson": "Verwijderen",
  "areYouSureYouWantToResetThisPerson": "Weet u zeker dat u deze persoon wilt resetten?",
  "allPersonGroupingWillReset": "Alle groepen voor deze persoon worden gereset, en je verliest alle suggesties die voor deze persoon zijn gedaan",
  "yesResetPerson": "Ja, reset persoon",
  "onlyThem": "Alleen hen",
  "checkingModels": "Modellen controleren...",
<<<<<<< HEAD
  "faceNotClusteredYet": "Face not clustered yet, please come back later"
=======
  "enableMachineLearningBanner": "Schakel machine learning in voor magische zoekopdrachten en gezichtsherkenning",
  "searchDiscoverEmptySection": "Afbeeldingen worden hier getoond zodra de verwerking voltooid is",
  "searchPersonsEmptySection": "Mensen worden hier getoond zodra de verwerking voltooid is",
  "viewersSuccessfullyAdded": "{count, plural, =0 {0 kijkers toegevoegd} =1 {1 kijker toegevoegd} other {{count} kijkers toegevoegd}}",
  "@viewersSuccessfullyAdded": {
    "placeholders": {
      "count": {
        "type": "int",
        "example": "2"
      }
    },
    "description": "Number of viewers that were successfully added to an album."
  },
  "collaboratorsSuccessfullyAdded": "{count, plural, =0 {0 samenwerkers toegevoegd} =1 {1 samenwerker toegevoegd} other {{count} samenwerkers toegevoegd}}",
  "@collaboratorsSuccessfullyAdded": {
    "placeholders": {
      "count": {
        "type": "int",
        "example": "2"
      }
    },
    "description": "Number of collaborators that were successfully added to an album."
  },
  "accountIsAlreadyConfigured": "Account is al geconfigureerd.",
  "sessionIdMismatch": "Sessie ID komt niet overeen",
  "@sessionIdMismatch": {
    "description": "In passkey page, deeplink is ignored because of session ID mismatch."
  },
  "failedToFetchActiveSessions": "Ophalen van actieve sessies mislukt",
  "@failedToFetchActiveSessions": {
    "description": "In session page, warn user (in toast) that active sessions could not be fetched."
  },
  "failedToRefreshStripeSubscription": "Abonnement vernieuwen mislukt",
  "failedToPlayVideo": "Afspelen van video mislukt",
  "uploadIsIgnoredDueToIgnorereason": "Upload wordt genegeerd omdat {ignoreReason}",
  "@uploadIsIgnoredDueToIgnorereason": {
    "placeholders": {
      "ignoreReason": {
        "type": "String",
        "example": "no network"
      }
    }
  },
  "typeOfGallerGallerytypeIsNotSupportedForRename": "Galerijtype {galleryType} wordt niet ondersteund voor hernoemen",
  "@typeOfGallerGallerytypeIsNotSupportedForRename": {
    "placeholders": {
      "galleryType": {
        "type": "String",
        "example": "no network"
      }
    }
  },
  "tapToUploadIsIgnoredDue": "Tik om te uploaden, upload wordt momenteel genegeerd vanwege {ignoreReason}",
  "@tapToUploadIsIgnoredDue": {
    "description": "Shown in upload icon widet, inside a tooltip.",
    "placeholders": {
      "ignoreReason": {
        "type": "String",
        "example": "no network"
      }
    }
  },
  "tapToUpload": "Tik om te uploaden",
  "@tapToUpload": {
    "description": "Shown in upload icon widet, inside a tooltip."
  },
  "info": "Info",
  "addFiles": "Bestanden toevoegen",
  "castAlbum": "Album casten",
  "imageNotAnalyzed": "Afbeelding niet geanalyseerd",
  "noFacesFound": "Geen gezichten gevonden",
  "fileNotUploadedYet": "Bestand nog niet geüpload",
  "noSuggestionsForPerson": "Geen suggesties voor {personName}",
  "@noSuggestionsForPerson": {
    "placeholders": {
      "personName": {
        "type": "String",
        "example": "Alice"
      }
    }
  },
  "month": "maand",
  "yearShort": "jr",
  "@yearShort": {
    "description": "Appears in pricing page (/yr)"
  },
  "currentlyRunning": "momenteel bezig",
  "ignored": "genegeerd",
  "photosCount": "{count, plural, =0 {0 foto's} =1 {1 foto} other {{count} foto's}}",
  "@photosCount": {
    "placeholders": {
      "count": {
        "type": "int",
        "example": "2"
      }
    }
  },
  "file": "Bestand",
  "searchSectionsLengthMismatch": "Lengte van secties komt niet overeen: {snapshotLenght} != {searchLenght}",
  "@searchSectionsLengthMismatch": {
    "description": "Appears in search tab page",
    "placeholders": {
      "snapshotLenght": {
        "type": "int",
        "example": "1"
      },
      "searchLenght": {
        "type": "int",
        "example": "2"
      }
    }
  },
  "selectMailApp": "Selecteer mail app",
  "selectAllShort": "Alle",
  "@selectAllShort": {
    "description": "Text that appears in bottom right when you start to select multiple photos. When clicked, it selects all photos."
  },
  "changeLogMagicSearchImprovementTitle": "Magisch zoeken verbetering",
  "changeLogMagicSearchImprovementContent": "We hebben magische zoekopdrachten veel sneller gemaakt zodat je niet hoeft te wachten om te vinden wat je zoekt.",
  "changeLogBackupStatusTitle": "Back-up status",
  "changeLogBackupStatusContent": "We hebben een logboek toegevoegd van alle bestanden die zijn geüpload naar Ente, inclusief fouten en wachtrij.",
  "changeLogDiscoverTitle": "Ontdek",
  "changeLogDiscoverContent": "Op zoek naar foto's van je identiteitskaarten, notities of zelfs herinneringen? Ga naar het tabblad Zoeken en bekijk ontdekking. Op basis van onze semantische zoekopdracht is het een plek om foto's te vinden die belangrijk voor jou kunnen zijn.\\n\\nAlleen beschikbaar als je Machine Learning hebt ingeschakeld.",
  "selectCoverPhoto": "Selecteer omslagfoto",
  "newLocation": "Nieuwe locatie"
>>>>>>> 0ee657af
}<|MERGE_RESOLUTION|>--- conflicted
+++ resolved
@@ -1380,9 +1380,7 @@
   "yesResetPerson": "Ja, reset persoon",
   "onlyThem": "Alleen hen",
   "checkingModels": "Modellen controleren...",
-<<<<<<< HEAD
-  "faceNotClusteredYet": "Face not clustered yet, please come back later"
-=======
+  "faceNotClusteredYet": "Face not clustered yet, please come back later",
   "enableMachineLearningBanner": "Schakel machine learning in voor magische zoekopdrachten en gezichtsherkenning",
   "searchDiscoverEmptySection": "Afbeeldingen worden hier getoond zodra de verwerking voltooid is",
   "searchPersonsEmptySection": "Mensen worden hier getoond zodra de verwerking voltooid is",
@@ -1508,5 +1506,4 @@
   "changeLogDiscoverContent": "Op zoek naar foto's van je identiteitskaarten, notities of zelfs herinneringen? Ga naar het tabblad Zoeken en bekijk ontdekking. Op basis van onze semantische zoekopdracht is het een plek om foto's te vinden die belangrijk voor jou kunnen zijn.\\n\\nAlleen beschikbaar als je Machine Learning hebt ingeschakeld.",
   "selectCoverPhoto": "Selecteer omslagfoto",
   "newLocation": "Nieuwe locatie"
->>>>>>> 0ee657af
 }