import 'dart:async';
import 'dart:io';
import 'dart:math' as math;

import "package:flutter/cupertino.dart";
import 'package:flutter/material.dart';
import 'package:logging/logging.dart';
import 'package:photos/core/configuration.dart';
import 'package:photos/core/event_bus.dart';
import "package:photos/core/network/network.dart";
import "package:photos/db/files_db.dart";
import 'package:photos/events/subscription_purchased_event.dart';
import "package:photos/gateways/cast_gw.dart";
import "package:photos/generated/l10n.dart";
import "package:photos/l10n/l10n.dart";
import 'package:photos/models/backup_status.dart';
import 'package:photos/models/collection/collection.dart';
import 'package:photos/models/device_collection.dart';
import 'package:photos/models/gallery_type.dart';
import "package:photos/models/metadata/common_keys.dart";
import 'package:photos/models/selected_files.dart';
import 'package:photos/service_locator.dart';
import 'package:photos/services/collections_service.dart';
import 'package:photos/services/sync_service.dart';
import 'package:photos/services/update_service.dart';
import 'package:photos/ui/actions/collection/collection_sharing_actions.dart';
<<<<<<< HEAD
import "package:photos/ui/cast/auto.dart";
import "package:photos/ui/cast/choose.dart";
=======
import "package:photos/ui/common/popup_item.dart";
>>>>>>> 90baf7ef
import 'package:photos/ui/components/action_sheet_widget.dart';
import 'package:photos/ui/components/buttons/button_widget.dart';
import 'package:photos/ui/components/models/button_type.dart';
import "package:photos/ui/map/enable_map.dart";
import "package:photos/ui/map/map_screen.dart";
import 'package:photos/ui/sharing/album_participants_page.dart';
import "package:photos/ui/sharing/manage_links_widget.dart";
import 'package:photos/ui/sharing/share_collection_page.dart';
import 'package:photos/ui/tools/free_space_page.dart';
import "package:photos/ui/viewer/gallery/hooks/add_photos_sheet.dart";
import 'package:photos/ui/viewer/gallery/hooks/pick_cover_photo.dart';
import 'package:photos/utils/data_util.dart';
import 'package:photos/utils/dialog_util.dart';
import 'package:photos/utils/magic_util.dart';
import 'package:photos/utils/navigation_util.dart';
import 'package:photos/utils/toast_util.dart';
import "package:uuid/uuid.dart";

class GalleryAppBarWidget extends StatefulWidget {
  final GalleryType type;
  final String? title;
  final SelectedFiles selectedFiles;
  final DeviceCollection? deviceCollection;
  final Collection? collection;

  const GalleryAppBarWidget(
    this.type,
    this.title,
    this.selectedFiles, {
    Key? key,
    this.deviceCollection,
    this.collection,
  }) : super(key: key);

  @override
  State<GalleryAppBarWidget> createState() => _GalleryAppBarWidgetState();
}

enum AlbumPopupAction {
  rename,
  delete,
  map,
  ownedArchive,
  sharedArchive,
  ownedHide,
  playOnTv,
  sort,
  leave,
  freeUpSpace,
  setCover,
  addPhotos,
  pinAlbum,
  removeLink,
  cleanUncategorized,
}

class _GalleryAppBarWidgetState extends State<GalleryAppBarWidget> {
  final _logger = Logger("GalleryAppBar");
  late StreamSubscription _userAuthEventSubscription;
  late Function() _selectedFilesListener;
  String? _appBarTitle;
  late CollectionActions collectionActions;
  bool isQuickLink = false;
  late bool isInternalUser;
  late GalleryType galleryType;

  @override
  void initState() {
    super.initState();
    _selectedFilesListener = () {
      setState(() {});
    };
    isInternalUser = flagService.internalUser;
    collectionActions = CollectionActions(CollectionsService.instance);
    widget.selectedFiles.addListener(_selectedFilesListener);
    _userAuthEventSubscription =
        Bus.instance.on<SubscriptionPurchasedEvent>().listen((event) {
      setState(() {});
    });
    _appBarTitle = widget.title;
    galleryType = widget.type;
  }

  @override
  void dispose() {
    _userAuthEventSubscription.cancel();
    widget.selectedFiles.removeListener(_selectedFilesListener);
    super.dispose();
  }

  @override
  Widget build(BuildContext context) {
    return galleryType == GalleryType.homepage
        ? const SizedBox.shrink()
        : AppBar(
            elevation: 0,
            centerTitle: false,
            title: Text(
              _appBarTitle!,
              style: Theme.of(context)
                  .textTheme
                  .headlineSmall!
                  .copyWith(fontSize: 16),
              maxLines: 2,
              overflow: TextOverflow.ellipsis,
            ),
            actions: _getDefaultActions(context),
          );
  }

  Future<dynamic> _renameAlbum(BuildContext context) async {
    if (galleryType != GalleryType.ownedCollection &&
        galleryType != GalleryType.hiddenOwnedCollection &&
        galleryType != GalleryType.quickLink) {
      showToast(
        context,
        'Type of galler $galleryType is not supported for '
        'rename',
      );

      return;
    }
    final result = await showTextInputDialog(
      context,
      title: isQuickLink
          ? S.of(context).enterAlbumName
          : S.of(context).renameAlbum,
      submitButtonLabel:
          isQuickLink ? S.of(context).done : S.of(context).rename,
      hintText: S.of(context).enterAlbumName,
      alwaysShowSuccessState: true,
      initialValue: widget.collection?.displayName ?? "",
      textCapitalization: TextCapitalization.words,
      onSubmit: (String text) async {
        // indicates user cancelled the rename request
        if (text == "" || text.trim() == _appBarTitle!.trim()) {
          return;
        }

        try {
          await CollectionsService.instance.rename(widget.collection!, text);
          if (mounted) {
            _appBarTitle = text;
            if (isQuickLink) {
              // update the gallery type to owned collection so that correct
              // actions are shown
              galleryType = GalleryType.ownedCollection;
            }
            setState(() {});
          }
        } catch (e, s) {
          _logger.severe("Failed to rename album", e, s);
          rethrow;
        }
      },
    );
    if (result is Exception) {
      await showGenericErrorDialog(context: context, error: result);
    }
  }

  Future<dynamic> _leaveAlbum(BuildContext context) async {
    final actionResult = await showActionSheet(
      context: context,
      buttons: [
        ButtonWidget(
          buttonType: ButtonType.critical,
          isInAlert: true,
          shouldStickToDarkTheme: true,
          buttonAction: ButtonAction.first,
          shouldSurfaceExecutionStates: true,
          labelText: S.of(context).leaveAlbum,
          onTap: () async {
            await CollectionsService.instance.leaveAlbum(widget.collection!);
          },
        ),
        ButtonWidget(
          buttonType: ButtonType.secondary,
          buttonAction: ButtonAction.cancel,
          isInAlert: true,
          shouldStickToDarkTheme: true,
          labelText: S.of(context).cancel,
        ),
      ],
      title: S.of(context).leaveSharedAlbum,
      body: S.of(context).photosAddedByYouWillBeRemovedFromTheAlbum,
    );
    if (actionResult?.action != null && mounted) {
      if (actionResult!.action == ButtonAction.error) {
        await showGenericErrorDialog(
          context: context,
          error: actionResult.exception,
        );
      } else if (actionResult.action == ButtonAction.first) {
        Navigator.of(context).pop();
      }
    }
  }

  // todo: In the new design, clicking on free up space will directly open
  // the free up space page and show loading indicator while calculating
  // the space which can be claimed up. This code duplication should be removed
  // whenever we move to the new design for free up space.
  Future<dynamic> _deleteBackedUpFiles(BuildContext context) async {
    final dialog = createProgressDialog(context, S.of(context).calculating);
    await dialog.show();
    BackupStatus status;
    try {
      status = await SyncService.instance
          .getBackupStatus(pathID: widget.deviceCollection!.id);
    } catch (e) {
      await dialog.hide();
      unawaited(showGenericErrorDialog(context: context, error: e));
      return;
    }

    await dialog.hide();
    if (status.localIDs.isEmpty) {
      await showErrorDialog(
        context,
        S.of(context).allClear,
        S.of(context).youveNoFilesInThisAlbumThatCanBeDeleted,
      );
    } else {
      final bool? result = await routeToPage(
        context,
        FreeSpacePage(status, clearSpaceForFolder: true),
      );
      if (result == true) {
        _showSpaceFreedDialog(status);
      }
    }
  }

  void _showSpaceFreedDialog(BackupStatus status) {
    showChoiceDialog(
      context,
      title: S.of(context).success,
      body: S.of(context).youHaveSuccessfullyFreedUp(formatBytes(status.size)),
      firstButtonLabel: S.of(context).rateUs,
      firstButtonOnTap: () async {
        await UpdateService.instance.launchReviewUrl();
      },
      firstButtonType: ButtonType.primary,
      secondButtonLabel: S.of(context).ok,
      secondButtonOnTap: () async {
        if (Platform.isIOS) {
          showToast(
            context,
            S.of(context).remindToEmptyDeviceTrash,
          );
        }
      },
    );
  }

  List<Widget> _getDefaultActions(BuildContext context) {
    final List<Widget> actions = <Widget>[];
    // If the user has selected files, don't show any actions
    if (widget.selectedFiles.files.isNotEmpty ||
        !Configuration.instance.hasConfiguredAccount()) {
      return actions;
    }
    final int userID = Configuration.instance.getUserID()!;
    isQuickLink = widget.collection?.isQuickLinkCollection() ?? false;
    if (galleryType.canAddFiles(widget.collection, userID)) {
      actions.add(
        Tooltip(
          message: "Add Files",
          child: IconButton(
            icon: const Icon(Icons.add_photo_alternate_outlined),
            onPressed: () async {
              await _showAddPhotoDialog(context);
            },
          ),
        ),
      );
    }
    if (galleryType.isSharable()) {
      actions.add(
        Tooltip(
          message: "Share",
          child: IconButton(
            icon: Icon(
              isQuickLink && (widget.collection!.hasLink)
                  ? Icons.link_outlined
                  : Icons.people_outlined,
            ),
            onPressed: () async {
              await _showShareCollectionDialog();
            },
          ),
        ),
      );
    }
    final List<EntePopupMenuItem<AlbumPopupAction>> items = [];
    items.addAll([
      if (galleryType.canRename())
        EntePopupMenuItem(
          isQuickLink
              ? S.of(context).convertToAlbum
              : S.of(context).renameAlbum,
          value: AlbumPopupAction.rename,
          icon: isQuickLink ? Icons.photo_album_outlined : Icons.edit,
        ),
      if (galleryType.canSetCover())
        EntePopupMenuItem(
          S.of(context).setCover,
          value: AlbumPopupAction.setCover,
          icon: Icons.image_outlined,
        ),
      if (galleryType.showMap())
        EntePopupMenuItem(
          S.of(context).map,
          value: AlbumPopupAction.map,
          icon: Icons.map_outlined,
        ),
      if (galleryType.canSort())
        EntePopupMenuItem(
          S.of(context).sortAlbumsBy,
          value: AlbumPopupAction.sort,
          icon: Icons.sort_outlined,
        ),
      if (galleryType == GalleryType.uncategorized)
        EntePopupMenuItem(
          S.of(context).cleanUncategorized,
          value: AlbumPopupAction.cleanUncategorized,
          icon: Icons.crop_original_outlined,
        ),
      if (galleryType.canPin())
        EntePopupMenuItem(
          widget.collection!.isPinned
              ? S.of(context).unpinAlbum
              : S.of(context).pinAlbum,
          value: AlbumPopupAction.pinAlbum,
          iconWidget: widget.collection!.isPinned
              ? const Icon(CupertinoIcons.pin_slash)
              : Transform.rotate(
                  angle: 45 * math.pi / 180, // rotate by 45 degrees
                  child: const Icon(CupertinoIcons.pin),
                ),
        ),
    ]);
    final bool isArchived = widget.collection?.isArchived() ?? false;
    final bool isHidden = widget.collection?.isHidden() ?? false;

    items.addAll(
      [
        // Do not show archive option for favorite collection. If collection is
        // already archived, allow user to unarchive that collection.
        if (isArchived || (galleryType.canArchive() && !isHidden))
          EntePopupMenuItem(
            value: AlbumPopupAction.ownedArchive,
            isArchived
                ? S.of(context).unarchiveAlbum
                : S.of(context).archiveAlbum,
            icon: isArchived ? Icons.unarchive : Icons.archive_outlined,
          ),
        if (!isArchived && galleryType.canHide())
          EntePopupMenuItem(
            value: AlbumPopupAction.ownedHide,
            isHidden ? S.of(context).unhide : S.of(context).hide,
            icon: isHidden
                ? Icons.visibility_outlined
                : Icons.visibility_off_outlined,
          ),
        if (widget.collection != null && isInternalUser)
          EntePopupMenuItem(
            value: AlbumPopupAction.playOnTv,
            context.l10n.playOnTv,
            icon: Icons.tv_outlined,
          ),
        if (galleryType.canDelete())
          EntePopupMenuItem(
            isQuickLink ? S.of(context).removeLink : S.of(context).deleteAlbum,
            value: isQuickLink
                ? AlbumPopupAction.removeLink
                : AlbumPopupAction.delete,
            icon: isQuickLink
                ? Icons.remove_circle_outline
                : Icons.delete_outline,
          ),
        if (galleryType == GalleryType.sharedCollection)
          EntePopupMenuItem(
            widget.collection!.hasShareeArchived()
                ? S.of(context).unarchiveAlbum
                : S.of(context).archiveAlbum,
            value: AlbumPopupAction.sharedArchive,
            icon: widget.collection!.hasShareeArchived()
                ? Icons.unarchive
                : Icons.archive_outlined,
          ),
        if (galleryType == GalleryType.sharedCollection)
          EntePopupMenuItem(
            S.of(context).leaveAlbum,
            value: AlbumPopupAction.leave,
            icon: Icons.logout,
          ),
        if (galleryType == GalleryType.localFolder)
          EntePopupMenuItem(
            S.of(context).freeUpDeviceSpace,
            value: AlbumPopupAction.freeUpSpace,
            icon: Icons.delete_sweep_outlined,
          ),
<<<<<<< HEAD
        ),
      );
    }
    if (widget.collection != null && castService.isSupported) {
      actions.add(
        Tooltip(
          message: "Cast album",
          child: IconButton(
            icon: castService.getActiveSessions().isNotEmpty
                ? const Icon(Icons.cast_connected_rounded)
                : const Icon(Icons.cast_outlined),
            onPressed: () async {
              await _castChoiceDialog();
              if (mounted) {
                setState(() {});
              }
            },
          ),
        ),
      );
    }
=======
      ],
    );
>>>>>>> 90baf7ef
    if (items.isNotEmpty) {
      actions.add(
        PopupMenuButton(
          itemBuilder: (context) {
            return items;
          },
          onSelected: (AlbumPopupAction value) async {
            if (value == AlbumPopupAction.rename) {
              await _renameAlbum(context);
            } else if (value == AlbumPopupAction.pinAlbum) {
              await updateOrder(
                context,
                widget.collection!,
                widget.collection!.isPinned ? 0 : 1,
              );
              if (mounted) setState(() {});
            } else if (value == AlbumPopupAction.ownedArchive) {
              await archiveOrUnarchive();
            } else if (value == AlbumPopupAction.ownedHide) {
              await hideOrUnhide();
            } else if (value == AlbumPopupAction.delete) {
              await _trashCollection();
            } else if (value == AlbumPopupAction.removeLink) {
              await _removeQuickLink();
            } else if (value == AlbumPopupAction.leave) {
              await _leaveAlbum(context);
            } else if (value == AlbumPopupAction.playOnTv) {
              await _castChoiceDialog();
            } else if (value == AlbumPopupAction.freeUpSpace) {
              await _deleteBackedUpFiles(context);
            } else if (value == AlbumPopupAction.setCover) {
              await setCoverPhoto(context);
            } else if (value == AlbumPopupAction.sort) {
              await _showSortOption(context);
            } else if (value == AlbumPopupAction.sharedArchive) {
              final hasShareeArchived = widget.collection!.hasShareeArchived();
              final int prevVisiblity =
                  hasShareeArchived ? archiveVisibility : visibleVisibility;
              final int newVisiblity =
                  hasShareeArchived ? visibleVisibility : archiveVisibility;

              await changeCollectionVisibility(
                context,
                collection: widget.collection!,
                newVisibility: newVisiblity,
                prevVisibility: prevVisiblity,
                isOwner: false,
              );
              if (mounted) {
                setState(() {});
              }
            } else if (value == AlbumPopupAction.map) {
              await showOnMap();
            } else if (value == AlbumPopupAction.cleanUncategorized) {
              await onCleanUncategorizedClick(context);
            } else {
              showToast(context, S.of(context).somethingWentWrong);
            }
          },
        ),
      );
    }

    return actions;
  }

  Future<void> onCleanUncategorizedClick(BuildContext buildContext) async {
    final actionResult = await showChoiceActionSheet(
      context,
      isCritical: true,
      title: S.of(context).cleanUncategorized,
      firstButtonLabel: S.of(context).confirm,
      body: S.of(context).cleanUncategorizedDescription,
    );
    if (actionResult?.action != null && mounted) {
      if (actionResult!.action == ButtonAction.first) {
        await collectionActions.removeFromUncatIfPresentInOtherAlbum(
          widget.collection!,
          buildContext,
        );
      }
    }
  }

  Future<void> setCoverPhoto(BuildContext context) async {
    final int? coverPhotoID = await showPickCoverPhotoSheet(
      context,
      widget.collection!,
    );
    if (coverPhotoID != null) {
      unawaited(changeCoverPhoto(context, widget.collection!, coverPhotoID));
    }
  }

  Future<void> showOnMap() async {
    final bool result = await requestForMapEnable(context);
    if (result) {
      unawaited(
        Navigator.of(context).push(
          MaterialPageRoute(
            builder: (context) => MapScreen(
              filesFutureFn: () async {
                return FilesDB.instance.getAllFilesCollection(
                  widget.collection!.id,
                );
              },
            ),
          ),
        ),
      );
    }
  }

  Future<void> _showSortOption(BuildContext bContext) async {
    final bool? sortByAsc = await showMenu<bool>(
      context: bContext,
      position: RelativeRect.fromLTRB(
        MediaQuery.of(context).size.width,
        kToolbarHeight + 12,
        12,
        0,
      ),
      items: [
        PopupMenuItem(
          value: false,
          child: Text(S.of(context).sortNewestFirst),
        ),
        PopupMenuItem(
          value: true,
          child: Text(S.of(context).sortOldestFirst),
        ),
      ],
    );
    if (sortByAsc != null) {
      unawaited(changeSortOrder(bContext, widget.collection!, sortByAsc));
    }
  }

  Future<void> _trashCollection() async {
    // Fetch the count by-passing the cache to avoid any stale data
    final int count =
        await FilesDB.instance.collectionFileCount(widget.collection!.id);
    final bool isEmptyCollection = count == 0;
    if (isEmptyCollection) {
      final dialog = createProgressDialog(
        context,
        S.of(context).pleaseWaitDeletingAlbum,
      );
      await dialog.show();
      try {
        await CollectionsService.instance
            .trashEmptyCollection(widget.collection!);
        await dialog.hide();
        Navigator.of(context).pop();
      } catch (e, s) {
        _logger.severe("failed to trash collection", e, s);
        await dialog.hide();
        await showGenericErrorDialog(context: context, error: e);
      }
    } else {
      final bool result = await collectionActions.deleteCollectionSheet(
        context,
        widget.collection!,
      );
      if (result == true) {
        Navigator.of(context).pop();
      } else {
        debugPrint("No pop");
      }
    }
  }

  Future<void> _removeQuickLink() async {
    try {
      final bool result =
          await CollectionActions(CollectionsService.instance).disableUrl(
        context,
        widget.collection!,
      );
      if (result && mounted) {
        Navigator.of(context).pop();
      }
    } catch (e, s) {
      _logger.severe("failed to trash collection", e, s);
      await showGenericErrorDialog(context: context, error: e);
    }
  }

  Future<void> _showShareCollectionDialog() async {
    final collection = widget.collection;
    try {
      if (collection == null ||
          (galleryType != GalleryType.ownedCollection &&
              galleryType != GalleryType.sharedCollection &&
              galleryType != GalleryType.hiddenOwnedCollection &&
              !isQuickLink)) {
        throw Exception(
          "Cannot share empty collection of type $galleryType",
        );
      }
      if (Configuration.instance.getUserID() == widget.collection!.owner!.id) {
        unawaited(
          routeToPage(
            context,
            (isQuickLink && (collection.hasLink))
                ? ManageSharedLinkWidget(collection: collection)
                : ShareCollectionPage(collection),
          ),
        );
      } else {
        unawaited(
          routeToPage(
            context,
            AlbumParticipantsPage(collection),
          ),
        );
      }
    } catch (e, s) {
      _logger.severe(e, s);
      await showGenericErrorDialog(context: context, error: e);
    }
  }

  Future<void> _showAddPhotoDialog(BuildContext bContext) async {
    final collection = widget.collection;
    try {
      await showAddPhotosSheet(bContext, collection!);
    } catch (e, s) {
      _logger.severe(e, s);
      await showGenericErrorDialog(context: bContext, error: e);
    }
  }

  Future<void> hideOrUnhide() async {
    final isHidden = widget.collection!.isHidden();
    final int prevVisiblity = isHidden ? hiddenVisibility : visibleVisibility;
    final int newVisiblity = isHidden ? visibleVisibility : hiddenVisibility;

    await changeCollectionVisibility(
      context,
      collection: widget.collection!,
      newVisibility: newVisiblity,
      prevVisibility: prevVisiblity,
    );
    setState(() {});
  }

  Future<void> archiveOrUnarchive() async {
    final isArchived = widget.collection!.isArchived();
    final int prevVisiblity =
        isArchived ? archiveVisibility : visibleVisibility;
    final int newVisiblity = isArchived ? visibleVisibility : archiveVisibility;

    await changeCollectionVisibility(
      context,
      collection: widget.collection!,
      newVisibility: newVisiblity,
      prevVisibility: prevVisiblity,
    );
    setState(() {});
  }

  Future<void> _castChoiceDialog() async {
    final gw = CastGateway(NetworkClient.instance.enteDio);
    if (castService.getActiveSessions().isNotEmpty) {
      await showChoiceDialog(
        context,
        title: S.of(context).stopCastingTitle,
        firstButtonLabel: S.of(context).yes,
        secondButtonLabel: S.of(context).no,
        body: S.of(context).stopCastingBody,
        firstButtonOnTap: () async {
          gw.revokeAllTokens().ignore();
          await castService.closeActiveCasts();
        },
      );
      return;
    }

    // stop any existing cast session
    gw.revokeAllTokens().ignore();
    final result = await showDialog<ButtonAction?>(
      context: context,
      barrierDismissible: true,
      builder: (BuildContext context) {
        return const CastChooseDialog();
      },
    );
    if (result == null) {
      return;
    }
    // wait to allow the dialog to close
    await Future.delayed(const Duration(milliseconds: 100));
    if (result == ButtonAction.first) {
      await showDialog(
        context: context,
        barrierDismissible: true,
        builder: (BuildContext context) {
          return AutoCastDialog(
            (device) async {
              await _castPair(gw, device);
            },
          );
        },
      );
    }
    if (result == ButtonAction.second) {
      await _pairWithPin(gw, '');
    }
  }

  Future<void> _pairWithPin(CastGateway gw, String code) async {
    await showTextInputDialog(
      context,
      title: context.l10n.playOnTv,
      body: S.of(context).castInstruction,
      submitButtonLabel: S.of(context).pair,
      textInputType: TextInputType.streetAddress,
      hintText: context.l10n.deviceCodeHint,
      showOnlyLoadingState: true,
      alwaysShowSuccessState: false,
      initialValue: code,
      onSubmit: (String text) async {
        final bool paired = await _castPair(gw, text);
        if (!paired) {
          Future.delayed(Duration.zero, () => _pairWithPin(gw, code));
        }
      },
    );
  }

  Future<bool> _castPair(CastGateway gw, String code) async {
    try {
      final String? publicKey = await gw.getPublicKey(code);
      if (publicKey == null) {
        showToast(context, S.of(context).deviceNotFound);

        return false;
      }
      final String castToken = const Uuid().v4().toString();
      final castPayload = CollectionsService.instance
          .getCastData(castToken, widget.collection!, publicKey);
      await gw.publishCastPayload(
        code,
        castPayload,
        widget.collection!.id,
        castToken,
      );
      showToast(context, S.of(context).pairingComplete);
      return true;
    } catch (e, s) {
      _logger.severe("Failed to cast album", e, s);
      if (e is CastIPMismatchException) {
        await showErrorDialog(
          context,
          S.of(context).castIPMismatchTitle,
          S.of(context).castIPMismatchBody,
        );
      } else {
        await showGenericErrorDialog(context: context, error: e);
      }
      return false;
    }
  }
}<|MERGE_RESOLUTION|>--- conflicted
+++ resolved
@@ -24,12 +24,9 @@
 import 'package:photos/services/sync_service.dart';
 import 'package:photos/services/update_service.dart';
 import 'package:photos/ui/actions/collection/collection_sharing_actions.dart';
-<<<<<<< HEAD
 import "package:photos/ui/cast/auto.dart";
 import "package:photos/ui/cast/choose.dart";
-=======
 import "package:photos/ui/common/popup_item.dart";
->>>>>>> 90baf7ef
 import 'package:photos/ui/components/action_sheet_widget.dart';
 import 'package:photos/ui/components/buttons/button_widget.dart';
 import 'package:photos/ui/components/models/button_type.dart';
@@ -325,119 +322,7 @@
         ),
       );
     }
-    final List<EntePopupMenuItem<AlbumPopupAction>> items = [];
-    items.addAll([
-      if (galleryType.canRename())
-        EntePopupMenuItem(
-          isQuickLink
-              ? S.of(context).convertToAlbum
-              : S.of(context).renameAlbum,
-          value: AlbumPopupAction.rename,
-          icon: isQuickLink ? Icons.photo_album_outlined : Icons.edit,
-        ),
-      if (galleryType.canSetCover())
-        EntePopupMenuItem(
-          S.of(context).setCover,
-          value: AlbumPopupAction.setCover,
-          icon: Icons.image_outlined,
-        ),
-      if (galleryType.showMap())
-        EntePopupMenuItem(
-          S.of(context).map,
-          value: AlbumPopupAction.map,
-          icon: Icons.map_outlined,
-        ),
-      if (galleryType.canSort())
-        EntePopupMenuItem(
-          S.of(context).sortAlbumsBy,
-          value: AlbumPopupAction.sort,
-          icon: Icons.sort_outlined,
-        ),
-      if (galleryType == GalleryType.uncategorized)
-        EntePopupMenuItem(
-          S.of(context).cleanUncategorized,
-          value: AlbumPopupAction.cleanUncategorized,
-          icon: Icons.crop_original_outlined,
-        ),
-      if (galleryType.canPin())
-        EntePopupMenuItem(
-          widget.collection!.isPinned
-              ? S.of(context).unpinAlbum
-              : S.of(context).pinAlbum,
-          value: AlbumPopupAction.pinAlbum,
-          iconWidget: widget.collection!.isPinned
-              ? const Icon(CupertinoIcons.pin_slash)
-              : Transform.rotate(
-                  angle: 45 * math.pi / 180, // rotate by 45 degrees
-                  child: const Icon(CupertinoIcons.pin),
-                ),
-        ),
-    ]);
-    final bool isArchived = widget.collection?.isArchived() ?? false;
-    final bool isHidden = widget.collection?.isHidden() ?? false;
-
-    items.addAll(
-      [
-        // Do not show archive option for favorite collection. If collection is
-        // already archived, allow user to unarchive that collection.
-        if (isArchived || (galleryType.canArchive() && !isHidden))
-          EntePopupMenuItem(
-            value: AlbumPopupAction.ownedArchive,
-            isArchived
-                ? S.of(context).unarchiveAlbum
-                : S.of(context).archiveAlbum,
-            icon: isArchived ? Icons.unarchive : Icons.archive_outlined,
-          ),
-        if (!isArchived && galleryType.canHide())
-          EntePopupMenuItem(
-            value: AlbumPopupAction.ownedHide,
-            isHidden ? S.of(context).unhide : S.of(context).hide,
-            icon: isHidden
-                ? Icons.visibility_outlined
-                : Icons.visibility_off_outlined,
-          ),
-        if (widget.collection != null && isInternalUser)
-          EntePopupMenuItem(
-            value: AlbumPopupAction.playOnTv,
-            context.l10n.playOnTv,
-            icon: Icons.tv_outlined,
-          ),
-        if (galleryType.canDelete())
-          EntePopupMenuItem(
-            isQuickLink ? S.of(context).removeLink : S.of(context).deleteAlbum,
-            value: isQuickLink
-                ? AlbumPopupAction.removeLink
-                : AlbumPopupAction.delete,
-            icon: isQuickLink
-                ? Icons.remove_circle_outline
-                : Icons.delete_outline,
-          ),
-        if (galleryType == GalleryType.sharedCollection)
-          EntePopupMenuItem(
-            widget.collection!.hasShareeArchived()
-                ? S.of(context).unarchiveAlbum
-                : S.of(context).archiveAlbum,
-            value: AlbumPopupAction.sharedArchive,
-            icon: widget.collection!.hasShareeArchived()
-                ? Icons.unarchive
-                : Icons.archive_outlined,
-          ),
-        if (galleryType == GalleryType.sharedCollection)
-          EntePopupMenuItem(
-            S.of(context).leaveAlbum,
-            value: AlbumPopupAction.leave,
-            icon: Icons.logout,
-          ),
-        if (galleryType == GalleryType.localFolder)
-          EntePopupMenuItem(
-            S.of(context).freeUpDeviceSpace,
-            value: AlbumPopupAction.freeUpSpace,
-            icon: Icons.delete_sweep_outlined,
-          ),
-<<<<<<< HEAD
-        ),
-      );
-    }
+
     if (widget.collection != null && castService.isSupported) {
       actions.add(
         Tooltip(
@@ -456,10 +341,117 @@
         ),
       );
     }
-=======
+    final List<EntePopupMenuItem<AlbumPopupAction>> items = [];
+    items.addAll([
+      if (galleryType.canRename())
+        EntePopupMenuItem(
+          isQuickLink
+              ? S.of(context).convertToAlbum
+              : S.of(context).renameAlbum,
+          value: AlbumPopupAction.rename,
+          icon: isQuickLink ? Icons.photo_album_outlined : Icons.edit,
+        ),
+      if (galleryType.canSetCover())
+        EntePopupMenuItem(
+          S.of(context).setCover,
+          value: AlbumPopupAction.setCover,
+          icon: Icons.image_outlined,
+        ),
+      if (galleryType.showMap())
+        EntePopupMenuItem(
+          S.of(context).map,
+          value: AlbumPopupAction.map,
+          icon: Icons.map_outlined,
+        ),
+      if (galleryType.canSort())
+        EntePopupMenuItem(
+          S.of(context).sortAlbumsBy,
+          value: AlbumPopupAction.sort,
+          icon: Icons.sort_outlined,
+        ),
+      if (galleryType == GalleryType.uncategorized)
+        EntePopupMenuItem(
+          S.of(context).cleanUncategorized,
+          value: AlbumPopupAction.cleanUncategorized,
+          icon: Icons.crop_original_outlined,
+        ),
+      if (galleryType.canPin())
+        EntePopupMenuItem(
+          widget.collection!.isPinned
+              ? S.of(context).unpinAlbum
+              : S.of(context).pinAlbum,
+          value: AlbumPopupAction.pinAlbum,
+          iconWidget: widget.collection!.isPinned
+              ? const Icon(CupertinoIcons.pin_slash)
+              : Transform.rotate(
+                  angle: 45 * math.pi / 180, // rotate by 45 degrees
+                  child: const Icon(CupertinoIcons.pin),
+                ),
+        ),
+    ]);
+    final bool isArchived = widget.collection?.isArchived() ?? false;
+    final bool isHidden = widget.collection?.isHidden() ?? false;
+
+    items.addAll(
+      [
+        // Do not show archive option for favorite collection. If collection is
+        // already archived, allow user to unarchive that collection.
+        if (isArchived || (galleryType.canArchive() && !isHidden))
+          EntePopupMenuItem(
+            value: AlbumPopupAction.ownedArchive,
+            isArchived
+                ? S.of(context).unarchiveAlbum
+                : S.of(context).archiveAlbum,
+            icon: isArchived ? Icons.unarchive : Icons.archive_outlined,
+          ),
+        if (!isArchived && galleryType.canHide())
+          EntePopupMenuItem(
+            value: AlbumPopupAction.ownedHide,
+            isHidden ? S.of(context).unhide : S.of(context).hide,
+            icon: isHidden
+                ? Icons.visibility_outlined
+                : Icons.visibility_off_outlined,
+          ),
+        if (widget.collection != null && isInternalUser)
+          EntePopupMenuItem(
+            value: AlbumPopupAction.playOnTv,
+            context.l10n.playOnTv,
+            icon: Icons.tv_outlined,
+          ),
+        if (galleryType.canDelete())
+          EntePopupMenuItem(
+            isQuickLink ? S.of(context).removeLink : S.of(context).deleteAlbum,
+            value: isQuickLink
+                ? AlbumPopupAction.removeLink
+                : AlbumPopupAction.delete,
+            icon: isQuickLink
+                ? Icons.remove_circle_outline
+                : Icons.delete_outline,
+          ),
+        if (galleryType == GalleryType.sharedCollection)
+          EntePopupMenuItem(
+            widget.collection!.hasShareeArchived()
+                ? S.of(context).unarchiveAlbum
+                : S.of(context).archiveAlbum,
+            value: AlbumPopupAction.sharedArchive,
+            icon: widget.collection!.hasShareeArchived()
+                ? Icons.unarchive
+                : Icons.archive_outlined,
+          ),
+        if (galleryType == GalleryType.sharedCollection)
+          EntePopupMenuItem(
+            S.of(context).leaveAlbum,
+            value: AlbumPopupAction.leave,
+            icon: Icons.logout,
+          ),
+        if (galleryType == GalleryType.localFolder)
+          EntePopupMenuItem(
+            S.of(context).freeUpDeviceSpace,
+            value: AlbumPopupAction.freeUpSpace,
+            icon: Icons.delete_sweep_outlined,
+          ),
       ],
     );
->>>>>>> 90baf7ef
     if (items.isNotEmpty) {
       actions.add(
         PopupMenuButton(
