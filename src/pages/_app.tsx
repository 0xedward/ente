--- conflicted
+++ resolved
@@ -16,19 +16,9 @@
 
 import UploadButton from 'pages/gallery/components/UploadButton';
 import FullScreenDropZone from 'components/FullScreenDropZone';
-<<<<<<< HEAD
 import { sentryInit } from '../utils/sentry';
-=======
 import ConfirmLogout from 'components/ConfirmLogout';
 import { useDropzone } from 'react-dropzone';
-
-localForage.config({
-    driver: localForage.INDEXEDDB,
-    name: 'ente-files',
-    version: 1.0,
-    storeName: 'files',
-});
->>>>>>> 84577af1
 
 const GlobalStyles = createGlobalStyle`
     html, body {
