--- conflicted
+++ resolved
@@ -110,19 +110,11 @@
         background-size: cover;
         border: none;
     }
-<<<<<<< HEAD
-    .btn-success , btn-success:focus {
-        background: #2dc262;
-        border-color: #29a354;
-    }
-    .btn-success:hover {
-=======
     .btn-success {
         background: #2dc262;
         border-color: #29a354;
     }
     .btn-success:hover ,.btn-success:focus .btn-success:active{
->>>>>>> 337c3a52
         background-color: #29a354;
         border-color: #2dc262;
     }
@@ -137,17 +129,7 @@
     .btn-outline-success:hover {
         background: #2dc262;
     }
-<<<<<<< HEAD
-    .btn-outline-danger {
-        border-width: 2px;
-    }
-    .btn-outline-secondary {
-        border-width: 2px;
-    }
-    .btn-outline-success {
-=======
     .btn-outline-danger, .btn-outline-secondary, .btn-outline-primary{
->>>>>>> 337c3a52
         border-width: 2px;
     }
     .card {
