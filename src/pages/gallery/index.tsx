import React, { useEffect, useRef, useState } from 'react';
import { useRouter } from 'next/router';
import { clearKeys, getKey, SESSION_KEYS } from 'utils/storage/sessionStorage';
import {
    File,
    getLocalFiles,
    deleteFiles,
    syncFiles,
} from 'services/fileService';
import styled from 'styled-components';
import LoadingBar from 'react-top-loading-bar';
import Collections from './components/Collections';
import Upload from './components/Upload';
import {
    Collection,
    syncCollections,
    CollectionAndItsLatestFile,
    getCollectionsAndTheirLatestFile,
    getFavItemIds,
    getLocalCollections,
    getNonEmptyCollections,
} from 'services/collectionService';
import constants from 'utils/strings/constants';
import { Alert } from 'react-bootstrap';
import billingService from 'services/billingService';
import PlanSelector from './components/PlanSelector';
import { checkSubscriptionPurchase } from 'utils/billingUtil';

import FullScreenDropZone from 'components/FullScreenDropZone';
import Sidebar from 'components/Sidebar';
import UploadButton from './components/UploadButton';
import { checkConnectivity } from 'utils/common';
import {
    isFirstLogin,
    justSignedUp,
    setIsFirstLogin,
    setJustSignedUp,
} from 'utils/storage';
import { isTokenValid, logoutUser } from 'services/userService';
import AlertBanner from './components/AlertBanner';
import MessageDialog, { MessageAttributes } from 'components/MessageDialog';
import { useDropzone } from 'react-dropzone';
import EnteSpinner from 'components/EnteSpinner';
import CollectionNamer, {
    CollectionNamerAttributes,
} from './components/CollectionNamer';
import CollectionSelector, {
    CollectionSelectorAttributes,
} from './components/CollectionSelector';
import { LoadingOverlay } from 'components/LoadingOverlay';
import PhotoFrame from 'components/PhotoFrame';
import { getSelectedFileIds } from 'utils/file';
import { addFilesToCollection } from 'utils/collection';
import SelectedFileOptions from './components/SelectedFileOptions';
import { errorCodes } from 'utils/common/errorUtil';
import SearchBar from 'components/SearchBar';
import { Bbox } from 'services/searchService';

export enum FILE_TYPE {
    IMAGE,
    VIDEO,
    OTHERS,
}

export const DeadCenter = styled.div`
    flex: 1;
    display: flex;
    justify-content: center;
    align-items: center;
    color: #fff;
    text-align: center;
    flex-direction: column;
`;

export type selectedState = {
    [k: number]: boolean;
    count: number;
};
export type SetFiles = React.Dispatch<React.SetStateAction<File[]>>;
export type SetCollections = React.Dispatch<React.SetStateAction<Collection[]>>;
export type SetLoading = React.Dispatch<React.SetStateAction<Boolean>>;
export type Search = {
    date?: Date;
    location?: Bbox;
}
<<<<<<< HEAD
=======

const AlertContainer = styled.div`
    background-color: #111;
    padding: 5px 0;
    font-size: 14px;
    text-align: center;
    margin-top: -10px;
`;
>>>>>>> 1a86ac43

export default function Gallery() {
    const router = useRouter();
    const [collections, setCollections] = useState<Collection[]>([]);
    const [collectionsAndTheirLatestFile, setCollectionsAndTheirLatestFile] =
        useState<CollectionAndItsLatestFile[]>([]);
    const [files, setFiles] = useState<File[]>(null);
    const [favItemIds, setFavItemIds] = useState<Set<number>>();
    const [bannerMessage, setBannerMessage] = useState<string>(null);
    const [sinceTime, setSinceTime] = useState(0);
    const [isFirstLoad, setIsFirstLoad] = useState(false);
    const [isFirstFetch, setIsFirstFetch] = useState(false);
    const [selected, setSelected] = useState<selectedState>({ count: 0 });
    const [dialogMessage, setDialogMessage] = useState<MessageAttributes>();
    const [dialogView, setDialogView] = useState(false);
    const [planModalView, setPlanModalView] = useState(false);
    const [loading, setLoading] = useState(false);
    const [collectionSelectorAttributes, setCollectionSelectorAttributes] =
        useState<CollectionSelectorAttributes>(null);
    const [collectionSelectorView, setCollectionSelectorView] = useState(false);

    const [collectionNamerAttributes, setCollectionNamerAttributes] =
        useState<CollectionNamerAttributes>(null);
    const [collectionNamerView, setCollectionNamerView] = useState(false);
    const [search, setSearch] = useState<Search>({
        date: null,
        location: null,
    });

    const {
        getRootProps,
        getInputProps,
        open: openFileUploader,
        acceptedFiles,
    } = useDropzone({
        noClick: true,
        noKeyboard: true,
        accept: 'image/*, video/*, application/json, ',
    });

    const loadingBar = useRef(null);
    const [searchMode, setSearchMode] = useState(false);
    useEffect(() => {
        const key = getKey(SESSION_KEYS.ENCRYPTION_KEY);
        if (!key) {
            router.push('/');
            return;
        }
        const main = async () => {
            setIsFirstLoad(isFirstLogin());
            setIsFirstFetch(true);
            if (justSignedUp()) {
                setPlanModalView(true);
            }
            setIsFirstLogin(false);
            const files = await getLocalFiles();
            const collections = await getLocalCollections();
            const nonEmptyCollections = getNonEmptyCollections(
                collections,
                files
            );
            const collectionsAndTheirLatestFile =
                await getCollectionsAndTheirLatestFile(
                    nonEmptyCollections,
                    files
                );
            setFiles(files);
            setCollections(nonEmptyCollections);
            setCollectionsAndTheirLatestFile(collectionsAndTheirLatestFile);
            const favItemIds = await getFavItemIds(files);
            setFavItemIds(favItemIds);
            await checkSubscriptionPurchase(setDialogMessage, router);
            await syncWithRemote();
            setIsFirstLoad(false);
            setJustSignedUp(false);
            setIsFirstFetch(false);
        };
        main();
    }, []);

    useEffect(() => setDialogView(true), [dialogMessage]);
    useEffect(
        () => setCollectionSelectorView(true),
        [collectionSelectorAttributes]
    );
    useEffect(() => setCollectionNamerView(true), [collectionNamerAttributes]);

    const syncWithRemote = async () => {
        try {
            checkConnectivity();
            if (!(await isTokenValid())) {
                throw new Error(errorCodes.ERR_SESSION_EXPIRED);
            }
            loadingBar.current?.continuousStart();
            await billingService.updatePlans();
            await billingService.syncSubscription();
            const collections = await syncCollections();
            const { files, isUpdated } = await syncFiles(collections);
            const nonEmptyCollections = getNonEmptyCollections(
                collections,
                files
            );
            const collectionAndItsLatestFile =
                await getCollectionsAndTheirLatestFile(
                    nonEmptyCollections,
                    files
                );
            const favItemIds = await getFavItemIds(files);
            setCollections(nonEmptyCollections);
            if (isUpdated) {
                setFiles(files);
            }
            setCollectionsAndTheirLatestFile(collectionAndItsLatestFile);
            setFavItemIds(favItemIds);
            setSinceTime(new Date().getTime());
        } catch (e) {
            switch (e.message) {
                case errorCodes.ERR_SESSION_EXPIRED:
                    setBannerMessage(constants.SESSION_EXPIRED_MESSAGE);
                    setDialogMessage({
                        title: constants.SESSION_EXPIRED,
                        content: constants.SESSION_EXPIRED_MESSAGE,
                        staticBackdrop: true,
                        proceed: {
                            text: constants.LOGIN,
                            action: logoutUser,
                            variant: 'primary',
                        },
                        nonClosable: true,
                    });
                    break;
                case errorCodes.ERR_NO_INTERNET_CONNECTION:
                    setBannerMessage(constants.NO_INTERNET_CONNECTION);
                    break;
                case errorCodes.ERR_KEY_MISSING:
                    clearKeys();
                    router.push('/credentials');
                    break;
            }
        } finally {
            loadingBar.current?.complete();
        }
    };

    const clearSelection = function () {
        setSelected({ count: 0 });
    };

    const selectCollection = (id?: number) => {
        const href = `/gallery?collection=${id || ''}`;
        router.push(href, undefined, { shallow: true });
    };

    if (!files) {
        return <div />;
    }
    const addToCollectionHelper = (
        collectionName: string,
        collection: Collection
    ) => {
        loadingBar.current?.continuousStart();
        addFilesToCollection(
            setCollectionSelectorView,
            selected,
            files,
            clearSelection,
            syncWithRemote,
            selectCollection,
            collectionName,
            collection
        );
    };

    const showCreateCollectionModal = () =>
        setCollectionNamerAttributes({
            title: constants.CREATE_COLLECTION,
            buttonText: constants.CREATE,
            autoFilledName: '',
            callback: (collectionName) =>
                addToCollectionHelper(collectionName, null),
        });

    const deleteFileHelper = () => {
        loadingBar.current?.continuousStart();
        deleteFiles(
            getSelectedFileIds(selected),
            clearSelection,
            syncWithRemote
        );
    };
    const updateFiles = (files: File[]) => {
        setFiles(files);
        setSinceTime(new Date().getTime());
        selectCollection(null);
    };

    const updateSearch = (search: Search) => {
        setSearch(search);
        setSinceTime(new Date().getTime());
    }
    return (
        <FullScreenDropZone
            getRootProps={getRootProps}
            getInputProps={getInputProps}
            showCollectionSelector={setCollectionSelectorView.bind(null, true)}
        >
            {loading && (
                <LoadingOverlay>
                    <EnteSpinner />
                </LoadingOverlay>
            )}
            <LoadingBar color="#2dc262" ref={loadingBar} />
            {isFirstLoad && (
                <AlertContainer>
                    {constants.INITIAL_LOAD_DELAY_WARNING}
                </AlertContainer>
            )}
            <PlanSelector
                modalView={planModalView}
                closeModal={() => setPlanModalView(false)}
                setDialogMessage={setDialogMessage}
                setLoading={setLoading}
            />
            <AlertBanner bannerMessage={bannerMessage} />
            <MessageDialog
                size={'lg'}
                show={dialogView}
                onHide={() => setDialogView(false)}
                attributes={dialogMessage}
            />
            <SearchBar
                isOpen={searchMode}
                setOpen={setSearchMode}
                loadingBar={loadingBar}
                isFirstFetch={isFirstFetch}
                setCollections={setCollections}
                setSearch={updateSearch}
                files={files}
            />
            <Collections
                collections={collections}
                selected={Number(router.query.collection)}
                selectCollection={selectCollection}
                syncWithRemote={syncWithRemote}
                setDialogMessage={setDialogMessage}
                setCollectionNamerAttributes={setCollectionNamerAttributes}
                startLoadingBar={loadingBar.current?.continuousStart}
            />
            <CollectionNamer
                show={collectionNamerView}
                onHide={setCollectionNamerView.bind(null, false)}
                attributes={collectionNamerAttributes}
            />
            <CollectionSelector
                show={collectionSelectorView}
                onHide={setCollectionSelectorView.bind(null, false)}
                collectionsAndTheirLatestFile={collectionsAndTheirLatestFile}
                directlyShowNextModal={
                    collectionsAndTheirLatestFile?.length === 0
                }
                attributes={collectionSelectorAttributes}
            />
            <Upload
                syncWithRemote={syncWithRemote}
                setBannerMessage={setBannerMessage}
                acceptedFiles={acceptedFiles}
                existingFiles={files}
                setCollectionSelectorAttributes={
                    setCollectionSelectorAttributes
                }
                closeCollectionSelector={setCollectionSelectorView.bind(
                    null,
                    false
                )}
                setLoading={setLoading}
                setCollectionNamerAttributes={setCollectionNamerAttributes}
                setDialogMessage={setDialogMessage}
            />
            <Sidebar
                files={files}
                collections={collections}
                setDialogMessage={setDialogMessage}
                showPlanSelectorModal={() => setPlanModalView(true)}
            />
            <UploadButton openFileUploader={openFileUploader} />
            <PhotoFrame
                files={files}
                setFiles={setFiles}
                syncWithRemote={syncWithRemote}
                favItemIds={favItemIds}
                sinceTime={sinceTime}
                setSelected={setSelected}
                selected={selected}
                isFirstLoad={isFirstLoad}
                openFileUploader={openFileUploader}
                loadingBar={loadingBar}
                searchMode={searchMode}
                search={search}
            />
            {selected.count > 0 && (
                <SelectedFileOptions
                    addToCollectionHelper={addToCollectionHelper}
                    showCreateCollectionModal={showCreateCollectionModal}
                    setDialogMessage={setDialogMessage}
                    setCollectionSelectorAttributes={
                        setCollectionSelectorAttributes
                    }
                    deleteFileHelper={deleteFileHelper}
                />
            )}
        </FullScreenDropZone>
    );
}<|MERGE_RESOLUTION|>--- conflicted
+++ resolved
@@ -83,8 +83,6 @@
     date?: Date;
     location?: Bbox;
 }
-<<<<<<< HEAD
-=======
 
 const AlertContainer = styled.div`
     background-color: #111;
@@ -93,7 +91,6 @@
     text-align: center;
     margin-top: -10px;
 `;
->>>>>>> 1a86ac43
 
 export default function Gallery() {
     const router = useRouter();
