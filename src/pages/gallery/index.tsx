import React, {
    createContext,
    useContext,
    useEffect,
    useRef,
    useState,
} from 'react';
import { useRouter } from 'next/router';
import { clearKeys, getKey, SESSION_KEYS } from 'utils/storage/sessionStorage';
import {
    File,
    getLocalFiles,
    syncFiles,
    updateMagicMetadata,
    VISIBILITY_STATE,
    trashFiles,
    deleteFromTrash,
} from 'services/fileService';
import styled from 'styled-components';
import LoadingBar from 'react-top-loading-bar';
import {
    Collection,
    syncCollections,
    CollectionAndItsLatestFile,
    getCollectionsAndTheirLatestFile,
    getFavItemIds,
    getLocalCollections,
    getNonEmptyCollections,
    createCollection,
    CollectionType,
} from 'services/collectionService';
import constants from 'utils/strings/constants';
import billingService from 'services/billingService';
import { checkSubscriptionPurchase } from 'utils/billingUtil';

import FullScreenDropZone from 'components/FullScreenDropZone';
import Sidebar from 'components/Sidebar';
import { checkConnectivity } from 'utils/common';
import {
    isFirstLogin,
    justSignedUp,
    setIsFirstLogin,
    setJustSignedUp,
} from 'utils/storage';
import { isTokenValid, logoutUser } from 'services/userService';
import MessageDialog, { MessageAttributes } from 'components/MessageDialog';
import { useDropzone } from 'react-dropzone';
import EnteSpinner from 'components/EnteSpinner';
import { LoadingOverlay } from 'components/LoadingOverlay';
import PhotoFrame from 'components/PhotoFrame';
import {
    changeFilesVisibility,
    getSelectedFiles,
    sortFilesIntoCollections,
} from 'utils/file';
import SearchBar, { DateValue } from 'components/SearchBar';
import { Bbox } from 'services/searchService';
import SelectedFileOptions from 'components/pages/gallery/SelectedFileOptions';
import CollectionSelector, {
    CollectionSelectorAttributes,
} from 'components/pages/gallery/CollectionSelector';
import CollectionNamer, {
    CollectionNamerAttributes,
} from 'components/pages/gallery/CollectionNamer';
import AlertBanner from 'components/pages/gallery/AlertBanner';
import UploadButton from 'components/pages/gallery/UploadButton';
import PlanSelector from 'components/pages/gallery/PlanSelector';
import Upload from 'components/pages/gallery/Upload';
import Collections, {
    ALL_SECTION,
    ARCHIVE_SECTION,
} from 'components/pages/gallery/Collections';
import { AppContext } from 'pages/_app';
import { CustomError, ServerErrorCodes } from 'utils/common/errorUtil';
import { PAGES } from 'types';
import {
    COLLECTION_OPS_TYPE,
    isSharedCollection,
    handleCollectionOps,
    getSelectedCollection,
    isFavoriteCollection,
} from 'utils/collection';
import { logError } from 'utils/sentry';
import {
    getLocalTrash,
    getTrashedFiles,
    syncTrash,
} from 'services/trashService';

export const DeadCenter = styled.div`
    flex: 1;
    display: flex;
    justify-content: center;
    align-items: center;
    text-align: center;
    flex-direction: column;
`;
const AlertContainer = styled.div`
    background-color: #111;
    padding: 5px 0;
    font-size: 14px;
    text-align: center;
`;

export type SelectedState = {
    [k: number]: boolean;
    count: number;
    collectionID: number;
};
export type SetFiles = React.Dispatch<React.SetStateAction<File[]>>;
export type SetCollections = React.Dispatch<React.SetStateAction<Collection[]>>;
export type SetLoading = React.Dispatch<React.SetStateAction<Boolean>>;
export type setSearchStats = React.Dispatch<React.SetStateAction<SearchStats>>;

export type Search = {
    date?: DateValue;
    location?: Bbox;
};
export interface SearchStats {
    resultCount: number;
    timeTaken: number;
}

type GalleryContextType = {
    thumbs: Map<number, string>;
    files: Map<number, string>;
    showPlanSelectorModal: () => void;
    setActiveCollection: (collection: number) => void;
};

const defaultGalleryContext: GalleryContextType = {
    thumbs: new Map(),
    files: new Map(),
    showPlanSelectorModal: () => null,
    setActiveCollection: () => null,
};

export const GalleryContext = createContext<GalleryContextType>(
    defaultGalleryContext
);

export default function Gallery() {
    const router = useRouter();
    const [collections, setCollections] = useState<Collection[]>([]);
    const [collectionsAndTheirLatestFile, setCollectionsAndTheirLatestFile] =
        useState<CollectionAndItsLatestFile[]>([]);
    const [files, setFiles] = useState<File[]>(null);
    const [favItemIds, setFavItemIds] = useState<Set<number>>();
    const [bannerMessage, setBannerMessage] = useState<JSX.Element | string>(
        null
    );
    const [isFirstLoad, setIsFirstLoad] = useState(false);
    const [isFirstFetch, setIsFirstFetch] = useState(false);
    const [selected, setSelected] = useState<SelectedState>({
        count: 0,
        collectionID: 0,
    });
    const [dialogMessage, setDialogMessage] = useState<MessageAttributes>();
    const [dialogView, setDialogView] = useState(false);
    const [planModalView, setPlanModalView] = useState(false);
    const [loading, setLoading] = useState(false);
    const [collectionSelectorAttributes, setCollectionSelectorAttributes] =
        useState<CollectionSelectorAttributes>(null);
    const [collectionSelectorView, setCollectionSelectorView] = useState(false);
    const [collectionNamerAttributes, setCollectionNamerAttributes] =
        useState<CollectionNamerAttributes>(null);
    const [collectionNamerView, setCollectionNamerView] = useState(false);
    const [search, setSearch] = useState<Search>({
        date: null,
        location: null,
    });
    const [uploadInProgress, setUploadInProgress] = useState(false);
    const {
        getRootProps,
        getInputProps,
        open: openFileUploader,
        acceptedFiles,
        fileRejections,
    } = useDropzone({
        noClick: true,
        noKeyboard: true,
        disabled: uploadInProgress,
    });

    const loadingBar = useRef(null);
    const [searchMode, setSearchMode] = useState(false);
    const [searchStats, setSearchStats] = useState(null);
    const syncInProgress = useRef(true);
    const resync = useRef(false);
    const [deleted, setDeleted] = useState<number[]>([]);
    const appContext = useContext(AppContext);
    const [collectionFilesCount, setCollectionFilesCount] =
        useState<Map<number, number>>();
    const [activeCollection, setActiveCollection] = useState<number>(undefined);

    const [isSharedCollectionActive, setIsSharedCollectionActive] =
        useState(false);

    const [isFavCollectionActive, setIsFavCollectionActive] = useState(false);

    useEffect(() => {
        const key = getKey(SESSION_KEYS.ENCRYPTION_KEY);
        if (!key) {
            router.push(PAGES.ROOT);
            return;
        }
        const main = async () => {
            setActiveCollection(ALL_SECTION);
            setIsFirstLoad(isFirstLogin());
            setIsFirstFetch(true);
            if (justSignedUp()) {
                setPlanModalView(true);
            }
            setIsFirstLogin(false);
            const files = await getLocalFiles();
            const collections = await getLocalCollections();
<<<<<<< HEAD
            const trash = await getLocalTrash();
            const trashedFile = getTrashedFiles(trash);
            setFiles([...files, ...trashedFile]);
            setCollections(collections);
=======
            setFiles(files);
>>>>>>> 0e0e1f77
            await setDerivativeState(collections, files);
            await checkSubscriptionPurchase(
                setDialogMessage,
                router,
                setLoading
            );
            await syncWithRemote(true);
            setIsFirstLoad(false);
            setJustSignedUp(false);
            setIsFirstFetch(false);
        };
        main();
        appContext.showNavBar(true);
    }, []);

    useEffect(() => setDialogView(true), [dialogMessage]);

    useEffect(() => {
        if (collectionSelectorAttributes) {
            setCollectionSelectorView(true);
        }
    }, [collectionSelectorAttributes]);

    useEffect(() => setCollectionNamerView(true), [collectionNamerAttributes]);

    useEffect(() => {
        if (typeof activeCollection === 'undefined') {
            return;
        }
        let collectionURL = '';
        if (activeCollection !== ALL_SECTION) {
            collectionURL += '?collection=';
            if (activeCollection === ARCHIVE_SECTION) {
                collectionURL += constants.ARCHIVE;
            } else {
                collectionURL += activeCollection;
            }
        }
        const href = `/gallery${collectionURL}`;
        router.push(href, undefined, { shallow: true });

        setIsSharedCollectionActive(
            isSharedCollection(activeCollection, collections)
        );

        setIsFavCollectionActive(
            isFavoriteCollection(activeCollection, collections)
        );
    }, [activeCollection]);

    const syncWithRemote = async (force = false, silent = false) => {
        if (syncInProgress.current && !force) {
            resync.current = true;
            return;
        }
        syncInProgress.current = true;
        try {
            checkConnectivity();
            if (!(await isTokenValid())) {
                throw new Error(ServerErrorCodes.SESSION_EXPIRED);
            }
            !silent && loadingBar.current?.continuousStart();
            await billingService.syncSubscription();
            const collections = await syncCollections();
            setCollections(collections);
            const files = await syncFiles(collections, setFiles);
            await setDerivativeState(collections, files);
            await syncTrash(collections, setFiles);
        } catch (e) {
            switch (e.message) {
                case ServerErrorCodes.SESSION_EXPIRED:
                    setBannerMessage(constants.SESSION_EXPIRED_MESSAGE);
                    setDialogMessage({
                        title: constants.SESSION_EXPIRED,
                        content: constants.SESSION_EXPIRED_MESSAGE,
                        staticBackdrop: true,
                        nonClosable: true,
                        proceed: {
                            text: constants.LOGIN,
                            action: logoutUser,
                            variant: 'success',
                        },
                    });
                    break;
                case CustomError.KEY_MISSING:
                    clearKeys();
                    router.push(PAGES.CREDENTIALS);
                    break;
            }
        } finally {
            !silent && loadingBar.current?.complete();
        }
        syncInProgress.current = false;
        if (resync.current) {
            resync.current = false;
            syncWithRemote();
        }
    };

    const setDerivativeState = async (
        collections: Collection[],
        files: File[]
    ) => {
        const nonEmptyCollections = getNonEmptyCollections(collections, files);
        const collectionsAndTheirLatestFile = getCollectionsAndTheirLatestFile(
            nonEmptyCollections,
            files
        );
        const collectionWiseFiles = sortFilesIntoCollections(files);
        const collectionFilesCount = new Map<number, number>();
        for (const [id, files] of collectionWiseFiles) {
            collectionFilesCount.set(id, files.length);
        }
        setCollections(nonEmptyCollections);
        setCollectionsAndTheirLatestFile(collectionsAndTheirLatestFile);
        setCollectionFilesCount(collectionFilesCount);
        const favItemIds = await getFavItemIds(files);
        setFavItemIds(favItemIds);
    };

    const clearSelection = function () {
        setSelected({ count: 0, collectionID: 0 });
    };

    if (!files) {
        return <div />;
    }
    const collectionOpsHelper =
        (ops: COLLECTION_OPS_TYPE) => async (collection: Collection) => {
            loadingBar.current?.continuousStart();
            try {
                await handleCollectionOps(
                    ops,
                    setCollectionSelectorView,
                    selected,
                    files,
                    setActiveCollection,
                    collection
                );
                clearSelection();
            } catch (e) {
                logError(e, 'collection ops failed', { ops });
                setDialogMessage({
                    title: constants.ERROR,
                    staticBackdrop: true,
                    close: { variant: 'danger' },
                    content: constants.UNKNOWN_ERROR,
                });
            } finally {
                await syncWithRemote(false, true);
                loadingBar.current.complete();
            }
        };

    const changeFilesVisibilityHelper = async (
        visibility: VISIBILITY_STATE
    ) => {
        loadingBar.current?.continuousStart();
        try {
            const updatedFiles = await changeFilesVisibility(
                files,
                selected,
                visibility
            );
            await updateMagicMetadata(updatedFiles);
            clearSelection();
        } catch (e) {
            logError(e, 'change file visibility failed');
            switch (e.status?.toString()) {
                case ServerErrorCodes.FORBIDDEN:
                    setDialogMessage({
                        title: constants.ERROR,
                        staticBackdrop: true,
                        close: { variant: 'danger' },
                        content: constants.NOT_FILE_OWNER,
                    });
                    return;
            }
            setDialogMessage({
                title: constants.ERROR,
                staticBackdrop: true,
                close: { variant: 'danger' },
                content: constants.UNKNOWN_ERROR,
            });
        } finally {
            await syncWithRemote(false, true);
            loadingBar.current.complete();
        }
    };

    const showCreateCollectionModal = (ops: COLLECTION_OPS_TYPE) => {
        const callback = async (collectionName: string) => {
            try {
                const collection = await createCollection(
                    collectionName,
                    CollectionType.album,
                    collections
                );

                await collectionOpsHelper(ops)(collection);
            } catch (e) {
                logError(e, 'create and collection ops failed');
                setDialogMessage({
                    title: constants.ERROR,
                    staticBackdrop: true,
                    close: { variant: 'danger' },
                    content: constants.UNKNOWN_ERROR,
                });
            }
        };
        return () =>
            setCollectionNamerAttributes({
                title: constants.CREATE_COLLECTION,
                buttonText: constants.CREATE,
                autoFilledName: '',
                callback,
            });
    };

    const deleteFileHelper = async (permanent?: boolean) => {
        loadingBar.current?.continuousStart();
        try {
            const selectedFiles = getSelectedFiles(selected, files);
            if (permanent) {
                await deleteFromTrash(selectedFiles.map((file) => file.id));
                setDeleted([
                    ...deleted,
                    ...selectedFiles.map((file) => file.id),
                ]);
            } else {
                await trashFiles(selectedFiles);
            }
            clearSelection();
        } catch (e) {
            switch (e.status?.toString()) {
                case ServerErrorCodes.FORBIDDEN:
                    setDialogMessage({
                        title: constants.ERROR,
                        staticBackdrop: true,
                        close: { variant: 'danger' },
                        content: constants.NOT_FILE_OWNER,
                    });
            }
            setDialogMessage({
                title: constants.ERROR,
                staticBackdrop: true,
                close: { variant: 'danger' },
                content: constants.UNKNOWN_ERROR,
            });
        } finally {
            await syncWithRemote(false, true);
            loadingBar.current.complete();
        }
    };

    const updateSearch = (search: Search) => {
        setSearch(search);
        setSearchStats(null);
    };

    const closeCollectionSelector = (closeBtnClick?: boolean) => {
        if (closeBtnClick === true) {
            appContext.resetSharedFiles();
        }
        setCollectionSelectorView(false);
    };

    return (
        <GalleryContext.Provider
            value={{
                ...defaultGalleryContext,
                showPlanSelectorModal: () => setPlanModalView(true),
                setActiveCollection,
            }}>
            <FullScreenDropZone
                getRootProps={getRootProps}
                getInputProps={getInputProps}>
                {loading && (
                    <LoadingOverlay>
                        <EnteSpinner />
                    </LoadingOverlay>
                )}
                <LoadingBar color="#51cd7c" ref={loadingBar} />
                {isFirstLoad && (
                    <AlertContainer>
                        {constants.INITIAL_LOAD_DELAY_WARNING}
                    </AlertContainer>
                )}
                <PlanSelector
                    modalView={planModalView}
                    closeModal={() => setPlanModalView(false)}
                    setDialogMessage={setDialogMessage}
                    setLoading={setLoading}
                />
                <AlertBanner bannerMessage={bannerMessage} />
                <MessageDialog
                    size="lg"
                    show={dialogView}
                    onHide={() => setDialogView(false)}
                    attributes={dialogMessage}
                />
                <SearchBar
                    isOpen={searchMode}
                    setOpen={setSearchMode}
                    loadingBar={loadingBar}
                    isFirstFetch={isFirstFetch}
                    collections={collections}
                    setActiveCollection={setActiveCollection}
                    setSearch={updateSearch}
                    searchStats={searchStats}
                />
                <Collections
                    collections={collections}
                    collectionAndTheirLatestFile={collectionsAndTheirLatestFile}
                    searchMode={searchMode}
                    activeCollection={activeCollection}
                    setActiveCollection={setActiveCollection}
                    syncWithRemote={syncWithRemote}
                    setDialogMessage={setDialogMessage}
                    setCollectionNamerAttributes={setCollectionNamerAttributes}
                    startLoadingBar={loadingBar.current?.continuousStart}
                    collectionFilesCount={collectionFilesCount}
                />
                <CollectionNamer
                    show={collectionNamerView}
                    onHide={setCollectionNamerView.bind(null, false)}
                    attributes={collectionNamerAttributes}
                />
                <CollectionSelector
                    show={collectionSelectorView}
                    onHide={closeCollectionSelector}
                    collectionsAndTheirLatestFile={
                        collectionsAndTheirLatestFile
                    }
                    attributes={collectionSelectorAttributes}
                />
                <Upload
                    syncWithRemote={syncWithRemote}
                    setBannerMessage={setBannerMessage}
                    acceptedFiles={acceptedFiles}
                    showCollectionSelector={setCollectionSelectorView.bind(
                        null,
                        true
                    )}
                    setCollectionSelectorAttributes={
                        setCollectionSelectorAttributes
                    }
                    closeCollectionSelector={setCollectionSelectorView.bind(
                        null,
                        false
                    )}
                    setLoading={setLoading}
                    setCollectionNamerAttributes={setCollectionNamerAttributes}
                    setDialogMessage={setDialogMessage}
                    setUploadInProgress={setUploadInProgress}
                    fileRejections={fileRejections}
                    setFiles={setFiles}
                    isFirstUpload={collectionsAndTheirLatestFile?.length === 0}
                />
                <Sidebar
                    collections={collections}
                    setDialogMessage={setDialogMessage}
                    setLoading={setLoading}
                />
                <UploadButton
                    isFirstFetch={isFirstFetch}
                    openFileUploader={openFileUploader}
                />
                <PhotoFrame
                    files={files}
                    setFiles={setFiles}
                    syncWithRemote={syncWithRemote}
                    favItemIds={favItemIds}
                    setSelected={setSelected}
                    selected={selected}
                    isFirstLoad={isFirstLoad}
                    openFileUploader={openFileUploader}
                    loadingBar={loadingBar}
                    searchMode={searchMode}
                    search={search}
                    setSearchStats={setSearchStats}
                    deleted={deleted}
                    setDialogMessage={setDialogMessage}
                    activeCollection={activeCollection}
                    isSharedCollection={isSharedCollectionActive}
                />
                {selected.count > 0 &&
                    selected.collectionID === activeCollection && (
                        <SelectedFileOptions
                            addToCollectionHelper={collectionOpsHelper(
                                COLLECTION_OPS_TYPE.ADD
                            )}
                            archiveFilesHelper={() =>
                                changeFilesVisibilityHelper(
                                    VISIBILITY_STATE.ARCHIVED
                                )
                            }
                            unArchiveFilesHelper={() =>
                                changeFilesVisibilityHelper(
                                    VISIBILITY_STATE.VISIBLE
                                )
                            }
                            moveToCollectionHelper={collectionOpsHelper(
                                COLLECTION_OPS_TYPE.MOVE
                            )}
                            restoreToCollectionHelper={collectionOpsHelper(
                                COLLECTION_OPS_TYPE.RESTORE
                            )}
                            showCreateCollectionModal={
                                showCreateCollectionModal
                            }
                            setDialogMessage={setDialogMessage}
                            setCollectionSelectorAttributes={
                                setCollectionSelectorAttributes
                            }
                            deleteFileHelper={deleteFileHelper}
                            removeFromCollectionHelper={() =>
                                collectionOpsHelper(COLLECTION_OPS_TYPE.REMOVE)(
                                    getSelectedCollection(
                                        activeCollection,
                                        collections
                                    )
                                )
                            }
                            count={selected.count}
                            clearSelection={clearSelection}
                            activeCollection={activeCollection}
                            isFavoriteCollection={isFavCollectionActive}
                        />
                    )}
            </FullScreenDropZone>
        </GalleryContext.Provider>
    );
}<|MERGE_RESOLUTION|>--- conflicted
+++ resolved
@@ -214,14 +214,10 @@
             setIsFirstLogin(false);
             const files = await getLocalFiles();
             const collections = await getLocalCollections();
-<<<<<<< HEAD
             const trash = await getLocalTrash();
             const trashedFile = getTrashedFiles(trash);
             setFiles([...files, ...trashedFile]);
             setCollections(collections);
-=======
-            setFiles(files);
->>>>>>> 0e0e1f77
             await setDerivativeState(collections, files);
             await checkSubscriptionPurchase(
                 setDialogMessage,
