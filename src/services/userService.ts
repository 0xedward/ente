import { PAGES } from 'constants/pages';
import { getEndpoint } from 'utils/common/apiUtil';
import { clearKeys } from 'utils/storage/sessionStorage';
import router from 'next/router';
import { clearData, getData, LS_KEYS } from 'utils/storage/localStorage';
import localForage from 'utils/storage/localForage';
import { getToken } from 'utils/common/key';
import HTTPService from './HTTPService';
import { B64EncryptionResult } from 'utils/crypto';
import { logError } from 'utils/sentry';
<<<<<<< HEAD
import { Subscription } from './billingService';
import { eventBus, Events } from './events';
=======
import {
    KeyAttributes,
    UpdatedKey,
    RecoveryKey,
    TwoFactorSecret,
    TwoFactorVerificationResponse,
    TwoFactorRecoveryResponse,
    UserDetails,
} from 'types/user';
>>>>>>> c0c210d5

const ENDPOINT = getEndpoint();

const HAS_SET_KEYS = 'hasSetKeys';

export const getOtt = (email: string) =>
    HTTPService.get(`${ENDPOINT}/users/ott`, {
        email,
        client: 'web',
    });
export const getPublicKey = async (email: string) => {
    const token = getToken();

    const resp = await HTTPService.get(
        `${ENDPOINT}/users/public-key`,
        { email },
        {
            'X-Auth-Token': token,
        }
    );
    return resp.data.publicKey;
};

export const getPaymentToken = async () => {
    const token = getToken();

    const resp = await HTTPService.get(
        `${ENDPOINT}/users/payment-token`,
        null,
        {
            'X-Auth-Token': token,
        }
    );
    return resp.data['paymentToken'];
};

export const verifyOtt = (email: string, ott: string) =>
    HTTPService.post(`${ENDPOINT}/users/verify-email`, { email, ott });

export const putAttributes = (token: string, keyAttributes: KeyAttributes) =>
    HTTPService.put(`${ENDPOINT}/users/attributes`, { keyAttributes }, null, {
        'X-Auth-Token': token,
    });

export const setKeys = (token: string, updatedKey: UpdatedKey) =>
    HTTPService.put(`${ENDPOINT}/users/keys`, updatedKey, null, {
        'X-Auth-Token': token,
    });

export const setRecoveryKey = (token: string, recoveryKey: RecoveryKey) =>
    HTTPService.put(`${ENDPOINT}/users/recovery-key`, recoveryKey, null, {
        'X-Auth-Token': token,
    });

export const logoutUser = async () => {
<<<<<<< HEAD
    // ignore server logout result as logoutUser can be triggered before sign up or on token expiry
    await _logout();
    clearKeys();
    clearData();
    await caches.delete('thumbs');
    await clearFiles();
    router.push(PAGES.ROOT);

    try {
        eventBus.emit(Events.LOGOUT);
    } catch (e) {
        logError(e, 'Error in logout handlers');
=======
    try {
        // ignore server logout result as logoutUser can be triggered before sign up or on token expiry
        await _logout();
        clearKeys();
        clearData();
        try {
            await caches.delete('thumbs');
        } catch (e) {
            // ignore
        }
        await clearFiles();
        router.push(PAGES.ROOT);
    } catch (e) {
        logError(e, 'logoutUser failed');
>>>>>>> c0c210d5
    }
};

export const clearFiles = async () => {
    await localForage.clear();
};

export const isTokenValid = async () => {
    try {
        if (!getToken()) {
            return false;
        }
        const resp = await HTTPService.get(
            `${ENDPOINT}/users/session-validity/v2`,
            null,
            {
                'X-Auth-Token': getToken(),
            }
        );
        try {
            if (resp.data[HAS_SET_KEYS] === undefined) {
                throw Error('resp.data.hasSetKey undefined');
            }
            if (!resp.data['hasSetKeys']) {
                try {
                    await putAttributes(
                        getToken(),
                        getData(LS_KEYS.ORIGINAL_KEY_ATTRIBUTES)
                    );
                } catch (e) {
                    logError(e, 'put attribute failed');
                }
            }
        } catch (e) {
            logError(e, 'hasSetKeys not set in session validity response');
        }
        return true;
    } catch (e) {
        return false;
    }
};

export const setupTwoFactor = async () => {
    const resp = await HTTPService.post(
        `${ENDPOINT}/users/two-factor/setup`,
        null,
        null,
        {
            'X-Auth-Token': getToken(),
        }
    );
    return resp.data as TwoFactorSecret;
};

export const enableTwoFactor = async (
    code: string,
    recoveryEncryptedTwoFactorSecret: B64EncryptionResult
) => {
    await HTTPService.post(
        `${ENDPOINT}/users/two-factor/enable`,
        {
            code,
            encryptedTwoFactorSecret:
                recoveryEncryptedTwoFactorSecret.encryptedData,
            twoFactorSecretDecryptionNonce:
                recoveryEncryptedTwoFactorSecret.nonce,
        },
        null,
        {
            'X-Auth-Token': getToken(),
        }
    );
};

export const verifyTwoFactor = async (code: string, sessionID: string) => {
    const resp = await HTTPService.post(
        `${ENDPOINT}/users/two-factor/verify`,
        {
            code,
            sessionID,
        },
        null
    );
    return resp.data as TwoFactorVerificationResponse;
};

export const recoverTwoFactor = async (sessionID: string) => {
    const resp = await HTTPService.get(`${ENDPOINT}/users/two-factor/recover`, {
        sessionID,
    });
    return resp.data as TwoFactorRecoveryResponse;
};

export const removeTwoFactor = async (sessionID: string, secret: string) => {
    const resp = await HTTPService.post(`${ENDPOINT}/users/two-factor/remove`, {
        sessionID,
        secret,
    });
    return resp.data as TwoFactorVerificationResponse;
};

export const disableTwoFactor = async () => {
    await HTTPService.post(`${ENDPOINT}/users/two-factor/disable`, null, null, {
        'X-Auth-Token': getToken(),
    });
};

export const getTwoFactorStatus = async () => {
    const resp = await HTTPService.get(
        `${ENDPOINT}/users/two-factor/status`,
        null,
        {
            'X-Auth-Token': getToken(),
        }
    );
    return resp.data['status'];
};

export const _logout = async () => {
    if (!getToken()) return true;
    try {
        await HTTPService.post(`${ENDPOINT}/users/logout`, null, null, {
            'X-Auth-Token': getToken(),
        });
        return true;
    } catch (e) {
        logError(e, '/users/logout failed');
        return false;
    }
};

export const getOTTForEmailChange = async (email: string) => {
    if (!getToken()) {
        return null;
    }
    await HTTPService.get(`${ENDPOINT}/users/ott`, {
        email,
        client: 'web',
        purpose: 'change',
    });
};

export const changeEmail = async (email: string, ott: string) => {
    if (!getToken()) {
        return null;
    }
    await HTTPService.post(
        `${ENDPOINT}/users/change-email`,
        {
            email,
            ott,
        },
        null,
        {
            'X-Auth-Token': getToken(),
        }
    );
};

export const getUserDetails = async (): Promise<UserDetails> => {
    const token = getToken();

    const resp = await HTTPService.get(`${ENDPOINT}/users/details`, null, {
        'X-Auth-Token': token,
    });
    return resp.data['details'];
};<|MERGE_RESOLUTION|>--- conflicted
+++ resolved
@@ -8,10 +8,7 @@
 import HTTPService from './HTTPService';
 import { B64EncryptionResult } from 'utils/crypto';
 import { logError } from 'utils/sentry';
-<<<<<<< HEAD
-import { Subscription } from './billingService';
 import { eventBus, Events } from './events';
-=======
 import {
     KeyAttributes,
     UpdatedKey,
@@ -21,7 +18,6 @@
     TwoFactorRecoveryResponse,
     UserDetails,
 } from 'types/user';
->>>>>>> c0c210d5
 
 const ENDPOINT = getEndpoint();
 
@@ -77,20 +73,6 @@
     });
 
 export const logoutUser = async () => {
-<<<<<<< HEAD
-    // ignore server logout result as logoutUser can be triggered before sign up or on token expiry
-    await _logout();
-    clearKeys();
-    clearData();
-    await caches.delete('thumbs');
-    await clearFiles();
-    router.push(PAGES.ROOT);
-
-    try {
-        eventBus.emit(Events.LOGOUT);
-    } catch (e) {
-        logError(e, 'Error in logout handlers');
-=======
     try {
         // ignore server logout result as logoutUser can be triggered before sign up or on token expiry
         await _logout();
@@ -103,9 +85,14 @@
         }
         await clearFiles();
         router.push(PAGES.ROOT);
+
+        try {
+            eventBus.emit(Events.LOGOUT);
+        } catch (e) {
+            logError(e, 'Error in logout handlers');
+        }
     } catch (e) {
         logError(e, 'logoutUser failed');
->>>>>>> c0c210d5
     }
 };
 
