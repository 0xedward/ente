import React, { useContext, useEffect, useRef, useState } from 'react';

import { syncCollections, createAlbum } from 'services/collectionService';
import constants from 'utils/strings/constants';
import UploadProgress from '../../UploadProgress';

import UploadStrategyChoiceModal from './UploadStrategyChoiceModal';
import { SetCollectionNamerAttributes } from '../../Collections/CollectionNamer';
import { SetCollectionSelectorAttributes } from './CollectionSelector';
import { GalleryContext } from 'pages/gallery';
import { AppContext } from 'pages/_app';
import { logError } from 'utils/sentry';
import { FileRejection } from 'react-dropzone';
import UploadManager from 'services/upload/uploadManager';
import uploadManager from 'services/upload/uploadManager';
import ImportService from 'services/importService';
import isElectron from 'is-electron';
import { METADATA_FOLDER_NAME } from 'constants/export';
import { CustomError } from 'utils/error';
import { Collection } from 'types/collection';
import { SetLoading, SetFiles } from 'types/gallery';
import { ElectronFile, FileWithCollection } from 'types/upload';
import UploadTypeSelector from '../../UploadTypeSelector';
import Router from 'next/router';
import { isCanvasBlocked } from 'utils/upload/isCanvasBlocked';
import { downloadApp } from 'utils/common';
import watchService from 'services/watchService';
import DiscFullIcon from '@mui/icons-material/DiscFull';
import { NotificationAttributes } from 'types/Notification';
import {
    UploadFileNames,
    UploadCounter,
    SegregatedFinishedUploads,
    InProgressUpload,
} from 'types/upload/ui';
import { UPLOAD_STAGES } from 'constants/upload';

const FIRST_ALBUM_NAME = 'My First Album';

interface Props {
    syncWithRemote: (force?: boolean, silent?: boolean) => Promise<void>;
    setBannerMessage: (message: string | JSX.Element) => void;
    droppedFiles: File[];
    clearDroppedFiles: () => void;
    closeCollectionSelector: () => void;
    setCollectionSelectorAttributes: SetCollectionSelectorAttributes;
    setCollectionNamerAttributes: SetCollectionNamerAttributes;
    setLoading: SetLoading;
    uploadInProgress: boolean;
    setUploadInProgress: (value: boolean) => void;
    showCollectionSelector: () => void;
    fileRejections: FileRejection[];
    setFiles: SetFiles;
    isFirstUpload: boolean;
    electronFiles: ElectronFile[];
    setElectronFiles: (files: ElectronFile[]) => void;
    uploadTypeSelectorView: boolean;
    setUploadTypeSelectorView: (open: boolean) => void;
    showSessionExpiredMessage: () => void;
}

enum UPLOAD_STRATEGY {
    SINGLE_COLLECTION,
    COLLECTION_PER_FOLDER,
}

export enum DESKTOP_UPLOAD_TYPE {
    FILES = 'files',
    FOLDERS = 'folders',
    ZIPS = 'zips',
}

interface AnalysisResult {
    suggestedCollectionName: string;
    multipleFolders: boolean;
}

const NULL_ANALYSIS_RESULT = {
    suggestedCollectionName: '',
    multipleFolders: false,
};

export default function Upload(props: Props) {
    const [uploadProgressView, setUploadProgressView] = useState(false);
    const [uploadStage, setUploadStage] = useState<UPLOAD_STAGES>();
    const [uploadFileNames, setUploadFileNames] = useState<UploadFileNames>();
    const [uploadCounter, setUploadCounter] = useState<UploadCounter>({
        finished: 0,
        total: 0,
    });
    const [inProgressUploads, setInProgressUploads] = useState<
        InProgressUpload[]
    >([]);
    const [finishedUploads, setFinishedUploads] =
        useState<SegregatedFinishedUploads>(new Map());
    const [percentComplete, setPercentComplete] = useState(0);
    const [hasLivePhotos, setHasLivePhotos] = useState(false);

    const [choiceModalView, setChoiceModalView] = useState(false);
    const [analysisResult, setAnalysisResult] =
        useState<AnalysisResult>(NULL_ANALYSIS_RESULT);
    const appContext = useContext(AppContext);
    const galleryContext = useContext(GalleryContext);

    const toUploadFiles = useRef<File[] | ElectronFile[]>(null);
    const isPendingDesktopUpload = useRef(false);
    const pendingDesktopUploadCollectionName = useRef<string>('');
    const desktopUploadType = useRef<DESKTOP_UPLOAD_TYPE>(null);
    const zipPaths = useRef<string[]>(null);

    useEffect(() => {
        UploadManager.initUploader(
            {
                setPercentComplete,
                setUploadCounter,
                setInProgressUploads,
                setFinishedUploads,
                setUploadStage,
                setUploadFilenames: setUploadFileNames,
                setHasLivePhotos,
            },
            props.setFiles
        );

        if (isElectron() && ImportService.checkAllElectronAPIsExists()) {
            ImportService.getPendingUploads().then(
                ({ files: electronFiles, collectionName, type }) => {
                    resumeDesktopUpload(type, electronFiles, collectionName);
                }
            );
            watchService.init(
                props.setElectronFiles,
                setCollectionName,
                props.syncWithRemote,
                showProgressView,
                appContext.setWatchServiceIsRunning
            );
        }
    }, []);

    const setCollectionName = (collectionName: string) => {
        isPendingDesktopUpload.current = true;
        pendingDesktopUploadCollectionName.current = collectionName;
    };

    const showProgressView = () => {
        setProgressView(true);
    };

    useEffect(() => {
        if (
            props.electronFiles?.length > 0 ||
            props.droppedFiles?.length > 0 ||
            appContext.sharedFiles?.length > 0
        ) {
            if (props.uploadInProgress) {
                // no-op
                // a upload is already in progress
            } else if (isCanvasBlocked()) {
                appContext.setDialogMessage({
                    title: constants.CANVAS_BLOCKED_TITLE,

                    content: constants.CANVAS_BLOCKED_MESSAGE(),
                    close: { text: constants.CLOSE },
                    proceed: {
                        text: constants.DOWNLOAD_APP,
                        action: downloadApp,
                        variant: 'success',
                    },
                });
            } else {
                props.setLoading(true);
                if (props.droppedFiles?.length > 0) {
                    // File selection by drag and drop or selection of file.
                    toUploadFiles.current = props.droppedFiles;
                    props.clearDroppedFiles();
                } else if (appContext.sharedFiles?.length > 0) {
                    toUploadFiles.current = appContext.sharedFiles;
                    appContext.resetSharedFiles();
                } else if (props.electronFiles?.length > 0) {
                    // File selection from desktop app
                    toUploadFiles.current = props.electronFiles;
                    props.setElectronFiles([]);
                }
                const analysisResult = analyseUploadFiles();
                setAnalysisResult(analysisResult);

                handleCollectionCreationAndUpload(
                    analysisResult,
                    props.isFirstUpload
                );
                props.setLoading(false);
            }
        }
    }, [props.droppedFiles, appContext.sharedFiles, props.electronFiles]);

    const uploadInit = function () {
        setUploadStage(UPLOAD_STAGES.START);
        setUploadCounter({ finished: 0, total: 0 });
        setInProgressUploads([]);
        setFinishedUploads(new Map());
        setPercentComplete(0);
        props.closeCollectionSelector();
<<<<<<< HEAD
        !watchService.isUploadRunning() && setProgressView(true); // don't show progress view if upload triggered by watch service
=======
        setUploadProgressView(true);
>>>>>>> 131afbe8
    };

    const resumeDesktopUpload = async (
        type: DESKTOP_UPLOAD_TYPE,
        electronFiles: ElectronFile[],
        collectionName: string
    ) => {
        if (electronFiles && electronFiles?.length > 0) {
            isPendingDesktopUpload.current = true;
            pendingDesktopUploadCollectionName.current = collectionName;
            desktopUploadType.current = type;
            props.setElectronFiles(electronFiles);
        }
    };

    function analyseUploadFiles(): AnalysisResult {
        if (
            isElectron() &&
            (!desktopUploadType.current ||
                desktopUploadType.current === DESKTOP_UPLOAD_TYPE.FILES)
        ) {
            return NULL_ANALYSIS_RESULT;
        }

        const paths: string[] = toUploadFiles.current.map(
            (file) => file['path']
        );
        const getCharCount = (str: string) => (str.match(/\//g) ?? []).length;
        paths.sort((path1, path2) => getCharCount(path1) - getCharCount(path2));
        const firstPath = paths[0];
        const lastPath = paths[paths.length - 1];

        const L = firstPath.length;
        let i = 0;
        const firstFileFolder = firstPath.substring(
            0,
            firstPath.lastIndexOf('/')
        );
        const lastFileFolder = lastPath.substring(0, lastPath.lastIndexOf('/'));
        while (i < L && firstPath.charAt(i) === lastPath.charAt(i)) i++;
        let commonPathPrefix = firstPath.substring(0, i);

        if (commonPathPrefix) {
            commonPathPrefix = commonPathPrefix.substring(
                0,
                commonPathPrefix.lastIndexOf('/')
            );
            if (commonPathPrefix) {
                commonPathPrefix = commonPathPrefix.substring(
                    commonPathPrefix.lastIndexOf('/') + 1
                );
            }
        }
        return {
            suggestedCollectionName: commonPathPrefix || null,
            multipleFolders: firstFileFolder !== lastFileFolder,
        };
    }
    function getCollectionWiseFiles() {
        const collectionWiseFiles = new Map<string, (File | ElectronFile)[]>();
        for (const file of toUploadFiles.current) {
            const filePath = file['path'] as string;

            let folderPath = filePath.substring(0, filePath.lastIndexOf('/'));
            if (folderPath.endsWith(METADATA_FOLDER_NAME)) {
                folderPath = folderPath.substring(
                    0,
                    folderPath.lastIndexOf('/')
                );
            }
            const folderName = folderPath.substring(
                folderPath.lastIndexOf('/') + 1
            );
            if (!collectionWiseFiles.has(folderName)) {
                collectionWiseFiles.set(folderName, []);
            }
            collectionWiseFiles.get(folderName).push(file);
        }
        return collectionWiseFiles;
    }

    const uploadFilesToExistingCollection = async (collection: Collection) => {
        try {
            const filesWithCollectionToUpload: FileWithCollection[] =
                toUploadFiles.current.map((file, index) => ({
                    file,
                    localID: index,
                    collectionID: collection.id,
                }));
            await uploadFiles(filesWithCollectionToUpload, [collection]);
        } catch (e) {
            logError(e, 'Failed to upload files to existing collections');
        }
    };

    const uploadFilesToNewCollections = async (
        strategy: UPLOAD_STRATEGY,
        collectionName?: string
    ) => {
        try {
            const filesWithCollectionToUpload: FileWithCollection[] = [];
            const collections: Collection[] = [];
            let collectionWiseFiles = new Map<
                string,
                (File | ElectronFile)[]
            >();
            if (strategy === UPLOAD_STRATEGY.SINGLE_COLLECTION) {
                collectionWiseFiles.set(collectionName, toUploadFiles.current);
            } else {
                collectionWiseFiles = getCollectionWiseFiles();
            }
            try {
                const existingCollection = await syncCollections();
                let index = 0;
                for (const [collectionName, files] of collectionWiseFiles) {
                    const collection = await createAlbum(
                        collectionName,
                        existingCollection
                    );
                    collections.push(collection);

                    filesWithCollectionToUpload.push(
                        ...files.map((file) => ({
                            localID: index++,
                            collectionID: collection.id,
                            file,
                        }))
                    );
                }
            } catch (e) {
                setUploadProgressView(false);
                logError(e, 'Failed to create album');
                appContext.setDialogMessage({
                    title: constants.ERROR,

                    close: { variant: 'danger' },
                    content: constants.CREATE_ALBUM_FAILED,
                });
                throw e;
            }
            await uploadFiles(filesWithCollectionToUpload, collections);
        } catch (e) {
            logError(e, 'Failed to upload files to new collections');
        }
    };

    const uploadFiles = async (
        filesWithCollectionToUpload: FileWithCollection[],
        collections: Collection[]
    ) => {
        try {
            uploadInit();
            props.setUploadInProgress(true);
            props.closeCollectionSelector();
            await props.syncWithRemote(true, true);
            if (isElectron() && !isPendingDesktopUpload.current) {
                await ImportService.setToUploadCollection(collections);
                if (zipPaths.current) {
                    await ImportService.setToUploadFiles(
                        DESKTOP_UPLOAD_TYPE.ZIPS,
                        zipPaths.current
                    );
                    zipPaths.current = null;
                }
                await ImportService.setToUploadFiles(
                    DESKTOP_UPLOAD_TYPE.FILES,
                    filesWithCollectionToUpload.map(
                        ({ file }) => (file as ElectronFile).path
                    )
                );
            }
            await uploadManager.queueFilesForUpload(
                filesWithCollectionToUpload,
                collections
            );
        } catch (err) {
            showUserFacingError(err.message);
            setUploadProgressView(false);
            throw err;
        } finally {
            props.setUploadInProgress(false);
            props.syncWithRemote();
            if (isElectron()) {
                await watchService.allFileUploadsDone(
                    filesWithCollectionToUpload,
                    collections
                );
            }
        }
    };

    const retryFailed = async () => {
        try {
            props.setUploadInProgress(true);
            uploadInit();
            await props.syncWithRemote(true, true);
            await uploadManager.retryFailedFiles();
        } catch (err) {
            showUserFacingError(err.message);

            setUploadProgressView(false);
        } finally {
            props.setUploadInProgress(false);
            props.syncWithRemote();
        }
    };

    function showUserFacingError(err: CustomError) {
        let notification: NotificationAttributes;
        switch (err) {
            case CustomError.SESSION_EXPIRED:
                return props.showSessionExpiredMessage();
            case CustomError.SUBSCRIPTION_EXPIRED:
                notification = {
                    variant: 'danger',
                    message: constants.SUBSCRIPTION_EXPIRED,
                    action: {
                        text: constants.UPGRADE_NOW,
                        callback: galleryContext.showPlanSelectorModal,
                    },
                };
                break;
            case CustomError.STORAGE_QUOTA_EXCEEDED:
                notification = {
                    variant: 'danger',
                    message: constants.STORAGE_QUOTA_EXCEEDED,
                    action: {
                        text: constants.RENEW_NOW,
                        callback: galleryContext.showPlanSelectorModal,
                    },
                    icon: <DiscFullIcon fontSize="large" />,
                };
                break;
            default:
                notification = {
                    variant: 'danger',
                    message: constants.UNKNOWN_ERROR,
                };
        }
        galleryContext.setNotificationAttributes(notification);
    }

    const uploadToSingleNewCollection = (collectionName: string) => {
        if (collectionName) {
            uploadFilesToNewCollections(
                UPLOAD_STRATEGY.SINGLE_COLLECTION,
                collectionName
            );
        } else {
            showCollectionCreateModal();
        }
    };
    const showCollectionCreateModal = () => {
        props.setCollectionNamerAttributes({
            title: constants.CREATE_COLLECTION,
            buttonText: constants.CREATE,
            autoFilledName: null,
            callback: uploadToSingleNewCollection,
        });
    };

    const handleCollectionCreationAndUpload = (
        analysisResult: AnalysisResult,
        isFirstUpload: boolean
    ) => {
        if (isPendingDesktopUpload.current) {
            isPendingDesktopUpload.current = false;
            if (pendingDesktopUploadCollectionName.current) {
                uploadToSingleNewCollection(
                    pendingDesktopUploadCollectionName.current
                );
                pendingDesktopUploadCollectionName.current = null;
            } else {
                uploadFilesToNewCollections(
                    UPLOAD_STRATEGY.COLLECTION_PER_FOLDER
                );
            }
            return;
        }
        if (
            isElectron() &&
            desktopUploadType.current === DESKTOP_UPLOAD_TYPE.ZIPS
        ) {
            uploadFilesToNewCollections(UPLOAD_STRATEGY.COLLECTION_PER_FOLDER);
            return;
        }
        if (isFirstUpload && !analysisResult.suggestedCollectionName) {
            analysisResult.suggestedCollectionName = FIRST_ALBUM_NAME;
        }
        let showNextModal = () => {};
        if (analysisResult.multipleFolders) {
            showNextModal = () => setChoiceModalView(true);
        } else {
            showNextModal = () =>
                uploadToSingleNewCollection(
                    analysisResult.suggestedCollectionName
                );
        }
        props.setCollectionSelectorAttributes({
            callback: uploadFilesToExistingCollection,
            showNextModal,
            title: constants.UPLOAD_TO_COLLECTION,
        });
    };
    const handleDesktopUploadTypes = async (type: DESKTOP_UPLOAD_TYPE) => {
        let files: ElectronFile[];
        desktopUploadType.current = type;
        if (type === DESKTOP_UPLOAD_TYPE.FILES) {
            files = await ImportService.showUploadFilesDialog();
        } else if (type === DESKTOP_UPLOAD_TYPE.FOLDERS) {
            files = await ImportService.showUploadDirsDialog();
        } else {
            const response = await ImportService.showUploadZipDialog();
            files = response.files;
            zipPaths.current = response.zipPaths;
        }
        if (files?.length > 0) {
            props.setElectronFiles(files);
            props.setUploadTypeSelectorView(false);
        }
    };

    const cancelUploads = async () => {
        setUploadProgressView(false);
        if (isElectron()) {
            ImportService.cancelRemainingUploads();
        }
        await props.setUploadInProgress(false);
        Router.reload();
    };

    const closeUploadProgress = () => setUploadProgressView(false);

    return (
        <>
            <UploadStrategyChoiceModal
                open={choiceModalView}
                onClose={() => setChoiceModalView(false)}
                uploadToSingleCollection={() =>
                    uploadToSingleNewCollection(
                        analysisResult.suggestedCollectionName
                    )
                }
                uploadToMultipleCollection={() =>
                    uploadFilesToNewCollections(
                        UPLOAD_STRATEGY.COLLECTION_PER_FOLDER
                    )
                }
            />
            <UploadTypeSelector
                show={props.uploadTypeSelectorView}
                onHide={() => props.setUploadTypeSelectorView(false)}
                uploadFiles={() =>
                    handleDesktopUploadTypes(DESKTOP_UPLOAD_TYPE.FILES)
                }
                uploadFolders={() =>
                    handleDesktopUploadTypes(DESKTOP_UPLOAD_TYPE.FOLDERS)
                }
                uploadGoogleTakeoutZips={() =>
                    handleDesktopUploadTypes(DESKTOP_UPLOAD_TYPE.ZIPS)
                }
            />
            <UploadProgress
                open={uploadProgressView}
                onClose={closeUploadProgress}
                percentComplete={percentComplete}
                uploadFileNames={uploadFileNames}
                uploadCounter={uploadCounter}
                uploadStage={uploadStage}
                inProgressUploads={inProgressUploads}
                hasLivePhotos={hasLivePhotos}
                retryFailed={retryFailed}
                finishedUploads={finishedUploads}
                cancelUploads={cancelUploads}
            />
        </>
    );
}<|MERGE_RESOLUTION|>--- conflicted
+++ resolved
@@ -143,9 +143,7 @@
         pendingDesktopUploadCollectionName.current = collectionName;
     };
 
-    const showProgressView = () => {
-        setProgressView(true);
-    };
+    const showProgressView = () => {};
 
     useEffect(() => {
         if (
@@ -201,11 +199,7 @@
         setFinishedUploads(new Map());
         setPercentComplete(0);
         props.closeCollectionSelector();
-<<<<<<< HEAD
-        !watchService.isUploadRunning() && setProgressView(true); // don't show progress view if upload triggered by watch service
-=======
         setUploadProgressView(true);
->>>>>>> 131afbe8
     };
 
     const resumeDesktopUpload = async (
