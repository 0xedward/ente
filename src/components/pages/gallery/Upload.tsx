--- conflicted
+++ resolved
@@ -1,15 +1,10 @@
 import React, { useContext, useEffect, useState } from 'react';
-<<<<<<< HEAD
-
-import { Collection, createAlbum } from 'services/collectionService';
-=======
-import UploadService, {
-    FileWithCollection,
-    UPLOAD_STAGES,
-} from 'services/uploadService';
-import { getLocalFiles } from 'services/fileService';
-import { createAlbum, syncCollections } from 'services/collectionService';
->>>>>>> b5702c8b
+
+import {
+    Collection,
+    syncCollections,
+    createAlbum,
+} from 'services/collectionService';
 import constants from 'utils/strings/constants';
 import { SetDialogMessage } from 'components/MessageDialog';
 import UploadProgress from './UploadProgress';
@@ -228,15 +223,11 @@
             try {
                 const existingCollection = await syncCollections();
                 for (const [collectionName, files] of collectionWiseFiles) {
-<<<<<<< HEAD
-                    const collection = await createAlbum(collectionName);
-                    collections.push(collection);
-=======
                     const collection = await createAlbum(
                         collectionName,
                         existingCollection
                     );
->>>>>>> b5702c8b
+                    collections.push(collection);
                     for (const file of files) {
                         filesWithCollectionToUpload.push({
                             collectionID: collection.id,
