import React, { useEffect, useState } from 'react';
import { Card, Modal } from 'react-bootstrap';
import styled from 'styled-components';
import {
    Collection,
    CollectionAndItsLatestFile,
} from 'services/collectionService';
import AddCollectionButton from './AddCollectionButton';
import PreviewCard from './PreviewCard';

export const CollectionIcon = styled.div`
    width: 200px;
    margin: 10px;
    height: 240px;
    padding: 4px;
    color: black;
    border-width: 4px;
    border-radius: 34px;
    outline: none;
`;

export interface CollectionSelectorAttributes {
    callback: (collection: Collection) => void;
    showNextModal: () => void;
    title: string;
    fromCollection?: number;
}
export type SetCollectionSelectorAttributes = React.Dispatch<
    React.SetStateAction<CollectionSelectorAttributes>
>;

const CollectionCard = styled(Card)`
    display: flex;
    flex-direction: column;
    height: 221px;
`;

interface Props {
    show: boolean;
    onHide: (closeBtnClick?: boolean) => void;
    collectionsAndTheirLatestFile: CollectionAndItsLatestFile[];
    attributes: CollectionSelectorAttributes;
}
function CollectionSelector({
    attributes,
    collectionsAndTheirLatestFile,
    ...props
}: Props) {
    const [collectionToShow, setCollectionToShow] = useState<
        CollectionAndItsLatestFile[]
    >([]);
    useEffect(() => {
        if (!attributes) {
            return;
        }
        const collectionsOtherThanFrom = collectionsAndTheirLatestFile?.filter(
            (item) => !(item.collection.id === attributes.fromCollection)
        );
        if (collectionsOtherThanFrom.length === 0) {
            props.onHide();
            attributes.showNextModal();
        } else {
<<<<<<< HEAD
            collectionsAndTheirLatestFile = collectionsOtherThanFrom;
=======
            setCollectionToShow(collectionsOtherThanFrom);
>>>>>>> d8230155
        }
    }, [props.show]);

    if (!attributes) {
        return <Modal />;
    }
<<<<<<< HEAD
    const CollectionIcons: JSX.Element[] = collectionsAndTheirLatestFile?.map(
        (item) => (
            <CollectionIcon
                key={item.collection.id}
                onClick={() => {
                    attributes.callback(item.collection);
                    props.onHide();
                }}>
                <CollectionCard>
                    <PreviewCard
                        file={item.file}
                        updateUrl={() => {}}
                        forcedEnable
                    />
                    <Card.Text className="text-center">
                        {item.collection.name}
                    </Card.Text>
                </CollectionCard>
            </CollectionIcon>
        )
    );
=======
    const CollectionIcons: JSX.Element[] = collectionToShow?.map((item) => (
        <CollectionIcon
            key={item.collection.id}
            onClick={() => {
                attributes.callback(item.collection);
                props.onHide();
            }}>
            <CollectionCard>
                <PreviewCard
                    file={item.file}
                    updateUrl={() => {}}
                    forcedEnable
                />
                <Card.Text className="text-center">
                    {item.collection.name}
                </Card.Text>
            </CollectionCard>
        </CollectionIcon>
    ));
>>>>>>> d8230155

    return (
        <Modal
            {...props}
            size="xl"
            centered
            contentClassName="plan-selector-modal-content">
            <Modal.Header closeButton onHide={() => props.onHide(true)}>
                <Modal.Title>{attributes.title}</Modal.Title>
            </Modal.Header>
            <Modal.Body
                style={{
                    display: 'flex',
                    justifyContent: 'space-around',
                    flexWrap: 'wrap',
                }}>
                <AddCollectionButton showNextModal={attributes.showNextModal} />
                {CollectionIcons}
            </Modal.Body>
        </Modal>
    );
}

export default CollectionSelector;<|MERGE_RESOLUTION|>--- conflicted
+++ resolved
@@ -60,40 +60,13 @@
             props.onHide();
             attributes.showNextModal();
         } else {
-<<<<<<< HEAD
-            collectionsAndTheirLatestFile = collectionsOtherThanFrom;
-=======
             setCollectionToShow(collectionsOtherThanFrom);
->>>>>>> d8230155
         }
     }, [props.show]);
 
     if (!attributes) {
         return <Modal />;
     }
-<<<<<<< HEAD
-    const CollectionIcons: JSX.Element[] = collectionsAndTheirLatestFile?.map(
-        (item) => (
-            <CollectionIcon
-                key={item.collection.id}
-                onClick={() => {
-                    attributes.callback(item.collection);
-                    props.onHide();
-                }}>
-                <CollectionCard>
-                    <PreviewCard
-                        file={item.file}
-                        updateUrl={() => {}}
-                        forcedEnable
-                    />
-                    <Card.Text className="text-center">
-                        {item.collection.name}
-                    </Card.Text>
-                </CollectionCard>
-            </CollectionIcon>
-        )
-    );
-=======
     const CollectionIcons: JSX.Element[] = collectionToShow?.map((item) => (
         <CollectionIcon
             key={item.collection.id}
@@ -113,7 +86,6 @@
             </CollectionCard>
         </CollectionIcon>
     ));
->>>>>>> d8230155
 
     return (
         <Modal
