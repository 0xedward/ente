import { template } from './vernacularStrings';

/**
 * Global English constants.
 */
const englishConstants = {
    COMPANY_NAME: 'ente',
    LOGIN: 'login',
    SIGN_UP: 'sign up',
    NAME: 'name',
    ENTER_NAME: 'your name',
    EMAIL: 'email',
    ENTER_EMAIL: 'email',
    DATA_DISCLAIMER: `we'll never share your data with anyone else.`,
    SUBMIT: 'submit',
    EMAIL_ERROR: 'enter a valid email',
    REQUIRED: 'required',
    VERIFY_EMAIL: 'verify email',
    EMAIL_SENT: ({ email }) => (
        <p>
            we have sent a mail to <b>{email}</b>
        </p>
    ),
    CHECK_INBOX: 'please check your inbox (and spam) to complete verification',
    ENTER_OTT: 'verification code',
    RESEND_MAIL: 'did not get email?',
    VERIFY: 'verify',
    UNKNOWN_ERROR: 'something went wrong, please try again',
    INVALID_CODE: 'invalid verification code',
    SENDING: 'sending...',
    SENT: 'sent!',
    ENTER_PASSPHRASE: 'enter your password',
    RETURN_PASSPHRASE_HINT: 'password',
    SET_PASSPHRASE: 'set password',
    VERIFY_PASSPHRASE: 'sign in',
    INCORRECT_PASSPHRASE: 'incorrect password',
    ENTER_ENC_PASSPHRASE:
        'please enter a password that we can use to encrypt your data',
    PASSPHRASE_DISCLAIMER: () => (
        <p>
            we don't store your password, so if you forget,
            <strong> we will not be able to help you</strong> recover your data.
        </p>
    ),
    PASSPHRASE_HINT: 'password',
    PASSPHRASE_CONFIRM: 'password again',
    PASSPHRASE_MATCH_ERROR: `passwords don't match`,
    CONSOLE_WARNING_STOP: 'STOP!',
    CONSOLE_WARNING_DESC: `This is a browser feature intended for developers. Please don't copy-paste unverified code here.`,
    SELECT_COLLECTION: `select an album to upload to`,
    CREATE_COLLECTION: `create album`,
    CLOSE: 'close',
    NOTHING_HERE: `nothing to see here! 👀`,
    UPLOAD: {
        0: 'preparing to upload',
        1: 'encrypting your files',
        2: 'uploading your files',
        3: 'files uploaded successfully!',
    },
    OF: 'of',
    SUBSCRIPTION_EXPIRED:
        "your subscription has expired, please renew it form the mobile app",
    STORAGE_QUOTA_EXCEEDED:
<<<<<<< HEAD
        'You have exceeded your designated storage Quota, please upgrade your plan to add more files',
    WEB_SIGNUPS_DISABLED:
        'Web signups are disabled for now, please install the mobile app and signup there',
    USER_DOES_NOT_EXIST: 'Incorrect emailId, no such user exists',
    INITIAL_LOAD_DELAY_WARNING: 'Please wait, intial load may take some time',
=======
        'you have exceeded your storage quota, please upgrade your plan from the mobile app',
    WEB_SIGNUPS_DISABLED: () => (
        <div>sorry signups are possibly only on the <a href="https://ente.io/app" target="_blank">mobile app</a></div>
    ),
    USER_DOES_NOT_EXIST: 'sorry, could not find a user with that email',
    UPLOAD_BUTTON_TEXT: 'upload',
    NO_ACCOUNT: 'don\'t have an account?',
    ALBUM_NAME: 'album name',
    CREATE: 'create',
>>>>>>> b0937d1a
};

export default englishConstants;<|MERGE_RESOLUTION|>--- conflicted
+++ resolved
@@ -59,25 +59,24 @@
     },
     OF: 'of',
     SUBSCRIPTION_EXPIRED:
-        "your subscription has expired, please renew it form the mobile app",
+        'your subscription has expired, please renew it form the mobile app',
     STORAGE_QUOTA_EXCEEDED:
-<<<<<<< HEAD
-        'You have exceeded your designated storage Quota, please upgrade your plan to add more files',
-    WEB_SIGNUPS_DISABLED:
-        'Web signups are disabled for now, please install the mobile app and signup there',
-    USER_DOES_NOT_EXIST: 'Incorrect emailId, no such user exists',
+        'you have exceeded your storage quota, please upgrade your plan from the mobile app',
     INITIAL_LOAD_DELAY_WARNING: 'Please wait, intial load may take some time',
-=======
-        'you have exceeded your storage quota, please upgrade your plan from the mobile app',
+
     WEB_SIGNUPS_DISABLED: () => (
-        <div>sorry signups are possibly only on the <a href="https://ente.io/app" target="_blank">mobile app</a></div>
+        <div>
+            sorry signups are possibly only on the{' '}
+            <a href="https://ente.io/app" target="_blank">
+                mobile app
+            </a>
+        </div>
     ),
     USER_DOES_NOT_EXIST: 'sorry, could not find a user with that email',
     UPLOAD_BUTTON_TEXT: 'upload',
-    NO_ACCOUNT: 'don\'t have an account?',
+    NO_ACCOUNT: "don't have an account?",
     ALBUM_NAME: 'album name',
     CREATE: 'create',
->>>>>>> b0937d1a
 };
 
 export default englishConstants;