export const getEndpoint = () => {
    const endPoint =
        process.env.NEXT_PUBLIC_ENTE_ENDPOINT ?? 'https://api.ente.io';
    return endPoint;
};

export const getFileUrl = (id: number) => {
    if (process.env.NEXT_PUBLIC_ENTE_ENDPOINT !== undefined) {
<<<<<<< HEAD
        return `${process.env.NEXT_PUBLIC_ENTE_ENDPOINT}/files/download/${id}` ?? `https://api.ente.io/files/download/${id}`;
=======
        return (
            `${process.env.NEXT_PUBLIC_ENTE_ENDPOINT}/files/download/${id}` ??
            'https://api.ente.io'
        );
>>>>>>> 617762f1
    }
    return `https://files.ente.workers.dev/?fileID=${id}`;
};

export const getThumbnailUrl = (id: number) => {
    if (process.env.NEXT_PUBLIC_ENTE_ENDPOINT !== undefined) {
<<<<<<< HEAD
        return `${process.env.NEXT_PUBLIC_ENTE_ENDPOINT}/files/preview/${id}` ?? `https://api.ente.io/files/preview/${id}`;
=======
        return (
            `${process.env.NEXT_PUBLIC_ENTE_ENDPOINT}/files/preview/${id}` ??
            'https://api.ente.io'
        );
>>>>>>> 617762f1
    }
    return `https://thumbnails.ente.workers.dev/?fileID=${id}`;
};

export const getSentryTunnelUrl = () => {
    return `https://sentry-reporter.ente.workers.dev`;
};

export const getPaymentsUrl = () => {
    if (process.env.NEXT_PUBLIC_ENTE_ENDPOINT !== undefined) {
        return process.env.NEXT_PUBLIC_ENTE_PAYMENT_ENDPOINT;
    }
    return `https://payments.ente.io`;
};<|MERGE_RESOLUTION|>--- conflicted
+++ resolved
@@ -6,28 +6,20 @@
 
 export const getFileUrl = (id: number) => {
     if (process.env.NEXT_PUBLIC_ENTE_ENDPOINT !== undefined) {
-<<<<<<< HEAD
-        return `${process.env.NEXT_PUBLIC_ENTE_ENDPOINT}/files/download/${id}` ?? `https://api.ente.io/files/download/${id}`;
-=======
         return (
             `${process.env.NEXT_PUBLIC_ENTE_ENDPOINT}/files/download/${id}` ??
             'https://api.ente.io'
         );
->>>>>>> 617762f1
     }
     return `https://files.ente.workers.dev/?fileID=${id}`;
 };
 
 export const getThumbnailUrl = (id: number) => {
     if (process.env.NEXT_PUBLIC_ENTE_ENDPOINT !== undefined) {
-<<<<<<< HEAD
-        return `${process.env.NEXT_PUBLIC_ENTE_ENDPOINT}/files/preview/${id}` ?? `https://api.ente.io/files/preview/${id}`;
-=======
         return (
             `${process.env.NEXT_PUBLIC_ENTE_ENDPOINT}/files/preview/${id}` ??
             'https://api.ente.io'
         );
->>>>>>> 617762f1
     }
     return `https://thumbnails.ente.workers.dev/?fileID=${id}`;
 };
