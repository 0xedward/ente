import { SelectedState } from 'types/gallery';
<<<<<<< HEAD
import {
    EnteFile,
    EncryptedEnteFile,
    FileMagicMetadata,
    FileMagicMetadataProps,
    FilePublicMagicMetadata,
    FilePublicMagicMetadataProps,
} from 'types/file';
=======
import { EnteFile, EncryptedEnteFile } from 'types/file';
>>>>>>> c2063b64
import { decodeMotionPhoto } from 'services/motionPhotoService';
import { getFileType } from 'services/typeDetectionService';
import DownloadManager from 'services/downloadManager';
import { logError } from 'utils/sentry';
import { User } from 'types/user';
import CryptoWorker from 'utils/crypto';
import { getData, LS_KEYS } from 'utils/storage/localStorage';
import { updateFileCreationDateInEXIF } from 'services/upload/exifService';
import {
    TYPE_JPEG,
    TYPE_JPG,
    TYPE_HEIC,
    TYPE_HEIF,
    FILE_TYPE,
} from 'constants/file';
import PublicCollectionDownloadManager from 'services/publicCollectionDownloadManager';
import heicConversionService from 'services/heicConversionService';
import * as ffmpegService from 'services/ffmpeg/ffmpegService';
import {
    FileMagicMetadata,
    FileMagicMetadataProps,
    FilePublicMagicMetadata,
    FilePublicMagicMetadataProps,
    NEW_FILE_MAGIC_METADATA,
    VISIBILITY_STATE,
} from 'types/magicMetadata';
import { IsArchived, updateMagicMetadataProps } from 'utils/magicMetadata';

import { addLogLine } from 'utils/logging';
import { makeHumanReadableStorage } from 'utils/billing';
import { CustomError } from 'utils/error';

const WAIT_TIME_IMAGE_CONVERSION = 30 * 1000;

export function downloadAsFile(filename: string, content: string) {
    const file = new Blob([content], {
        type: 'text/plain',
    });
    const fileURL = URL.createObjectURL(file);
    downloadUsingAnchor(fileURL, filename);
}

export async function downloadFile(
    file: EnteFile,
    accessedThroughSharedURL: boolean,
    token?: string,
    passwordToken?: string
) {
    let fileBlob: Blob;
    const fileReader = new FileReader();
    if (accessedThroughSharedURL) {
        const fileURL =
            await PublicCollectionDownloadManager.getCachedOriginalFile(
                file
            )[0];
        if (!fileURL) {
            fileBlob = await new Response(
                await PublicCollectionDownloadManager.downloadFile(
                    token,
                    passwordToken,
                    file
                )
            ).blob();
        } else {
            fileBlob = await (await fetch(fileURL)).blob();
        }
    } else {
        const fileURL = await DownloadManager.getCachedOriginalFile(file)[0];
        if (!fileURL) {
            fileBlob = await new Response(
                await DownloadManager.downloadFile(file)
            ).blob();
        } else {
            fileBlob = await (await fetch(fileURL)).blob();
        }
    }

    const fileType = await getFileType(
        new File([fileBlob], file.metadata.title)
    );
    if (
        file.pubMagicMetadata?.data.editedTime &&
        (fileType.exactType === TYPE_JPEG || fileType.exactType === TYPE_JPG)
    ) {
        fileBlob = await updateFileCreationDateInEXIF(
            fileReader,
            fileBlob,
            new Date(file.pubMagicMetadata.data.editedTime / 1000)
        );
    }
    let tempImageURL: string;
    let tempVideoURL: string;
    let tempURL: string;

    if (file.metadata.fileType === FILE_TYPE.LIVE_PHOTO) {
        const originalName = fileNameWithoutExtension(file.metadata.title);
        const motionPhoto = await decodeMotionPhoto(fileBlob, originalName);
        const image = new File([motionPhoto.image], motionPhoto.imageNameTitle);
        const imageType = await getFileType(image);
        tempImageURL = URL.createObjectURL(
            new Blob([motionPhoto.image], { type: imageType.mimeType })
        );
        const video = new File([motionPhoto.video], motionPhoto.videoNameTitle);
        const videoType = await getFileType(video);
        tempVideoURL = URL.createObjectURL(
            new Blob([motionPhoto.video], { type: videoType.mimeType })
        );
        downloadUsingAnchor(tempImageURL, motionPhoto.imageNameTitle);
        downloadUsingAnchor(tempVideoURL, motionPhoto.videoNameTitle);
    } else {
        fileBlob = new Blob([fileBlob], { type: fileType.mimeType });
        tempURL = URL.createObjectURL(fileBlob);
        downloadUsingAnchor(tempURL, file.metadata.title);
    }
}

function downloadUsingAnchor(link: string, name: string) {
    const a = document.createElement('a');
    a.style.display = 'none';
    a.href = link;
    a.download = name;
    document.body.appendChild(a);
    a.click();
    URL.revokeObjectURL(link);
    a.remove();
}

export function groupFilesBasedOnCollectionID(files: EnteFile[]) {
    const collectionWiseFiles = new Map<number, EnteFile[]>();
    for (const file of files) {
        if (!collectionWiseFiles.has(file.collectionID)) {
            collectionWiseFiles.set(file.collectionID, []);
        }
        if (!file.isTrashed) {
            collectionWiseFiles.get(file.collectionID).push(file);
        }
    }
    return collectionWiseFiles;
}

function getSelectedFileIds(selectedFiles: SelectedState) {
    const filesIDs: number[] = [];
    for (const [key, val] of Object.entries(selectedFiles)) {
        if (typeof val === 'boolean' && val) {
            filesIDs.push(Number(key));
        }
    }
    return filesIDs;
}
export function getSelectedFiles(
    selected: SelectedState,
    files: EnteFile[]
): EnteFile[] {
    const filesIDs = new Set(getSelectedFileIds(selected));
    const selectedFiles: EnteFile[] = [];
    const foundFiles = new Set<number>();
    for (const file of files) {
        if (filesIDs.has(file.id) && !foundFiles.has(file.id)) {
            selectedFiles.push(file);
            foundFiles.add(file.id);
        }
    }
    return selectedFiles;
}

export function sortFiles(files: EnteFile[]) {
    // sort according to modification time first
    files = files.sort((a, b) => {
        if (!b.metadata?.modificationTime) {
            return -1;
        }
        if (!a.metadata?.modificationTime) {
            return 1;
        } else {
            return b.metadata.modificationTime - a.metadata.modificationTime;
        }
    });

    // then sort according to creation time, maintaining ordering according to modification time for files with creation time
    files = files
        .map((file, index) => ({ index, file }))
        .sort((a, b) => {
            let diff =
                b.file.metadata.creationTime - a.file.metadata.creationTime;
            if (diff === 0) {
                diff = a.index - b.index;
            }
            return diff;
        })
        .map((file) => file.file);
    return files;
}

export async function decryptFile(
    file: EncryptedEnteFile,
    collectionKey: string
): Promise<EnteFile> {
    try {
        const worker = await new CryptoWorker();
        const {
            encryptedKey,
            keyDecryptionNonce,
            metadata,
            magicMetadata,
            pubMagicMetadata,
            ...restFileProps
        } = file;
        const fileKey = await worker.decryptB64(
            encryptedKey,
            keyDecryptionNonce,
            collectionKey
        );
        const fileMetadata = await worker.decryptMetadata(
            metadata.encryptedData,
            metadata.decryptionHeader,
            fileKey
        );
        let fileMagicMetadata: FileMagicMetadata;
        let filePubMagicMetadata: FilePublicMagicMetadata;
        if (magicMetadata?.data) {
            fileMagicMetadata = {
                ...file.magicMetadata,
                data: await worker.decryptMetadata(
                    magicMetadata.data,
                    magicMetadata.header,
                    fileKey
                ),
            };
        }
        if (pubMagicMetadata?.data) {
            filePubMagicMetadata = {
                ...pubMagicMetadata,
                data: await worker.decryptMetadata(
                    pubMagicMetadata.data,
                    pubMagicMetadata.header,
                    fileKey
                ),
            };
        }
        return {
            ...restFileProps,
            key: fileKey,
            metadata: fileMetadata,
            magicMetadata: fileMagicMetadata,
            pubMagicMetadata: filePubMagicMetadata,
        };
    } catch (e) {
        logError(e, 'file decryption failed');
        throw e;
    }
}

export const preservePhotoswipeProps =
    (newFiles: EnteFile[]) =>
    (currentFiles: EnteFile[]): EnteFile[] => {
        const currentFilesMap = Object.fromEntries(
            currentFiles.map((file) => [file.id, file])
        );
        const fileWithPreservedProperty = newFiles.map((file) => {
            const currentFile = currentFilesMap[file.id];
            return { ...currentFile, ...file };
        });
        return fileWithPreservedProperty;
    };

export function fileNameWithoutExtension(filename: string) {
    const lastDotPosition = filename.lastIndexOf('.');
    if (lastDotPosition === -1) return filename;
    else return filename.slice(0, lastDotPosition);
}

export function fileExtensionWithDot(filename: string) {
    const lastDotPosition = filename.lastIndexOf('.');
    if (lastDotPosition === -1) return '';
    else return filename.slice(lastDotPosition);
}

export function splitFilenameAndExtension(filename: string): [string, string] {
    const lastDotPosition = filename.lastIndexOf('.');
    if (lastDotPosition === -1) return [filename, null];
    else
        return [
            filename.slice(0, lastDotPosition),
            filename.slice(lastDotPosition + 1),
        ];
}

export function getFileExtension(filename: string) {
    return splitFilenameAndExtension(filename)[1]?.toLocaleLowerCase();
}

export function generateStreamFromArrayBuffer(data: Uint8Array) {
    return new ReadableStream({
        async start(controller: ReadableStreamDefaultController) {
            controller.enqueue(data);
            controller.close();
        },
    });
}

export async function getRenderableFileURL(file: EnteFile, fileBlob: Blob) {
    switch (file.metadata.fileType) {
        case FILE_TYPE.IMAGE: {
            const convertedBlob = await getRenderableImage(
                file.metadata.title,
                fileBlob
            );
            return {
                converted: [URL.createObjectURL(convertedBlob)],
                original: [URL.createObjectURL(fileBlob)],
            };
        }
        case FILE_TYPE.LIVE_PHOTO: {
            const livePhoto = await getRenderableLivePhoto(file, fileBlob);
            return {
                converted: livePhoto.map((asset) => URL.createObjectURL(asset)),
                original: [URL.createObjectURL(fileBlob)],
            };
        }
        default: {
            const previewURL = URL.createObjectURL(fileBlob);
            return {
                converted: [previewURL],
                original: [previewURL],
            };
        }
    }
}

async function getRenderableLivePhoto(
    file: EnteFile,
    fileBlob: Blob
): Promise<Blob[]> {
    const originalName = fileNameWithoutExtension(file.metadata.title);
    const motionPhoto = await decodeMotionPhoto(fileBlob, originalName);
    const imageBlob = new Blob([motionPhoto.image]);
    return await Promise.all([
        getRenderableImage(motionPhoto.imageNameTitle, imageBlob),
        getPlayableVideo(motionPhoto.videoNameTitle, motionPhoto.video),
    ]);
}

async function getPlayableVideo(videoNameTitle: string, video: Uint8Array) {
    const mp4ConvertedVideo = await ffmpegService.convertToMP4(
        new File([video], videoNameTitle)
    );
    return new Blob([await mp4ConvertedVideo.arrayBuffer()]);
}

async function getRenderableImage(fileName: string, imageBlob: Blob) {
    if (await isFileHEIC(imageBlob, fileName)) {
        addLogLine(
            `HEICConverter called for ${fileName}-${makeHumanReadableStorage(
                imageBlob.size
            )}`
        );
        const convertedImageBlob = await heicConversionService.convert(
            imageBlob
        );

        addLogLine(`${fileName} successfully converted`);
        return convertedImageBlob;
    } else {
        return imageBlob;
    }
}

export async function isFileHEIC(fileBlob: Blob, fileName: string) {
    const tempFile = new File([fileBlob], fileName);
    const { exactType } = await getFileType(tempFile);
    return isExactTypeHEIC(exactType);
}

export function isExactTypeHEIC(exactType: string) {
    return (
        exactType.toLowerCase().endsWith(TYPE_HEIC) ||
        exactType.toLowerCase().endsWith(TYPE_HEIF)
    );
}

export async function changeFilesVisibility(
    files: EnteFile[],
    selected: SelectedState,
    visibility: VISIBILITY_STATE
) {
    const selectedFiles = getSelectedFiles(selected, files);
    const updatedFiles: EnteFile[] = [];
    for (const file of selectedFiles) {
        const updatedMagicMetadataProps: FileMagicMetadataProps = {
            visibility,
        };

        updatedFiles.push({
            ...file,
            magicMetadata: await updateMagicMetadataProps(
                file.magicMetadata ?? NEW_FILE_MAGIC_METADATA,
                file.key,
                updatedMagicMetadataProps
            ),
        });
    }
    return updatedFiles;
}

export async function changeFileCreationTime(
    file: EnteFile,
    editedTime: number
) {
    const updatedPublicMagicMetadataProps: FilePublicMagicMetadataProps = {
        editedTime,
    };
    file.pubMagicMetadata = await updateMagicMetadataProps(
        file.pubMagicMetadata ?? NEW_FILE_MAGIC_METADATA,
        file.key,
        updatedPublicMagicMetadataProps
    );
    return file;
}

export async function changeFileName(file: EnteFile, editedName: string) {
    const updatedPublicMagicMetadataProps: FilePublicMagicMetadataProps = {
        editedName,
    };

    file.pubMagicMetadata = await updateMagicMetadataProps(
        file.pubMagicMetadata ?? NEW_FILE_MAGIC_METADATA,
        file.key,
        updatedPublicMagicMetadataProps
    );
    return file;
}

export async function changeCaption(file: EnteFile, caption: string) {
    const updatedPublicMagicMetadataProps: FilePublicMagicMetadataProps = {
        caption,
    };

    file.pubMagicMetadata = await updateMagicMetadataProps(
        file.pubMagicMetadata ?? NEW_FILE_MAGIC_METADATA,
        file.key,
        updatedPublicMagicMetadataProps
    );
    return file;
}

export function isSharedFile(user: User, file: EnteFile) {
    if (!user?.id || !file?.ownerID) {
        return false;
    }
    return file.ownerID !== user.id;
}

export function mergeMetadata(files: EnteFile[]): EnteFile[] {
    return files.map((file) => ({
        ...file,
        metadata: {
            ...file.metadata,
            ...(file.pubMagicMetadata?.data
                ? {
                      ...(file.pubMagicMetadata?.data.editedTime && {
                          creationTime: file.pubMagicMetadata.data.editedTime,
                      }),
                      ...(file.pubMagicMetadata?.data.editedName && {
                          title: file.pubMagicMetadata.data.editedName,
                      }),
                  }
                : {}),
            ...(file.magicMetadata?.data ? file.magicMetadata.data : {}),
        },
    }));
}

export function updateExistingFilePubMetadata(
    existingFile: EnteFile,
    updatedFile: EnteFile
) {
    existingFile.pubMagicMetadata = updatedFile.pubMagicMetadata;
    existingFile.metadata = mergeMetadata([existingFile])[0].metadata;
}

export async function getFileFromURL(fileURL: string) {
    const fileBlob = await (await fetch(fileURL)).blob();
    const fileFile = new File([fileBlob], 'temp');
    return fileFile;
}

export function getUniqueFiles(files: EnteFile[]) {
    const idSet = new Set<number>();
    return files.filter((file) => {
        if (!idSet.has(file.id)) {
            idSet.add(file.id);
            return true;
        } else {
            return false;
        }
    });
}
export function getNonTrashedUniqueUserFiles(files: EnteFile[]) {
    const user: User = getData(LS_KEYS.USER) ?? {};
    return getUniqueFiles(
        files.filter(
            (file) =>
                (typeof file.isTrashed === 'undefined' || !file.isTrashed) &&
                (!user.id || file.ownerID === user.id)
        )
    );
}

export async function downloadFiles(files: EnteFile[]) {
    for (const file of files) {
        try {
            await downloadFile(file, false);
        } catch (e) {
            logError(e, 'download fail for file');
        }
    }
}

export async function needsConversionForPreview(
    file: EnteFile,
    fileBlob: Blob
) {
    const isHEIC = await isFileHEIC(fileBlob, file.metadata.title);
    return (
        file.metadata.fileType === FILE_TYPE.LIVE_PHOTO ||
        (file.metadata.fileType === FILE_TYPE.IMAGE && isHEIC)
    );
}

export const isLivePhoto = (file: EnteFile) =>
    file.metadata.fileType === FILE_TYPE.LIVE_PHOTO;

export const isImageOrVideo = (fileType: FILE_TYPE) =>
    [FILE_TYPE.IMAGE, FILE_TYPE.VIDEO].includes(fileType);

export const getArchivedFiles = (files: EnteFile[]) => {
    return files.filter(IsArchived).map((file) => file.id);
};

export const createTypedObjectURL = async (blob: Blob, fileName: string) => {
    const type = await getFileType(new File([blob], fileName));
    return URL.createObjectURL(new Blob([blob], { type: type.mimeType }));
};

export const getUserOwnedNonTrashedFiles = (files: EnteFile[]) => {
    const user: User = getData(LS_KEYS.USER);
    if (!user?.id) {
        throw Error('user missing');
    }
    return files.filter((file) => file.isTrashed || file.ownerID === user.id);
};

// doesn't work on firefox
export const copyFileToClipboard = async (fileUrl: string) => {
    const canvas = document.createElement('canvas');
    const canvasCTX = canvas.getContext('2d');
    const image = new Image();

    const blobPromise = new Promise<Blob>((resolve, reject) => {
        let timeout: NodeJS.Timeout = null;
        try {
            image.setAttribute('src', fileUrl);
            image.onload = () => {
                canvas.width = image.width;
                canvas.height = image.height;
                canvasCTX.drawImage(image, 0, 0, image.width, image.height);
                canvas.toBlob(
                    (blob) => {
                        resolve(blob);
                    },
                    'image/png',
                    1
                );

                clearTimeout(timeout);
            };
        } catch (e) {
            void logError(e, 'failed to copy to clipboard');
            reject(e);
        } finally {
            clearTimeout(timeout);
        }
        timeout = setTimeout(
            () => reject(Error(CustomError.WAIT_TIME_EXCEEDED)),
            WAIT_TIME_IMAGE_CONVERSION
        );
    });

    const { ClipboardItem } = window;

    await navigator.clipboard
        .write([new ClipboardItem({ 'image/png': blobPromise })])
        .catch((e) => logError(e, 'failed to copy to clipboard'));
};<|MERGE_RESOLUTION|>--- conflicted
+++ resolved
@@ -1,16 +1,5 @@
 import { SelectedState } from 'types/gallery';
-<<<<<<< HEAD
-import {
-    EnteFile,
-    EncryptedEnteFile,
-    FileMagicMetadata,
-    FileMagicMetadataProps,
-    FilePublicMagicMetadata,
-    FilePublicMagicMetadataProps,
-} from 'types/file';
-=======
 import { EnteFile, EncryptedEnteFile } from 'types/file';
->>>>>>> c2063b64
 import { decodeMotionPhoto } from 'services/motionPhotoService';
 import { getFileType } from 'services/typeDetectionService';
 import DownloadManager from 'services/downloadManager';
