<<<<<<< HEAD
import { AxiosResponse } from 'axios';

=======
>>>>>>> 53258857
export const ServerErrorCodes = {
    SESSION_EXPIRED: '401',
    NO_ACTIVE_SUBSCRIPTION: '402',
    FORBIDDEN: '403',
    STORAGE_LIMIT_EXCEEDED: '426',
    FILE_TOO_LARGE: '413',
    TOKEN_EXPIRED: '410',
    TOO_MANY_REQUEST: '429',
    BAD_REQUEST: '400',
    PAYMENT_REQUIRED: '402',
    NOT_FOUND: '404',
};

export enum CustomError {
    SUBSCRIPTION_VERIFICATION_ERROR = 'Subscription verification failed',
    THUMBNAIL_GENERATION_FAILED = 'thumbnail generation failed',
    VIDEO_PLAYBACK_FAILED = 'video playback failed',
    ETAG_MISSING = 'no header/etag present in response body',
    KEY_MISSING = 'encrypted key missing from localStorage',
    FAILED_TO_LOAD_WEB_WORKER = 'failed to load web worker',
    CHUNK_MORE_THAN_EXPECTED = 'chunks more than expected',
    CHUNK_LESS_THAN_EXPECTED = 'chunks less than expected',
    UNSUPPORTED_FILE_FORMAT = 'unsupported file formats',
    FILE_TOO_LARGE = 'file too large',
    SUBSCRIPTION_EXPIRED = 'subscription expired',
    STORAGE_QUOTA_EXCEEDED = 'storage quota exceeded',
    SESSION_EXPIRED = 'session expired',
    TYPE_DETECTION_FAILED = 'type detection failed',
    SIGNUP_FAILED = 'signup failed',
    FAV_COLLECTION_MISSING = 'favorite collection missing',
    INVALID_COLLECTION_OPERATION = 'invalid collection operation',
    WAIT_TIME_EXCEEDED = 'wait time exceeded',
    REQUEST_CANCELLED = 'request canceled',
    NETWORK_ERROR = 'Network Error',
    REQUEST_FAILED = 'request failed',
    TOKEN_EXPIRED = 'token expired',
    TOKEN_MISSING = 'token missing',
    TOO_MANY_REQUESTS = 'too many requests',
    BAD_REQUEST = 'bad request',
    SUBSCRIPTION_NEEDED = 'subscription not present',
    NOT_FOUND = 'not found ',
    NO_METADATA = 'no metadata',
    TOO_LARGE_LIVE_PHOTO_ASSETS = 'too large live photo assets',
    NOT_A_DATE = 'not a date',
    FILE_ID_NOT_FOUND = 'file with id not found',
    WEAK_DEVICE = 'password decryption failed on the device',
    INCORRECT_PASSWORD = 'incorrect password',
    UPLOAD_CANCELLED = 'upload cancelled',
    REQUEST_TIMEOUT = 'request taking too long',
    HIDDEN_COLLECTION_SYNC_FILE_ATTEMPTED = 'hidden collection sync file attempted',
    UNKNOWN_ERROR = 'Something went wrong, please try again',
<<<<<<< HEAD
}

export function parseServerError(error: AxiosResponse): string {
    let parsedMessage: string = null;
    const errorCode = error.status.toString();
    switch (errorCode) {
        case ServerErrorCodes.NO_ACTIVE_SUBSCRIPTION:
            parsedMessage = CustomError.SUBSCRIPTION_EXPIRED;
            break;
        case ServerErrorCodes.STORAGE_LIMIT_EXCEEDED:
            parsedMessage = CustomError.STORAGE_QUOTA_EXCEEDED;
            break;
        case ServerErrorCodes.SESSION_EXPIRED:
            parsedMessage = CustomError.SESSION_EXPIRED;
            break;
        case ServerErrorCodes.FILE_TOO_LARGE:
            parsedMessage = CustomError.FILE_TOO_LARGE;
            break;
        default:
            parsedMessage = `${CustomError.UNKNOWN_ERROR} statusCode:${errorCode}`;
    }

    return parsedMessage;
=======
>>>>>>> 53258857
}

function parseUploadErrorCodes(error) {
    let parsedMessage = null;
    if (error?.status) {
        const errorCode = error.status.toString();
        switch (errorCode) {
            case ServerErrorCodes.NO_ACTIVE_SUBSCRIPTION:
                parsedMessage = CustomError.SUBSCRIPTION_EXPIRED;
                break;
            case ServerErrorCodes.STORAGE_LIMIT_EXCEEDED:
                parsedMessage = CustomError.STORAGE_QUOTA_EXCEEDED;
                break;
            case ServerErrorCodes.SESSION_EXPIRED:
                parsedMessage = CustomError.SESSION_EXPIRED;
                break;
            case ServerErrorCodes.FILE_TOO_LARGE:
                parsedMessage = CustomError.FILE_TOO_LARGE;
                break;
            default:
                parsedMessage = `${CustomError.UNKNOWN_ERROR} statusCode:${errorCode}`;
        }
    } else {
        parsedMessage = error.message;
    }
    return new Error(parsedMessage);
}

export function handleUploadError(error): Error {
    const parsedError = parseUploadErrorCodes(error);

    // breaking errors
    switch (parsedError.message) {
        case CustomError.SUBSCRIPTION_EXPIRED:
        case CustomError.STORAGE_QUOTA_EXCEEDED:
        case CustomError.SESSION_EXPIRED:
        case CustomError.UPLOAD_CANCELLED:
            throw parsedError;
    }
    return parsedError;
}

export function errorWithContext(originalError: Error, context: string) {
    const errorWithContext = new Error(context);
    errorWithContext.stack =
        errorWithContext.stack.split('\n').slice(2, 4).join('\n') +
        '\n' +
        originalError.stack;
    return errorWithContext;
}

export const parseSharingErrorCodes = (error) => {
    let parsedMessage = null;
    if (error?.status) {
        const errorCode = error.status.toString();
        switch (errorCode) {
            case ServerErrorCodes.BAD_REQUEST:
                parsedMessage = CustomError.BAD_REQUEST;
                break;
            case ServerErrorCodes.PAYMENT_REQUIRED:
                parsedMessage = CustomError.SUBSCRIPTION_NEEDED;
                break;
            case ServerErrorCodes.NOT_FOUND:
                parsedMessage = CustomError.NOT_FOUND;
                break;
            case ServerErrorCodes.SESSION_EXPIRED:
            case ServerErrorCodes.TOKEN_EXPIRED:
                parsedMessage = CustomError.TOKEN_EXPIRED;
                break;
            case ServerErrorCodes.TOO_MANY_REQUEST:
                parsedMessage = CustomError.TOO_MANY_REQUESTS;
                break;
            default:
                parsedMessage = `${CustomError.UNKNOWN_ERROR} statusCode:${errorCode}`;
        }
    } else {
        parsedMessage = error.message;
    }
    return new Error(parsedMessage);
};<|MERGE_RESOLUTION|>--- conflicted
+++ resolved
@@ -1,8 +1,3 @@
-<<<<<<< HEAD
-import { AxiosResponse } from 'axios';
-
-=======
->>>>>>> 53258857
 export const ServerErrorCodes = {
     SESSION_EXPIRED: '401',
     NO_ACTIVE_SUBSCRIPTION: '402',
@@ -54,32 +49,6 @@
     REQUEST_TIMEOUT = 'request taking too long',
     HIDDEN_COLLECTION_SYNC_FILE_ATTEMPTED = 'hidden collection sync file attempted',
     UNKNOWN_ERROR = 'Something went wrong, please try again',
-<<<<<<< HEAD
-}
-
-export function parseServerError(error: AxiosResponse): string {
-    let parsedMessage: string = null;
-    const errorCode = error.status.toString();
-    switch (errorCode) {
-        case ServerErrorCodes.NO_ACTIVE_SUBSCRIPTION:
-            parsedMessage = CustomError.SUBSCRIPTION_EXPIRED;
-            break;
-        case ServerErrorCodes.STORAGE_LIMIT_EXCEEDED:
-            parsedMessage = CustomError.STORAGE_QUOTA_EXCEEDED;
-            break;
-        case ServerErrorCodes.SESSION_EXPIRED:
-            parsedMessage = CustomError.SESSION_EXPIRED;
-            break;
-        case ServerErrorCodes.FILE_TOO_LARGE:
-            parsedMessage = CustomError.FILE_TOO_LARGE;
-            break;
-        default:
-            parsedMessage = `${CustomError.UNKNOWN_ERROR} statusCode:${errorCode}`;
-    }
-
-    return parsedMessage;
-=======
->>>>>>> 53258857
 }
 
 function parseUploadErrorCodes(error) {
