--- conflicted
+++ resolved
@@ -240,9 +240,6 @@
     collection.magicMetadata?.data.subType === SUB_TYPE.DEFAULT_HIDDEN;
 
 export const isQuickLinkCollection = (collection: Collection) =>
-<<<<<<< HEAD
-    collection.magicMetadata?.data.subType === SUB_TYPE.QUICK_LINK_COLLECTION;
-=======
     collection.magicMetadata?.data.subType === SUB_TYPE.QUICK_LINK_COLLECTION;
 
 export function isSharedByMe(collection: Collection): boolean {
@@ -253,5 +250,4 @@
 }
 export function isSharedOnlyViaLink(collection: Collection) {
     return collection.publicURLs?.length && !collection.sharees?.length;
-}
->>>>>>> 53258857
+}